#
# Licensed to the Apache Software Foundation (ASF) under one or more
# contributor license agreements.  See the NOTICE file distributed with
# this work for additional information regarding copyright ownership.
# The ASF licenses this file to You under the Apache License, Version 2.0
# (the "License"); you may not use this file except in compliance with
# the License.  You may obtain a copy of the License at
#
#     http://www.apache.org/licenses/LICENSE-2.0
#
# Unless required by applicable law or agreed to in writing, software
# distributed under the License is distributed on an "AS IS" BASIS,
# WITHOUT WARRANTIES OR CONDITIONS OF ANY KIND, either express or implied.
# See the License for the specific language governing permissions and
# limitations under the License.

# NOTE: All param tuning can be done in the SetCassandraEnvironment Function below

#-----------------------------------------------------------------------------
Function SetCassandraHome()
{
    if (! $env:CASSANDRA_HOME)
    {
        $cwd = [System.IO.Directory]::GetCurrentDirectory()
        $cwd = Split-Path $cwd -parent
        $env:CASSANDRA_HOME = $cwd -replace "\\", "/"
    }
}

#-----------------------------------------------------------------------------
Function SetCassandraMain()
{
    if (! $env:CASSANDRA_MAIN)
    {
        $env:CASSANDRA_MAIN="org.apache.cassandra.service.CassandraDaemon"
    }
}

#-----------------------------------------------------------------------------
Function BuildClassPath
{
    $cp = """$env:CASSANDRA_HOME\conf"""
    foreach ($file in Get-ChildItem "$env:CASSANDRA_HOME\lib\*.jar")
    {
        $file = $file -replace "\\", "/"
        $cp = $cp + ";" + """$file"""
    }

    # Add build/classes/main so it works in development
    $cp = $cp + ";" + """$env:CASSANDRA_HOME\build\classes\main"";""$env:CASSANDRA_HOME\build\classes\thrift"""
    $env:CLASSPATH=$cp
}

#-----------------------------------------------------------------------------
Function CalculateHeapSizes
{
    # Check if swapping is enabled on the host and warn if so - reference CASSANDRA-7316

    $osInfo = Get-WmiObject -class "Win32_computersystem"
    $autoPage = $osInfo.AutomaticManagedPageFile

    if ($autoPage)
    {
        echo "*---------------------------------------------------------------------*"
        echo "*---------------------------------------------------------------------*"
        echo ""
        echo "    WARNING!  Automatic page file configuration detected."
        echo "    It is recommended that you disable swap when running Cassandra"
        echo "    for performance and stability reasons."
        echo ""
        echo "*---------------------------------------------------------------------*"
        echo "*---------------------------------------------------------------------*"
    }
    else
    {
        $pageFileInfo = Get-WmiObject -class "Win32_PageFileSetting" -EnableAllPrivileges
        $pageFileCount = $PageFileInfo.Count
        if ($pageFileInfo)
        {
            $files = @()
            $sizes = @()
            $hasSizes = $FALSE

            # PageFileCount isn't populated and obj comes back as single if there's only 1
            if ([string]::IsNullOrEmpty($PageFileCount))
            {
                $PageFileCount = 1
                $files += $PageFileInfo.Name
                if ($PageFileInfo.MaximumSize -ne 0)
                {
                    $hasSizes = $TRUE
                    $sizes += $PageFileInfo.MaximumSize
                }
            }
            else
            {
                for ($i = 0; $i -le $PageFileCount; $i++)
                {
                    $files += $PageFileInfo[$i].Name
                    if ($PageFileInfo[$i].MaximumSize -ne 0)
                    {
                        $hasSizes = $TRUE
                        $sizes += $PageFileInfo[$i].MaximumSize
                    }
                }
            }

            echo "*---------------------------------------------------------------------*"
            echo "*---------------------------------------------------------------------*"
            echo ""
            echo "    WARNING!  $PageFileCount swap file(s) detected"
            for ($i = 0; $i -lt $PageFileCount; $i++)
            {
                $toPrint = "        Name: " + $files[$i]
                if ($hasSizes)
                {
                    $toPrint = $toPrint + " Size: " + $sizes[$i]
                    $toPrint = $toPrint -replace [Environment]::NewLine, ""
                }
                echo $toPrint
            }
            echo "    It is recommended that you disable swap when running Cassandra"
            echo "    for performance and stability reasons."
            echo ""
            echo "*---------------------------------------------------------------------*"
            echo "*---------------------------------------------------------------------*"
        }
    }

    # Validate that we need to run this function and that our config is good
    if ($env:MAX_HEAP_SIZE -and $env:HEAP_NEWSIZE)
    {
        return
    }

    if ((($env:MAX_HEAP_SIZE -and !$env:HEAP_NEWSIZE) -or (!$env:MAX_HEAP_SIZE -and $env:HEAP_NEWSIZE)) -and ($using_cms -eq $true))
    {
        echo "Please set or unset MAX_HEAP_SIZE and HEAP_NEWSIZE in pairs.  Aborting startup."
        exit 1
    }

    $memObject = Get-WMIObject -class win32_physicalmemory
    if ($memObject -eq $null)
    {
        echo "WARNING!  Could not determine system memory.  Defaulting to 2G heap, 512M newgen.  Manually override in conf\jvm.options for different heap values."
        $env:MAX_HEAP_SIZE = "2048M"
        $env:HEAP_NEWSIZE = "512M"
        return
    }

    $memory = ($memObject | Measure-Object Capacity -Sum).sum
    $memoryMB = [Math]::Truncate($memory / (1024*1024))

    $cpu = gwmi Win32_ComputerSystem | Select-Object NumberOfLogicalProcessors
    $systemCores = $cpu.NumberOfLogicalProcessors

    # set max heap size based on the following
    # max(min(1/2 ram, 1024MB), min(1/4 ram, 8GB))
    # calculate 1/2 ram and cap to 1024MB
    # calculate 1/4 ram and cap to 8192MB
    # pick the max
    $halfMem = [Math]::Truncate($memoryMB / 2)
    $quarterMem = [Math]::Truncate($halfMem / 2)

    if ($halfMem -gt 1024)
    {
        $halfMem = 1024
    }
    if ($quarterMem -gt 8192)
    {
        $quarterMem = 8192
    }

    $maxHeapMB = ""
    if ($halfMem -gt $quarterMem)
    {
        $maxHeapMB = $halfMem
    }
    else
    {
        $maxHeapMB = $quarterMem
    }
    $env:MAX_HEAP_SIZE = [System.Convert]::ToString($maxHeapMB) + "M"

    # Young gen: min(max_sensible_per_modern_cpu_core * num_cores, 1/4
    $maxYGPerCore = 100
    $maxYGTotal = $maxYGPerCore * $systemCores
    $desiredYG = [Math]::Truncate($maxHeapMB / 4)

    if ($desiredYG -gt $maxYGTotal)
    {
        $env:HEAP_NEWSIZE = [System.Convert]::ToString($maxYGTotal) + "M"
    }
    else
    {
        $env:HEAP_NEWSIZE = [System.Convert]::ToString($desiredYG) + "M"
    }
}

#-----------------------------------------------------------------------------
Function ParseJVMInfo
{
    # grab info about the JVM
    $pinfo = New-Object System.Diagnostics.ProcessStartInfo
    $pinfo.FileName = "$env:JAVA_BIN"
    $pinfo.RedirectStandardError = $true
    $pinfo.RedirectStandardOutput = $true
    $pinfo.UseShellExecute = $false
    $pinfo.Arguments = "-d64 -version"
    $p = New-Object System.Diagnostics.Process
    $p.StartInfo = $pinfo
    $p.Start() | Out-Null
    $p.WaitForExit()
    $stderr = $p.StandardError.ReadToEnd()

    $env:JVM_ARCH = "64-bit"

    if ($stderr.Contains("Error"))
    {
        # 32-bit JVM. re-run w/out -d64
        echo "Failed 64-bit check. Re-running to get version from 32-bit"
        $pinfo.Arguments = "-version"
        $p = New-Object System.Diagnostics.Process
        $p.StartInfo = $pinfo
        $p.Start() | Out-Null
        $p.WaitForExit()
        $stderr = $p.StandardError.ReadToEnd()
        $env:JVM_ARCH = "32-bit"
    }

    $sa = $stderr.Split("""")
    $env:JVM_VERSION = $sa[1]

    if ($stderr.Contains("OpenJDK"))
    {
        $env:JVM_VENDOR = "OpenJDK"
    }
    elseif ($stderr.Contains("Java(TM)"))
    {
        $env:JVM_VENDOR = "Oracle"
    }
    else
    {
        $JVM_VENDOR = "other"
    }

    $pa = $sa[1].Split("_")
    $subVersion = $pa[1]
    # Deal with -b (build) versions
    if ($subVersion -contains '-')
    {
        $patchAndBuild = $subVersion.Split("-")
        $subVersion = $patchAndBuild[0]
    }
    $env:JVM_PATCH_VERSION = $subVersion
}

#-----------------------------------------------------------------------------
Function SetCassandraEnvironment
{
    if (Test-Path Env:\JAVA_HOME)
    {
        $env:JAVA_BIN = "$env:JAVA_HOME\bin\java.exe"
    }
    elseif (Get-Command "java.exe")
    {
        $env:JAVA_BIN = "java.exe"
    }
    else
    {
        echo "ERROR!  No JAVA_HOME set and could not find java.exe in the path."
        exit
    }
    SetCassandraHome
    $env:CASSANDRA_CONF = "$env:CASSANDRA_HOME\conf"
    $env:CASSANDRA_PARAMS="-Dcassandra -Dlogback.configurationFile=logback.xml"

    $logdir = "$env:CASSANDRA_HOME\logs"
    $storagedir = "$env:CASSANDRA_HOME\data"
    $env:CASSANDRA_PARAMS = $env:CASSANDRA_PARAMS + " -Dcassandra.logdir=""$logdir"" -Dcassandra.storagedir=""$storagedir"""

    SetCassandraMain
    BuildClassPath

    # Override these to set the amount of memory to allocate to the JVM at
    # start-up. For production use you may wish to adjust this for your
    # environment. MAX_HEAP_SIZE is the total amount of memory dedicated
    # to the Java heap. HEAP_NEWSIZE refers to the size of the young
    # generation. Both MAX_HEAP_SIZE and HEAP_NEWSIZE should be either set
    # or not (if you set one, set the other).
    #
    # The main trade-off for the young generation is that the larger it
    # is, the longer GC pause times will be. The shorter it is, the more
    # expensive GC will be (usually).
    #
    # The example HEAP_NEWSIZE assumes a modern 8-core+ machine for decent
    # times. If in doubt, and if you do not particularly want to tweak, go
    # 100 MB per physical CPU core.

    #GC log path has to be defined here since it needs to find CASSANDRA_HOME
    $env:JVM_OPTS="$env:JVM_OPTS -Xloggc:""$env:CASSANDRA_HOME/logs/gc.log"""

    # Read user-defined JVM options from jvm.options file
    $content = Get-Content "$env:CASSANDRA_CONF\jvm.options"
    for ($i = 0; $i -lt $content.Count; $i++)
    {
        $line = $content[$i]
        if ($line.StartsWith("-"))
        {
            $env:JVM_OPTS = "$env:JVM_OPTS $line"
        }
    }

    $defined_xmn = $env:JVM_OPTS -like '*Xmn*'
    $defined_xmx = $env:JVM_OPTS -like '*Xmx*'
    $defined_xms = $env:JVM_OPTS -like '*Xms*'
    $using_cms = $env:JVM_OPTS -like '*UseConcMarkSweepGC*'

    #$env:MAX_HEAP_SIZE="4096M"
    #$env:HEAP_NEWSIZE="800M"
    CalculateHeapSizes

    ParseJVMInfo

    # We only set -Xms and -Xmx if they were not defined on jvm.options file
    # If defined, both Xmx and Xms should be defined together.
    if (($defined_xmx -eq $false) -and ($defined_xms -eq $false))
    {
        $env:JVM_OPTS="$env:JVM_OPTS -Xms$env:MAX_HEAP_SIZE"
        $env:JVM_OPTS="$env:JVM_OPTS -Xmx$env:MAX_HEAP_SIZE"
    }
    elseif (($defined_xmx -eq $false) -or ($defined_xms -eq $false))
    {
        echo "Please set or unset -Xmx and -Xms flags in pairs on jvm.options file."
        exit
    }

    # We only set -Xmn flag if it was not defined in jvm.options file
    # and if the CMS GC is being used
    # If defined, both Xmn and Xmx should be defined together.
    if (($defined_xmn -eq $true) -and ($defined_xmx -eq $false))
    {
        echo "Please set or unset -Xmx and -Xmn flags in pairs on jvm.options file."
        exit
    }
    elseif (($defined_xmn -eq $false) -and ($using_cms -eq $true))
    {
        $env:JVM_OPTS="$env:JVM_OPTS -Xmn$env:HEAP_NEWSIZE"
    }

    if (($env:JVM_ARCH -eq "64-Bit") -and ($using_cms -eq $true))
    {
        $env:JVM_OPTS="$env:JVM_OPTS -XX:+UseCondCardMark"
    }

    # Add sigar env - see Cassandra-7838
    $env:JVM_OPTS = "$env:JVM_OPTS -Djava.library.path=""$env:CASSANDRA_HOME\lib\sigar-bin"""

    # Confirm we're on high performance power plan, warn if not
    # Change to $true to suppress this warning
    $suppressPowerWarning = $false
    if (!$suppressPowerWarning)
    {
        $currentProfile = powercfg /GETACTIVESCHEME
        if (!$currentProfile.Contains("High performance"))
        {
            echo "*---------------------------------------------------------------------*"
            echo "*---------------------------------------------------------------------*"
            echo ""
            echo "    WARNING! Detected a power profile other than High Performance."
            echo "    Performance of this node will suffer."
            echo "    Modify conf\cassandra.env.ps1 to suppress this warning."
            echo ""
            echo "*---------------------------------------------------------------------*"
            echo "*---------------------------------------------------------------------*"
        }
    }

    # provides hints to the JIT compiler
    $env:JVM_OPTS = "$env:JVM_OPTS -XX:CompileCommandFile=$env:CASSANDRA_CONF\hotspot_compiler"

    # add the jamm javaagent
    if (($env:JVM_VENDOR -ne "OpenJDK") -or ($env:JVM_VERSION.CompareTo("1.6.0") -eq 1) -or
        (($env:JVM_VERSION -eq "1.6.0") -and ($env:JVM_PATCH_VERSION.CompareTo("22") -eq 1)))
    {
        $env:JVM_OPTS = "$env:JVM_OPTS -javaagent:""$env:CASSANDRA_HOME\lib\jamm-0.3.0.jar"""
    }

    # set jvm HeapDumpPath with CASSANDRA_HEAPDUMP_DIR
    if ($env:CASSANDRA_HEAPDUMP_DIR)
    {
        $unixTimestamp = [int64](([datetime]::UtcNow)-(get-date "1/1/1970")).TotalSeconds
        $env:JVM_OPTS="$env:JVM_OPTS -XX:HeapDumpPath=$env:CASSANDRA_HEAPDUMP_DIR\cassandra-$unixTimestamp-pid$pid.hprof"
    }

<<<<<<< HEAD
    if ($env:JVM_VERSION.CompareTo("1.8.0") -eq -1 -or [convert]::ToInt32($env:JVM_PATCH_VERSION) -lt 40)
    {
        echo "Cassandra 3.0 and later require Java 8u40 or later."
        exit
    }

    # Specifies the default port over which Cassandra will be available for
    # JMX connections.
    $JMX_PORT="7199"

    # store in env to check if it's avail in verification
    $env:JMX_PORT=$JMX_PORT

    # Configure the following for JEMallocAllocator and if jemalloc is not available in the system
    # library path.
    # set LD_LIBRARY_PATH=<JEMALLOC_HOME>/lib/
    # $env:JVM_OPTS="$env:JVM_OPTS -Djava.library.path=<JEMALLOC_HOME>/lib/"

    # jmx: metrics and administration interface
    #
    # add this if you're having trouble connecting:
    # $env:JVM_OPTS="$env:JVM_OPTS -Djava.rmi.server.hostname=<public name>"
    #
    # see
    # https://blogs.oracle.com/jmxetc/entry/troubleshooting_connection_problems_in_jconsole
    # for more on configuring JMX through firewalls, etc. (Short version:
    # get it working with no firewall first.)
    #
    # Due to potential security exploits, Cassandra ships with JMX accessible
    # *only* from localhost.  To enable remote JMX connections, uncomment lines below
    # with authentication and ssl enabled. See https://wiki.apache.org/cassandra/JmxSecurity
    #
    #$env:JVM_OPTS="$env:JVM_OPTS -Dcom.sun.management.jmxremote.port=$JMX_PORT"
    #$env:JVM_OPTS="$env:JVM_OPTS -Dcom.sun.management.jmxremote.rmi.port=$JMX_PORT"
    #
    # JMX SSL options
    #$env:JVM_OPTS="$env:JVM_OPTS -Dcom.sun.management.jmxremote.ssl=true"
    #$env:JVM_OPTS="$env:JVM_OPTS -Dcom.sun.management.jmxremote.ssl.need.client.auth=true"
    #$env:JVM_OPTS="$env:JVM_OPTS -Dcom.sun.management.jmxremote.ssl.enabled.protocols=<enabled-protocols>"
    #$env:JVM_OPTS="$env:JVM_OPTS -Dcom.sun.management.jmxremote.ssl.enabled.cipher.suites=<enabled-cipher-suites>"
    #$env:JVM_OPTS="$env:JVM_OPTS -Djavax.net.ssl.keyStore=C:/keystore"
    #$env:JVM_OPTS="$env:JVM_OPTS -Djavax.net.ssl.keyStorePassword=<keystore-password>"
    #$env:JVM_OPTS="$env:JVM_OPTS -Djavax.net.ssl.trustStore=C:/truststore"
    #$env:JVM_OPTS="$env:JVM_OPTS -Djavax.net.ssl.trustStorePassword=<truststore-password>"
    #
    # JMX auth options
    #$env:JVM_OPTS="$env:JVM_OPTS -Dcom.sun.management.jmxremote.authenticate=true"
    ## Basic file based authn & authz
    #$env:JVM_OPTS="$env:JVM_OPTS -Dcom.sun.management.jmxremote.password.file=C:/jmxremote.password"
    #$env:JVM_OPTS="$env:JVM_OPTS -Dcom.sun.management.jmxremote.access.file=C:/jmxremote.access"

    ## Custom auth settings which can be used as alternatives to JMX's out of the box auth utilities.
    ## JAAS login modules can be used for authentication by uncommenting these two properties.
    ## Cassandra ships with a LoginModule implementation - org.apache.cassandra.auth.CassandraLoginModule -
    ## which delegates to the IAuthenticator configured in cassandra.yaml
    #$env:JVM_OPTS="$env:JVM_OPTS -Dcassandra.jmx.remote.login.config=CassandraLogin"
    #$env:JVM_OPTS="$env:JVM_OPTS -Djava.security.auth.login.config=C:/cassandra-jaas.config"

    ## Cassandra also ships with a helper for delegating JMX authz calls to the configured IAuthorizer,
    ## uncomment this to use it. Requires one of the two authentication options to be enabled
    #$env:JVM_OPTS="$env:JVM_OPTS -Dcassandra.jmx.authorizer=org.apache.cassandra.auth.jmx.AuthorizationProxy"

    # Default JMX setup, bound to local loopback address only
    $env:JVM_OPTS="$env:JVM_OPTS -Dcassandra.jmx.local.port=$JMX_PORT"

    $env:JVM_OPTS="$env:JVM_OPTS $env:JVM_EXTRA_OPTS"
}
=======
    if ($env:JVM_VERSION.CompareTo("1.8.0") -eq -1 -or [convert]::ToInt32($env:JVM_PATCH_VERSION) -lt 40)
    {
        echo "Cassandra 3.0 and later require Java 8u40 or later."
        exit
    }

    # enable assertions.  disabling this in production will give a modest
    # performance benefit (around 5%).
    $env:JVM_OPTS = "$env:JVM_OPTS -ea"

    # Specifies the default port over which Cassandra will be available for
    # JMX connections.
    $JMX_PORT="7199"

    # store in env to check if it's avail in verification
    $env:JMX_PORT=$JMX_PORT

    # enable thread priorities, primarily so we can give periodic tasks
    # a lower priority to avoid interfering with client workload
    $env:JVM_OPTS="$env:JVM_OPTS -XX:+UseThreadPriorities"
    # allows lowering thread priority without being root on linux - probably
    # not necessary on Windows but doesn't harm anything.
    # see http://tech.stolsvik.com/2010/01/linux-java-thread-priorities-workar
    $env:JVM_OPTS="$env:JVM_OPTS -XX:ThreadPriorityPolicy=42"

    $env:JVM_OPTS="$env:JVM_OPTS -XX:+HeapDumpOnOutOfMemoryError"

    # stop the jvm on OutOfMemoryError as it can result in some data corruption
    # uncomment the preferred option
    # ExitOnOutOfMemoryError and CrashOnOutOfMemoryError require a JRE greater or equals to 1.7 update 101 or 1.8 update 92
    # $env:JVM_OPTS="$env:JVM_OPTS -XX:+ExitOnOutOfMemoryError"
    # $env:JVM_OPTS="$env:JVM_OPTS -XX:+CrashOnOutOfMemoryError"
    $env:JVM_OPTS="$env:JVM_OPTS -XX:OnOutOfMemoryError=""taskkill /F /PID %p"""

    # print an heap histogram on OutOfMemoryError
    # $env:JVM_OPTS="$env:JVM_OPTS -Dcassandra.printHeapHistogramOnOutOfMemoryError=true"

    # Per-thread stack size.
    $env:JVM_OPTS="$env:JVM_OPTS -Xss256k"

    # Larger interned string table, for gossip's benefit (CASSANDRA-6410)
    $env:JVM_OPTS="$env:JVM_OPTS -XX:StringTableSize=1000003"

    # Make sure all memory is faulted and zeroed on startup.
    # This helps prevent soft faults in containers and makes
    # transparent hugepage allocation more effective.
    #$env:JVM_OPTS="$env:JVM_OPTS -XX:+AlwaysPreTouch"

    # Biased locking does not benefit Cassandra.
    $env:JVM_OPTS="$env:JVM_OPTS -XX:-UseBiasedLocking"

    # Enable thread-local allocation blocks and allow the JVM to automatically
    # resize them at runtime.
    $env:JVM_OPTS="$env:JVM_OPTS -XX:+UseTLAB -XX:+ResizeTLAB"

    # http://www.evanjones.ca/jvm-mmap-pause.html
    $env:JVM_OPTS="$env:JVM_OPTS -XX:+PerfDisableSharedMem"

    # Configure the following for JEMallocAllocator and if jemalloc is not available in the system
    # library path.
    # set LD_LIBRARY_PATH=<JEMALLOC_HOME>/lib/
    # $env:JVM_OPTS="$env:JVM_OPTS -Djava.library.path=<JEMALLOC_HOME>/lib/"

    # uncomment to have Cassandra JVM listen for remote debuggers/profilers on port 1414
    # $env:JVM_OPTS="$env:JVM_OPTS -agentlib:jdwp=transport=dt_socket,server=y,suspend=n,address=1414"

    # Prefer binding to IPv4 network intefaces (when net.ipv6.bindv6only=1). See
    # http://bugs.sun.com/bugdatabase/view_bug.do?bug_id=6342561 (short version:
    # comment out this entry to enable IPv6 support).
    $env:JVM_OPTS="$env:JVM_OPTS -Djava.net.preferIPv4Stack=true"

    # jmx: metrics and administration interface
    #
    # add this if you're having trouble connecting:
    # $env:JVM_OPTS="$env:JVM_OPTS -Djava.rmi.server.hostname=<public name>"
    #
    # see
    # https://blogs.oracle.com/jmxetc/entry/troubleshooting_connection_problems_in_jconsole
    # for more on configuring JMX through firewalls, etc. (Short version:
    # get it working with no firewall first.)
    #
    # Due to potential security exploits, Cassandra ships with JMX accessible
    # *only* from localhost.  To enable remote JMX connections, uncomment lines below
    # with authentication and ssl enabled. See https://wiki.apache.org/cassandra/JmxSecurity
    #
    #$env:JVM_OPTS="$env:JVM_OPTS -Dcom.sun.management.jmxremote.port=$JMX_PORT"
    #$env:JVM_OPTS="$env:JVM_OPTS -Dcom.sun.management.jmxremote.ssl=false"
    #$env:JVM_OPTS="$env:JVM_OPTS -Dcom.sun.management.jmxremote.authenticate=true"
    #$env:JVM_OPTS="$env:JVM_OPTS -Dcom.sun.management.jmxremote.password.file=C:/jmxremote.password"
    $env:JVM_OPTS="$env:JVM_OPTS -Dcassandra.jmx.local.port=$JMX_PORT -XX:+DisableExplicitGC"

    $env:JVM_OPTS="$env:JVM_OPTS $env:JVM_EXTRA_OPTS"

    #$env:JVM_OPTS="$env:JVM_OPTS -XX:+UnlockCommercialFeatures -XX:+FlightRecorder"
}
>>>>>>> dd187d10
<|MERGE_RESOLUTION|>--- conflicted
+++ resolved
@@ -393,7 +393,16 @@
         $env:JVM_OPTS="$env:JVM_OPTS -XX:HeapDumpPath=$env:CASSANDRA_HEAPDUMP_DIR\cassandra-$unixTimestamp-pid$pid.hprof"
     }
 
-<<<<<<< HEAD
+    # stop the jvm on OutOfMemoryError as it can result in some data corruption
+    # uncomment the preferred option
+    # ExitOnOutOfMemoryError and CrashOnOutOfMemoryError require a JRE greater or equals to 1.7 update 101 or 1.8 update 92
+    # $env:JVM_OPTS="$env:JVM_OPTS -XX:+ExitOnOutOfMemoryError"
+    # $env:JVM_OPTS="$env:JVM_OPTS -XX:+CrashOnOutOfMemoryError"
+    $env:JVM_OPTS="$env:JVM_OPTS -XX:OnOutOfMemoryError=""taskkill /F /PID %p"""
+
+    # print an heap histogram on OutOfMemoryError
+    # $env:JVM_OPTS="$env:JVM_OPTS -Dcassandra.printHeapHistogramOnOutOfMemoryError=true"
+
     if ($env:JVM_VERSION.CompareTo("1.8.0") -eq -1 -or [convert]::ToInt32($env:JVM_PATCH_VERSION) -lt 40)
     {
         echo "Cassandra 3.0 and later require Java 8u40 or later."
@@ -460,101 +469,4 @@
     $env:JVM_OPTS="$env:JVM_OPTS -Dcassandra.jmx.local.port=$JMX_PORT"
 
     $env:JVM_OPTS="$env:JVM_OPTS $env:JVM_EXTRA_OPTS"
-}
-=======
-    if ($env:JVM_VERSION.CompareTo("1.8.0") -eq -1 -or [convert]::ToInt32($env:JVM_PATCH_VERSION) -lt 40)
-    {
-        echo "Cassandra 3.0 and later require Java 8u40 or later."
-        exit
-    }
-
-    # enable assertions.  disabling this in production will give a modest
-    # performance benefit (around 5%).
-    $env:JVM_OPTS = "$env:JVM_OPTS -ea"
-
-    # Specifies the default port over which Cassandra will be available for
-    # JMX connections.
-    $JMX_PORT="7199"
-
-    # store in env to check if it's avail in verification
-    $env:JMX_PORT=$JMX_PORT
-
-    # enable thread priorities, primarily so we can give periodic tasks
-    # a lower priority to avoid interfering with client workload
-    $env:JVM_OPTS="$env:JVM_OPTS -XX:+UseThreadPriorities"
-    # allows lowering thread priority without being root on linux - probably
-    # not necessary on Windows but doesn't harm anything.
-    # see http://tech.stolsvik.com/2010/01/linux-java-thread-priorities-workar
-    $env:JVM_OPTS="$env:JVM_OPTS -XX:ThreadPriorityPolicy=42"
-
-    $env:JVM_OPTS="$env:JVM_OPTS -XX:+HeapDumpOnOutOfMemoryError"
-
-    # stop the jvm on OutOfMemoryError as it can result in some data corruption
-    # uncomment the preferred option
-    # ExitOnOutOfMemoryError and CrashOnOutOfMemoryError require a JRE greater or equals to 1.7 update 101 or 1.8 update 92
-    # $env:JVM_OPTS="$env:JVM_OPTS -XX:+ExitOnOutOfMemoryError"
-    # $env:JVM_OPTS="$env:JVM_OPTS -XX:+CrashOnOutOfMemoryError"
-    $env:JVM_OPTS="$env:JVM_OPTS -XX:OnOutOfMemoryError=""taskkill /F /PID %p"""
-
-    # print an heap histogram on OutOfMemoryError
-    # $env:JVM_OPTS="$env:JVM_OPTS -Dcassandra.printHeapHistogramOnOutOfMemoryError=true"
-
-    # Per-thread stack size.
-    $env:JVM_OPTS="$env:JVM_OPTS -Xss256k"
-
-    # Larger interned string table, for gossip's benefit (CASSANDRA-6410)
-    $env:JVM_OPTS="$env:JVM_OPTS -XX:StringTableSize=1000003"
-
-    # Make sure all memory is faulted and zeroed on startup.
-    # This helps prevent soft faults in containers and makes
-    # transparent hugepage allocation more effective.
-    #$env:JVM_OPTS="$env:JVM_OPTS -XX:+AlwaysPreTouch"
-
-    # Biased locking does not benefit Cassandra.
-    $env:JVM_OPTS="$env:JVM_OPTS -XX:-UseBiasedLocking"
-
-    # Enable thread-local allocation blocks and allow the JVM to automatically
-    # resize them at runtime.
-    $env:JVM_OPTS="$env:JVM_OPTS -XX:+UseTLAB -XX:+ResizeTLAB"
-
-    # http://www.evanjones.ca/jvm-mmap-pause.html
-    $env:JVM_OPTS="$env:JVM_OPTS -XX:+PerfDisableSharedMem"
-
-    # Configure the following for JEMallocAllocator and if jemalloc is not available in the system
-    # library path.
-    # set LD_LIBRARY_PATH=<JEMALLOC_HOME>/lib/
-    # $env:JVM_OPTS="$env:JVM_OPTS -Djava.library.path=<JEMALLOC_HOME>/lib/"
-
-    # uncomment to have Cassandra JVM listen for remote debuggers/profilers on port 1414
-    # $env:JVM_OPTS="$env:JVM_OPTS -agentlib:jdwp=transport=dt_socket,server=y,suspend=n,address=1414"
-
-    # Prefer binding to IPv4 network intefaces (when net.ipv6.bindv6only=1). See
-    # http://bugs.sun.com/bugdatabase/view_bug.do?bug_id=6342561 (short version:
-    # comment out this entry to enable IPv6 support).
-    $env:JVM_OPTS="$env:JVM_OPTS -Djava.net.preferIPv4Stack=true"
-
-    # jmx: metrics and administration interface
-    #
-    # add this if you're having trouble connecting:
-    # $env:JVM_OPTS="$env:JVM_OPTS -Djava.rmi.server.hostname=<public name>"
-    #
-    # see
-    # https://blogs.oracle.com/jmxetc/entry/troubleshooting_connection_problems_in_jconsole
-    # for more on configuring JMX through firewalls, etc. (Short version:
-    # get it working with no firewall first.)
-    #
-    # Due to potential security exploits, Cassandra ships with JMX accessible
-    # *only* from localhost.  To enable remote JMX connections, uncomment lines below
-    # with authentication and ssl enabled. See https://wiki.apache.org/cassandra/JmxSecurity
-    #
-    #$env:JVM_OPTS="$env:JVM_OPTS -Dcom.sun.management.jmxremote.port=$JMX_PORT"
-    #$env:JVM_OPTS="$env:JVM_OPTS -Dcom.sun.management.jmxremote.ssl=false"
-    #$env:JVM_OPTS="$env:JVM_OPTS -Dcom.sun.management.jmxremote.authenticate=true"
-    #$env:JVM_OPTS="$env:JVM_OPTS -Dcom.sun.management.jmxremote.password.file=C:/jmxremote.password"
-    $env:JVM_OPTS="$env:JVM_OPTS -Dcassandra.jmx.local.port=$JMX_PORT -XX:+DisableExplicitGC"
-
-    $env:JVM_OPTS="$env:JVM_OPTS $env:JVM_EXTRA_OPTS"
-
-    #$env:JVM_OPTS="$env:JVM_OPTS -XX:+UnlockCommercialFeatures -XX:+FlightRecorder"
-}
->>>>>>> dd187d10
+}