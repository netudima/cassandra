#
# Licensed to the Apache Software Foundation (ASF) under one
# or more contributor license agreements.  See the NOTICE file
# distributed with this work for additional information
# regarding copyright ownership.  The ASF licenses this file
# to you under the Apache License, Version 2.0 (the
# "License"); you may not use this file except in compliance
# with the License.  You may obtain a copy of the License at
#
#     http://www.apache.org/licenses/LICENSE-2.0
#
# Unless required by applicable law or agreed to in writing, software
# distributed under the License is distributed on an "AS IS" BASIS,
# WITHOUT WARRANTIES OR CONDITIONS OF ANY KIND, either express or implied.
# See the License for the specific language governing permissions and
# limitations under the License.
#

version: 2.1

default_env_vars: &default_env_vars
    ANT_HOME: /usr/share/ant
    JAVA11_HOME: /usr/lib/jvm/java-11-openjdk-amd64
    JAVA8_HOME: /usr/lib/jvm/java-8-openjdk-amd64
    LANG: en_US.UTF-8
    KEEP_TEST_DIR: true
    DEFAULT_DIR: /home/cassandra/cassandra-dtest
    PYTHONIOENCODING: utf-8
    PYTHONUNBUFFERED: true
    CASS_DRIVER_NO_EXTENSIONS: true
    CASS_DRIVER_NO_CYTHON: true
    #Skip all syncing to disk to avoid performance issues in flaky CI environments
    CASSANDRA_SKIP_SYNC: true
    DTEST_REPO: git://github.com/apache/cassandra-dtest.git
    DTEST_BRANCH: trunk
    CCM_MAX_HEAP_SIZE: 1024M
    CCM_HEAP_NEWSIZE: 256M
    # The Ant test target to run, for example:
    # REPEATED_UTEST_TARGET: testsome
    # REPEATED_UTEST_TARGET: test-jvm-dtest-some
    # REPEATED_UTEST_TARGET: test-cdc
    # REPEATED_UTEST_TARGET: test-compression
    # REPEATED_UTEST_TARGET: test-system-keyspace-directory
    REPEATED_UTEST_TARGET: testsome
    # The name of JUnit class to be run multiple times, for example:
    # REPEATED_UTEST_CLASS: org.apache.cassandra.cql3.ViewTest
    # REPEATED_UTEST_CLASS: org.apache.cassandra.distributed.test.PagingTest
    REPEATED_UTEST_CLASS:
    # The optional specific methods within REPEATED_UTEST_CLASS to be run, for example:
    # REPEATED_UTEST_METHODS: testCompoundPartitionKey
    # REPEATED_UTEST_METHODS: testCompoundPartitionKey,testStaticTable
    # Please note that some Ant targets will ignore the -Dtest.methods argument produced by this.
    REPEATED_UTEST_METHODS:
    # The number of times that the repeated JUnit test should be run
    REPEATED_UTEST_COUNT: 100
    # Whether the test iteration should stop on the first failure
    REPEATED_UTEST_STOP_ON_FAILURE: false
    # A Python dtest to be run multiple times, for example:
    # REPEATED_DTEST_NAME: cqlsh_tests/test_cqlsh.py
    # REPEATED_DTEST_NAME: cqlsh_tests/test_cqlsh.py::TestCqlshSmoke
    # REPEATED_DTEST_NAME: cqlsh_tests/test_cqlsh.py::TestCqlshSmoke::test_create_index
    REPEATED_DTEST_NAME:
    # Whether the repeated Python dtest should use vnodes
    REPEATED_DTEST_VNODES: false
    # The number of times that the repeated Python dtest should be run
    REPEATED_DTEST_COUNT: 100
    # Whether the test iteration should stop on the first failure
    REPEATED_DTEST_STOP_ON_FAILURE: false

j8_par_executor: &j8_par_executor
  executor:
    name: java8-executor
    #exec_resource_class: xlarge
  parallelism: 4

j8_small_par_executor: &j8_small_par_executor
  executor:
    name: java8-executor
    #exec_resource_class: xlarge
  parallelism: 1

j8_small_executor: &j8_small_executor
  executor:
    name: java8-executor
    exec_resource_class: medium
  parallelism: 1

j8_medium_par_executor: &j8_medium_par_executor
  executor:
    name: java8-executor
    #exec_resource_class: xlarge
  parallelism: 1

j8_seq_executor: &j8_seq_executor
  executor:
    name: java8-executor
    #exec_resource_class: xlarge
  parallelism: 1 # sequential, single container tests: no parallelism benefits

<<<<<<< HEAD
j11_par_executor: &j11_par_executor
  executor:
    name: java11-executor
    #exec_resource_class: xlarge
  parallelism: 4
=======
with_dtests_jobs: &with_dtest_jobs
        jobs:
            - build
            # Java 8 unit tests will be run automatically
            - j8_unit_tests:
                requires:
                  - build
            - j8_jvm_dtests:
                requires:
                  - build
            # specialized unit tests (all run on request using Java 8)
            - start_utests_long:
                type: approval
                requires:
                  - build
            - utests_long:
                requires:
                  - start_utests_long
            - start_utests_compression:
                type: approval
                requires:
                  - build
            - utests_compression:
                requires:
                  - start_utests_compression
            - start_utests_stress:
                type: approval
                requires:
                  - build
            - utests_stress:
                requires:
                  - start_utests_stress
            - start_jvm_upgrade_dtest:
                type: approval
            - j8_dtest_jars_build:
                requires:
                  - build
                  - start_jvm_upgrade_dtest
            - j8_jvm_upgrade_dtests:
                requires:
                  - j8_dtest_jars_build
            # Java 8 dtests (on request)
            - start_j8_dtests:
                type: approval
                requires:
                  - build
            - j8_dtests-with-vnodes:
                requires:
                  - start_j8_dtests
            - j8_dtests-no-vnodes:
                requires:
                  - start_j8_dtests
            # Java 8 upgrade tests
            - start_upgrade_tests:
                type: approval
                requires:
                  - build
            - j8_upgradetests-no-vnodes:
                requires:
                  - start_upgrade_tests
            # Java 8 repeated utest (on request)
            - start_j8_repeated-utest:
                type: approval
            - j8_repeated-utest:
                requires:
                  - start_j8_repeated-utest
                  - build
            # Java 8 repeated dtest (on request)
            - start_j8_repeated-dtest:
                type: approval
            - j8_repeated-dtest:
                requires:
                  - start_j8_repeated-dtest
                  - build
>>>>>>> 1e42c105

j11_small_par_executor: &j11_small_par_executor
  executor:
    name: java11-executor
    #exec_resource_class: xlarge
  parallelism: 1

j11_small_executor: &j11_small_executor
  executor:
    name: java11-executor
    #exec_resource_class: medium
  parallelism: 1

j8_with_dtests_jobs: &j8_with_dtests_jobs
  jobs:
    - j8_build
    # Java 8 unit tests will be run automatically
    - j8_unit_tests:
        requires:
          - j8_build
    - j8_jvm_dtests:
        requires:
          - j8_build
    # Java 11 unit tests (on request, currently not working)
    - start_j11_unit_tests:
        type: approval
    - j11_unit_tests:
        requires:
          - start_j11_unit_tests
          - j8_build
    # specialized unit tests (all run on request using Java 8)
    - j8_cqlshlib_tests:
        requires:
          - j8_build
    - start_utests_long:
        type: approval
    - utests_long:
        requires:
          - start_utests_long
          - j8_build
    - start_utests_compression:
        type: approval
    - utests_compression:
        requires:
          - start_utests_compression
          - j8_build
    - start_utests_stress:
        type: approval
    - utests_stress:
        requires:
          - start_utests_stress
          - j8_build
    - start_utests_fqltool:
        type: approval
    - utests_fqltool:
        requires:
          - start_utests_fqltool
          - j8_build
    - start_utests_system_keyspace_directory:
        type: approval
    - utests_system_keyspace_directory:
        requires:
          - start_utests_system_keyspace_directory
          - j8_build
    - start_jvm_upgrade_dtest:
        type: approval
    - j8_dtest_jars_build:
        requires:
          - j8_build
          - start_jvm_upgrade_dtest
    - j8_jvm_upgrade_dtests:
        requires:
          - j8_dtest_jars_build
    # Java 8 dtests (on request)
    - start_j8_dtests:
        type: approval
    - j8_dtests-with-vnodes:
        requires:
          - start_j8_dtests
          - j8_build
    - j8_dtests-no-vnodes:
        requires:
          - start_j8_dtests
          - j8_build
    # Java 11 dtests (on request)
    - start_j11_dtests:
        type: approval
    - j11_dtests-with-vnodes:
        requires:
        - start_j11_dtests
        - j8_build
    - j11_dtests-no-vnodes:
        requires:
        - start_j11_dtests
        - j8_build
    # Java 8 upgrade tests
    - start_upgrade_tests:
        type: approval
    - j8_upgradetests-no-vnodes:
        requires:
          - start_upgrade_tests
          - j8_build
    - start_j8_cqlsh_tests-with-vnodes:
        type: approval
    - j8_cqlsh-dtests-py2-with-vnodes:
        requires:
        - start_j8_cqlsh_tests-with-vnodes
        - j8_build
    - j8_cqlsh-dtests-py3-with-vnodes:
        requires:
        - start_j8_cqlsh_tests-with-vnodes
        - j8_build
    - j8_cqlsh-dtests-py38-with-vnodes:
        requires:
        - start_j8_cqlsh_tests-with-vnodes
        - j8_build
    - start_j8_cqlsh_tests-no-vnodes:
        type: approval
    - j8_cqlsh-dtests-py2-no-vnodes:
        requires:
        - start_j8_cqlsh_tests-no-vnodes
        - j8_build
    - j8_cqlsh-dtests-py3-no-vnodes:
        requires:
        - start_j8_cqlsh_tests-no-vnodes
        - j8_build
    - j8_cqlsh-dtests-py38-no-vnodes:
        requires:
          - start_j8_cqlsh_tests-no-vnodes
          - j8_build
    - start_j11_cqlsh_tests-with-vnodes:
        type: approval
    - j11_cqlsh-dtests-py2-with-vnodes:
        requires:
        - start_j11_cqlsh_tests-with-vnodes
        - j8_build
    - j11_cqlsh-dtests-py3-with-vnodes:
        requires:
        - start_j11_cqlsh_tests-with-vnodes
        - j8_build
    - j11_cqlsh-dtests-py38-with-vnodes:
        requires:
          - start_j11_cqlsh_tests-with-vnodes
          - j8_build
    - start_j11_cqlsh_tests-no-vnodes:
        type: approval
    - j11_cqlsh-dtests-py2-no-vnodes:
        requires:
        - start_j11_cqlsh_tests-no-vnodes
        - j8_build
    - j11_cqlsh-dtests-py3-no-vnodes:
        requires:
        - start_j11_cqlsh_tests-no-vnodes
        - j8_build
    - j11_cqlsh-dtests-py38-no-vnodes:
        requires:
          - start_j11_cqlsh_tests-no-vnodes
          - j8_build

j11_with_dtests_jobs: &j11_with_dtests_jobs
  jobs:
    - j11_build
    # Java 11 unit tests (on request, currently not working)
    - start_j11_unit_tests:
        type: approval
    - j11_unit_tests:
        requires:
          - start_j11_unit_tests
          - j11_build
    - j11_jvm_dtests:
        requires:
          - j11_build
    - j11_cqlshlib_tests:
        requires:
          - j11_build
    # Java 11 dtests (on request)
    - start_j11_dtests:
        type: approval
    - j11_dtests-with-vnodes:
        requires:
          - start_j11_dtests
          - j11_build
    - j11_dtests-no-vnodes:
        requires:
          - start_j11_dtests
          - j11_build
    - start_j11_cqlsh_tests-with-vnodes:
        type: approval
    - j11_cqlsh-dtests-py2-with-vnodes:
        requires:
        - start_j11_cqlsh_tests-with-vnodes
        - j11_build
    - j11_cqlsh-dtests-py3-with-vnodes:
        requires:
        - start_j11_cqlsh_tests-with-vnodes
        - j11_build
    - j11_cqlsh-dtests-py38-with-vnodes:
        requires:
          - start_j11_cqlsh_tests-with-vnodes
          - j11_build
    - start_j11_cqlsh_tests-no-vnodes:
        type: approval
    - j11_cqlsh-dtests-py2-no-vnodes:
        requires:
        - start_j11_cqlsh_tests-no-vnodes
        - j11_build
    - j11_cqlsh-dtests-py3-no-vnodes:
        requires:
        - start_j11_cqlsh_tests-no-vnodes
        - j11_build
    - j11_cqlsh-dtests-py38-no-vnodes:
        requires:
          - start_j11_cqlsh_tests-no-vnodes
          - j11_build

j8_with_dtest_jobs_only: &j8_with_dtest_jobs_only
        jobs:
            - j8_build
            - j8_dtests-with-vnodes:
                  requires:
                      - j8_build
            - j8_dtests-no-vnodes:
                  requires:
                      - j8_build

j11_with_dtest_jobs_only: &j11_with_dtest_jobs_only
        jobs:
            - build
            - j11-with-vnodes:
                requires:
                  - j11_build
            - j11_dtests-no-vnodes:
                requires:
                  - j11_build

workflows:
    version: 2
    java8_build_and_run_tests: *j8_with_dtests_jobs
#    java8_build_and_run_tests: *j8_with_dtest_jobs_only
    java11_build_and_run_tests: *j11_with_dtests_jobs
#    java11_build_and_run_tests: *j11_with_dtest_jobs_only

executors:
  java8-executor:
    parameters:
      exec_resource_class:
        type: string
        default: medium
    docker:
      - image: apache/cassandra-testing-ubuntu2004-java11-w-dependencies:20210304
    resource_class: << parameters.exec_resource_class >>
    working_directory: ~/
    shell: /bin/bash -eo pipefail -l
    environment:
      <<: *default_env_vars
      JAVA_HOME: /usr/lib/jvm/java-8-openjdk-amd64
      JDK_HOME: /usr/lib/jvm/java-8-openjdk-amd64

  java11-executor:
    parameters:
      exec_resource_class:
        type: string
        default: medium
    docker:
    - image: apache/cassandra-testing-ubuntu2004-java11:20210304
    resource_class: << parameters.exec_resource_class >>
    working_directory: ~/
    shell: /bin/bash -eo pipefail -l
    environment:
      <<: *default_env_vars
      JAVA_HOME: /usr/lib/jvm/java-11-openjdk-amd64
      JDK_HOME: /usr/lib/jvm/java-11-openjdk-amd64
      CASSANDRA_USE_JDK11: true

build_common: &build_common
  parallelism: 1 # This job doesn't benefit from parallelism
  steps:
    - log_environment
    - clone_cassandra
    - build_cassandra
    - run_eclipse_warnings
    - persist_to_workspace:
        root: /home/cassandra
        paths:
          - cassandra
          - .m2

jobs:
  j8_build:
    executor: java8-executor
    <<: *build_common

  j11_build:
    executor: java11-executor
    <<: *build_common

  j8_dtest_jars_build:
    executor: java8-executor
    parallelism: 1
    steps:
      - attach_workspace:
          at: /home/cassandra
      - build_cassandra_dtest_jars
      - persist_to_workspace:
          root: /home/cassandra
          paths:
            - dtest_jars

  j8_unit_tests:
    <<: *j8_par_executor
    steps:
      - attach_workspace:
          at: /home/cassandra
      - create_junit_containers
      - log_environment
      - run_parallel_junit_tests

  j8_jvm_dtests:
    <<: *j8_small_par_executor
    steps:
      - attach_workspace:
          at: /home/cassandra
      - create_junit_containers:
          classlistprefix: distributed
          extra_filters: "| grep -v upgrade"
      - log_environment
      - run_parallel_junit_tests:
          classlistprefix: distributed
          target: "testclasslist"

  j11_jvm_dtests:
    <<: *j11_small_par_executor
    steps:
      - attach_workspace:
          at: /home/cassandra
      - create_junit_containers:
          classlistprefix: distributed
          extra_filters: "| grep -v upgrade"
      - log_environment
      - run_parallel_junit_tests:
          classlistprefix: distributed
          target: "testclasslist"

  j8_jvm_upgrade_dtests:
    <<: *j8_medium_par_executor
    steps:
      - attach_workspace:
          at: /home/cassandra
      - create_junit_containers:
          classlistprefix: distributed
          extra_filters: "| grep upgrade"
      - log_environment
      - run_parallel_junit_tests:
          classlistprefix: distributed
          target: "testclasslist"

  j11_unit_tests:
    <<: *j11_par_executor
    steps:
      - attach_workspace:
          at: /home/cassandra
      - create_junit_containers
      - log_environment
      - run_parallel_junit_tests

  j8_cqlshlib_tests:
    <<: *j8_small_executor
    steps:
      - attach_workspace:
          at: /home/cassandra
      - run_cqlshlib_tests

  j11_cqlshlib_tests:
    <<: *j11_small_executor
    steps:
      - attach_workspace:
          at: /home/cassandra
      - run_cqlshlib_tests

  utests_long:
    <<: *j8_seq_executor
    steps:
      - attach_workspace:
          at: /home/cassandra
      - run_junit_tests:
          target: long-test

  utests_compression:
    <<: *j8_par_executor
    steps:
      - attach_workspace:
          at: /home/cassandra
      - create_junit_containers
      - log_environment
      - run_parallel_junit_tests:
          target: testclasslist-compression

  utests_stress:
    <<: *j8_seq_executor
    steps:
      - attach_workspace:
          at: /home/cassandra
      - run_junit_tests:
          target: stress-test

  utests_fqltool:
    <<: *j8_seq_executor
    steps:
      - attach_workspace:
          at: /home/cassandra
      - run_junit_tests:
          target: fqltool-test

  utests_system_keyspace_directory:
    <<: *j8_par_executor
    steps:
      - attach_workspace:
          at: /home/cassandra
      - create_junit_containers
      - log_environment
      - run_parallel_junit_tests:
          target: testclasslist-system-keyspace-directory

  j8_dtests-with-vnodes:
    <<: *j8_par_executor
    steps:
      - attach_workspace:
          at: /home/cassandra
      - clone_dtest
      - create_venv
      - create_dtest_containers:
          file_tag: j8_with_vnodes
          run_dtests_extra_args: "--use-vnodes --skip-resource-intensive-tests --pytest-options '-k not cql'"
      - run_dtests:
          file_tag: j8_with_vnodes
          pytest_extra_args: '--use-vnodes --num-tokens=16 --skip-resource-intensive-tests'

  j11_dtests-with-vnodes:
    <<: *j11_par_executor
    steps:
    - attach_workspace:
        at: /home/cassandra
    - log_environment
    - clone_dtest
    - create_venv
    - create_dtest_containers:
        file_tag: j11_with_vnodes
        run_dtests_extra_args: "--use-vnodes --skip-resource-intensive-tests --pytest-options '-k not cql'"
    - run_dtests:
        file_tag: j11_with_vnodes
        pytest_extra_args: '--use-vnodes --num-tokens=16 --skip-resource-intensive-tests'

  j8_dtests-no-vnodes:
    <<: *j8_par_executor
    steps:
      - attach_workspace:
          at: /home/cassandra
      - clone_dtest
      - create_venv
      - create_dtest_containers:
          file_tag: j8_without_vnodes
          run_dtests_extra_args: "--skip-resource-intensive-tests --pytest-options '-k not cql'"
      - run_dtests:
          file_tag: j8_without_vnodes
          pytest_extra_args: '--skip-resource-intensive-tests'

  j11_dtests-no-vnodes:
    <<: *j11_par_executor
    steps:
    - attach_workspace:
        at: /home/cassandra
    - log_environment
    - clone_dtest
    - create_venv
    - create_dtest_containers:
        file_tag: j11_without_vnodes
        run_dtests_extra_args: "--skip-resource-intensive-tests --pytest-options '-k not cql'"
    - run_dtests:
        file_tag: j11_without_vnodes
        pytest_extra_args: '--skip-resource-intensive-tests'

  j8_upgradetests-no-vnodes:
    <<: *j8_par_executor
    steps:
      - attach_workspace:
          at: /home/cassandra
      - clone_dtest
      - create_venv
      - create_dtest_containers:
          file_tag: j8_upgradetests_without_vnodes
          run_dtests_extra_args: '--execute-upgrade-tests-only --upgrade-target-version-only --upgrade-version-selection all'
      - run_dtests:
          file_tag: j8_upgradetests_without_vnodes
          pytest_extra_args: '--execute-upgrade-tests-only --upgrade-target-version-only --upgrade-version-selection all'

  j8_cqlsh-dtests-py2-with-vnodes:
    <<: *j8_par_executor
    steps:
      - attach_workspace:
          at: /home/cassandra
      - clone_dtest
      - create_venv
      - create_dtest_containers:
          file_tag: j8_with_vnodes
          run_dtests_extra_args: "--use-vnodes --skip-resource-intensive-tests --pytest-options '-k cql'"
      - run_dtests:
          file_tag: j8_with_vnodes
          pytest_extra_args: '--use-vnodes --num-tokens=16 --skip-resource-intensive-tests'
          extra_env_args: 'CQLSH_PYTHON=/usr/bin/python2.7'

  j8_cqlsh-dtests-py3-with-vnodes:
    <<: *j8_par_executor
    steps:
      - attach_workspace:
          at: /home/cassandra
      - clone_dtest
      - create_venv
      - create_dtest_containers:
          file_tag: j8_with_vnodes
          run_dtests_extra_args: "--use-vnodes --skip-resource-intensive-tests --pytest-options '-k cql'"
      - run_dtests:
          file_tag: j8_with_vnodes
          pytest_extra_args: '--use-vnodes --num-tokens=16 --skip-resource-intensive-tests'
          extra_env_args: 'CQLSH_PYTHON=/usr/bin/python3.6'

  j8_cqlsh-dtests-py38-with-vnodes:
    <<: *j8_par_executor
    steps:
      - attach_workspace:
          at: /home/cassandra
      - clone_dtest
      - create_venv:
          python_version: '3.8'
      - create_dtest_containers:
          file_tag: j8_with_vnodes
          run_dtests_extra_args: "--use-vnodes --skip-resource-intensive-tests --pytest-options '-k cql'"
          python_version: '3.8'
      - run_dtests:
          file_tag: j8_with_vnodes
          pytest_extra_args: '--use-vnodes --num-tokens=16 --skip-resource-intensive-tests'
          extra_env_args: 'CQLSH_PYTHON=/usr/bin/python3.8'
          python_version: '3.8'

  j8_cqlsh-dtests-py2-no-vnodes:
    <<: *j8_par_executor
    steps:
      - attach_workspace:
          at: /home/cassandra
      - clone_dtest
      - create_venv
      - create_dtest_containers:
          file_tag: j8_without_vnodes
          run_dtests_extra_args: "--skip-resource-intensive-tests --pytest-options '-k cql'"
      - run_dtests:
          file_tag: j8_without_vnodes
          pytest_extra_args: '--skip-resource-intensive-tests'
          extra_env_args: 'CQLSH_PYTHON=/usr/bin/python2.7'

  j8_cqlsh-dtests-py3-no-vnodes:
    <<: *j8_par_executor
    steps:
      - attach_workspace:
          at: /home/cassandra
      - clone_dtest
      - create_venv
      - create_dtest_containers:
          file_tag: j8_without_vnodes
          run_dtests_extra_args: "--skip-resource-intensive-tests --pytest-options '-k cql'"
      - run_dtests:
          file_tag: j8_without_vnodes
          pytest_extra_args: '--skip-resource-intensive-tests'
          extra_env_args: 'CQLSH_PYTHON=/usr/bin/python3.6'

  j8_cqlsh-dtests-py38-no-vnodes:
    <<: *j8_par_executor
    steps:
      - attach_workspace:
          at: /home/cassandra
      - clone_dtest
      - create_venv:
          python_version: '3.8'
      - create_dtest_containers:
          file_tag: j8_without_vnodes
          run_dtests_extra_args: "--skip-resource-intensive-tests --pytest-options '-k cql'"
          python_version: '3.8'
      - run_dtests:
          file_tag: j8_without_vnodes
          pytest_extra_args: '--skip-resource-intensive-tests'
          extra_env_args: 'CQLSH_PYTHON=/usr/bin/python3.8'
          python_version: '3.8'

  j11_cqlsh-dtests-py2-with-vnodes:
    <<: *j11_par_executor
    steps:
      - attach_workspace:
          at: /home/cassandra
      - clone_dtest
      - create_venv
      - create_dtest_containers:
          file_tag: j11_with_vnodes
          run_dtests_extra_args: "--use-vnodes --skip-resource-intensive-tests --pytest-options '-k cql'"
      - run_dtests:
          file_tag: j11_with_vnodes
          pytest_extra_args: '--use-vnodes --num-tokens=16 --skip-resource-intensive-tests'
          extra_env_args: 'CQLSH_PYTHON=/usr/bin/python2.7'

  j11_cqlsh-dtests-py3-with-vnodes:
    <<: *j11_par_executor
    steps:
      - attach_workspace:
          at: /home/cassandra
      - clone_dtest
      - create_venv
      - create_dtest_containers:
          file_tag: j11_with_vnodes
          run_dtests_extra_args: "--use-vnodes --skip-resource-intensive-tests --pytest-options '-k cql'"
      - run_dtests:
          file_tag: j11_with_vnodes
          pytest_extra_args: '--use-vnodes --num-tokens=16 --skip-resource-intensive-tests'
          extra_env_args: 'CQLSH_PYTHON=/usr/bin/python3.6'

  j11_cqlsh-dtests-py38-with-vnodes:
    <<: *j11_par_executor
    steps:
      - attach_workspace:
          at: /home/cassandra
      - clone_dtest
      - create_venv:
          python_version: '3.8'
      - create_dtest_containers:
          file_tag: j11_with_vnodes
          run_dtests_extra_args: "--use-vnodes --skip-resource-intensive-tests --pytest-options '-k cql'"
          python_version: '3.8'
      - run_dtests:
          file_tag: j11_with_vnodes
          pytest_extra_args: '--use-vnodes --num-tokens=16 --skip-resource-intensive-tests'
          extra_env_args: 'CQLSH_PYTHON=/usr/bin/python3.8'
          python_version: '3.8'

  j11_cqlsh-dtests-py2-no-vnodes:
    <<: *j11_par_executor
    steps:
      - attach_workspace:
          at: /home/cassandra
      - clone_dtest
      - create_venv
      - create_dtest_containers:
          file_tag: j11_without_vnodes
          run_dtests_extra_args: "--skip-resource-intensive-tests --pytest-options '-k cql'"
      - run_dtests:
          file_tag: j11_without_vnodes
          pytest_extra_args: '--skip-resource-intensive-tests'
          extra_env_args: 'CQLSH_PYTHON=/usr/bin/python2.7'

  j11_cqlsh-dtests-py3-no-vnodes:
    <<: *j11_par_executor
    steps:
      - attach_workspace:
          at: /home/cassandra
      - clone_dtest
      - create_venv
      - create_dtest_containers:
          file_tag: j11_without_vnodes
          run_dtests_extra_args: "--skip-resource-intensive-tests --pytest-options '-k cql'"
      - run_dtests:
          file_tag: j11_without_vnodes
          pytest_extra_args: '--skip-resource-intensive-tests'
          extra_env_args: 'CQLSH_PYTHON=/usr/bin/python3.6'

  j11_cqlsh-dtests-py38-no-vnodes:
    <<: *j11_par_executor
    steps:
      - attach_workspace:
          at: /home/cassandra
      - clone_dtest
      - create_venv:
          python_version: '3.8'
      - create_dtest_containers:
          file_tag: j11_without_vnodes
          run_dtests_extra_args: "--skip-resource-intensive-tests --pytest-options '-k cql'"
          python_version: '3.8'
      - run_dtests:
          file_tag: j11_without_vnodes
          pytest_extra_args: '--skip-resource-intensive-tests'
          extra_env_args: 'CQLSH_PYTHON=/usr/bin/python3.8'
          python_version: '3.8'

  j8_repeated-utest:
    <<: *j8_par_executor
    steps:
      - attach_workspace:
          at: /home/cassandra
      - log_environment
      - run_repeated_utest

  j8_repeated-dtest:
    <<: *j8_par_executor
    steps:
      - attach_workspace:
          at: /home/cassandra
      - clone_dtest
      - create_venv
      - run_repeated_dtest

commands:
  log_environment:
    steps:
    - run:
        name: Log Environment Information
        command: |
          echo '*** id ***'
          id
          echo '*** cat /proc/cpuinfo ***'
          cat /proc/cpuinfo
          echo '*** free -m ***'
          free -m
          echo '*** df -m ***'
          df -m
          echo '*** ifconfig -a ***'
          ifconfig -a
          echo '*** uname -a ***'
          uname -a
          echo '*** mount ***'
          mount
          echo '*** env ***'
          env
          echo '*** java ***'
          which java
          java -version

  clone_cassandra:
    steps:
    - run:
        name: Clone Cassandra Repository (via git)
        command: |
          git clone --single-branch --depth 1 --branch $CIRCLE_BRANCH git://github.com/$CIRCLE_PROJECT_USERNAME/$CIRCLE_PROJECT_REPONAME.git ~/cassandra

  clone_dtest:
    steps:
    - run:
        name: Clone Cassandra dtest Repository (via git)
        command: |
          git clone --single-branch --branch $DTEST_BRANCH --depth 1 $DTEST_REPO ~/cassandra-dtest

  build_cassandra:
    steps:
    - run:
        name: Build Cassandra
        command: |
          export PATH=$JAVA_HOME/bin:$PATH
          cd ~/cassandra
          # Loop to prevent failure due to maven-ant-tasks not downloading a jar..
          for x in $(seq 1 3); do
              ${ANT_HOME}/bin/ant clean realclean jar
              RETURN="$?"
              if [ "${RETURN}" -eq "0" ]; then
                  break
              fi
          done
          # Exit, if we didn't build successfully
          if [ "${RETURN}" -ne "0" ]; then
              echo "Build failed with exit code: ${RETURN}"
              exit ${RETURN}
          fi
        no_output_timeout: 15m

  build_cassandra_dtest_jars:
    steps:
    - run:
        name: Build Cassandra DTest jars
        command: |
          export PATH=$JAVA_HOME/bin:$PATH
          cd ~/cassandra
          mkdir ~/dtest_jars
          git remote add apache git://github.com/apache/cassandra.git
          for branch in cassandra-2.2 cassandra-3.0 cassandra-3.11 trunk; do
            # check out the correct cassandra version:
            git remote set-branches --add apache '$branch'
            git fetch --depth 1 apache $branch
            git checkout $branch
            git clean -fd
            # Loop to prevent failure due to maven-ant-tasks not downloading a jar..
            for x in $(seq 1 3); do
                ${ANT_HOME}/bin/ant realclean; ${ANT_HOME}/bin/ant jar dtest-jar
                RETURN="$?"
                if [ "${RETURN}" -eq "0" ]; then
                    cp build/dtest*.jar ~/dtest_jars
                    break
                fi
            done
            # Exit, if we didn't build successfully
            if [ "${RETURN}" -ne "0" ]; then
                echo "Build failed with exit code: ${RETURN}"
                exit ${RETURN}
            fi
          done
          # and build the dtest-jar for the branch under test
          ${ANT_HOME}/bin/ant realclean
          git checkout origin/$CIRCLE_BRANCH
          git clean -fd
          for x in $(seq 1 3); do
              ${ANT_HOME}/bin/ant realclean; ${ANT_HOME}/bin/ant jar dtest-jar
              RETURN="$?"
              if [ "${RETURN}" -eq "0" ]; then
                  cp build/dtest*.jar ~/dtest_jars
                  break
              fi
          done
          # Exit, if we didn't build successfully
          if [ "${RETURN}" -ne "0" ]; then
              echo "Build failed with exit code: ${RETURN}"
              exit ${RETURN}
          fi
          ls -l ~/dtest_jars
        no_output_timeout: 15m

  run_eclipse_warnings:
    steps:
    - run:
        name: Run eclipse-warnings
        command: |
          export PATH=$JAVA_HOME/bin:$PATH
          cd ~/cassandra
          ant eclipse-warnings

  create_junit_containers:
    parameters:
      classlistprefix:
        type: string
        default: unit
      extra_filters:
        type: string
        default: ""
    steps:
    - run:
        name: Determine <<parameters.classlistprefix>> Tests to Run
        command: |
          # reminder: this code (along with all the steps) is independently executed on every circle container
          # so the goal here is to get the circleci script to return the tests *this* container will run
          # which we do via the `circleci` cli tool.

          rm -fr ~/cassandra-dtest/upgrade_tests
          echo "***java tests***"

          # get all of our unit test filenames
          set -eo pipefail && circleci tests glob "$HOME/cassandra/test/<<parameters.classlistprefix>>/**/*.java" > /tmp/all_java_unit_tests.txt

          # split up the unit tests into groups based on the number of containers we have
          set -eo pipefail && circleci tests split --split-by=timings --timings-type=filename --index=${CIRCLE_NODE_INDEX} --total=${CIRCLE_NODE_TOTAL} /tmp/all_java_unit_tests.txt > /tmp/java_tests_${CIRCLE_NODE_INDEX}.txt
          set -eo pipefail && cat /tmp/java_tests_${CIRCLE_NODE_INDEX}.txt | sed "s;^/home/cassandra/cassandra/test/<<parameters.classlistprefix>>/;;g" | grep "Test\.java$" <<parameters.extra_filters>> > /tmp/java_tests_${CIRCLE_NODE_INDEX}_final.txt
          echo "** /tmp/java_tests_${CIRCLE_NODE_INDEX}_final.txt"
          cat /tmp/java_tests_${CIRCLE_NODE_INDEX}_final.txt

        no_output_timeout: 15m

  run_junit_tests:
    parameters:
      target:
        type: string
      no_output_timeout:
        type: string
        default: 15m
    steps:
    - run:
        name: Run Unit Tests (<<parameters.target>>)
        command: |
          export PATH=$JAVA_HOME/bin:$PATH
          time mv ~/cassandra /tmp
          cd /tmp/cassandra
          if [ -d ~/dtest_jars ]; then
            cp ~/dtest_jars/dtest* /tmp/cassandra/build/
          fi
          ant <<parameters.target>>
        no_output_timeout: <<parameters.no_output_timeout>>
    - store_test_results:
        path: /tmp/cassandra/build/test/output/
    - store_artifacts:
        path: /tmp/cassandra/build/test/output
        destination: junitxml
    - store_artifacts:
        path: /tmp/cassandra/build/test/logs
        destination: logs

  run_cqlshlib_tests:
    parameters:
      no_output_timeout:
        type: string
        default: 15m
    steps:
    - run:
        name: Run cqlshlib Unit Tests
        command: |
          export PATH=$JAVA_HOME/bin:$PATH
          time mv ~/cassandra /tmp
          cd /tmp/cassandra/pylib
          ./cassandra-cqlsh-tests.sh ..
        no_output_timeout: <<parameters.no_output_timeout>>
    - store_test_results:
        path: /tmp/cassandra/pylib

  run_parallel_junit_tests:
    parameters:
      target:
        type: string
        default: testclasslist
      no_output_timeout:
        type: string
        default: 15m
      classlistprefix:
        type: string
        default: unit
    steps:
    - run:
        name: Run Unit Tests (<<parameters.target>>)
        command: |
          set -x
          export PATH=$JAVA_HOME/bin:$PATH
          time mv ~/cassandra /tmp
          cd /tmp/cassandra
          if [ -d ~/dtest_jars ]; then
            cp ~/dtest_jars/dtest* /tmp/cassandra/build/
          fi
          test_timeout=$(grep 'name="test.<<parameters.classlistprefix>>.timeout"' build.xml | awk -F'"' '{print $4}' || true)
          if [ -z "$test_timeout" ]; then
            test_timeout=$(grep 'name="test.timeout"' build.xml | awk -F'"' '{print $4}')
          fi
          ant <<parameters.target>> -Dtest.timeout="$test_timeout" -Dtest.classlistfile=/tmp/java_tests_${CIRCLE_NODE_INDEX}_final.txt  -Dtest.classlistprefix=<<parameters.classlistprefix>>
        no_output_timeout: <<parameters.no_output_timeout>>
    - store_test_results:
        path: /tmp/cassandra/build/test/output/
    - store_artifacts:
        path: /tmp/cassandra/build/test/output
        destination: junitxml
    - store_artifacts:
        path: /tmp/cassandra/build/test/logs
        destination: logs

  create_venv:
    parameters:
      python_version:
        type: enum
        default: "3.6"
        enum: ["3.6", "3.7", "3.8"]
    steps:
    - run:
        name: Configure virtualenv and python Dependencies
        command: |
          # note, this should be super quick as all dependencies should be pre-installed in the docker image
          # if additional dependencies were added to requirmeents.txt and the docker image hasn't been updated
          # we'd have to install it here at runtime -- which will make things slow, so do yourself a favor and
          # rebuild the docker image! (it automatically pulls the latest requirements.txt on build)
          source ~/env<<parameters.python_version>>/bin/activate
          export PATH=$JAVA_HOME/bin:$PATH
          pip3 install --exists-action w --upgrade -r ~/cassandra-dtest/requirements.txt
          pip3 uninstall -y cqlsh
          pip3 freeze

  create_dtest_containers:
    parameters:
      file_tag:
        type: string
      run_dtests_extra_args:
        type: string
        default: ''
      extra_env_args:
        type: string
        default: ''
      tests_filter_pattern:
        type: string
        default: ''
      python_version:
        type: enum
        default: "3.6"
        enum: ["3.6", "3.7", "3.8"]
    steps:
    - run:
        name: Determine Tests to Run (<<parameters.file_tag>>)
        no_output_timeout: 5m
        command: |
          # reminder: this code (along with all the steps) is independently executed on every circle container
          # so the goal here is to get the circleci script to return the tests *this* container will run
          # which we do via the `circleci` cli tool.

          cd cassandra-dtest
          source ~/env<<parameters.python_version>>/bin/activate
          export PATH=$JAVA_HOME/bin:$PATH

          if [ -n '<<parameters.extra_env_args>>' ]; then
            export <<parameters.extra_env_args>>
          fi

          echo "***Collected DTests (<<parameters.file_tag>>)***"
          set -eo pipefail && ./run_dtests.py <<parameters.run_dtests_extra_args>> --dtest-print-tests-only --dtest-print-tests-output=/tmp/all_dtest_tests_<<parameters.file_tag>>_raw --cassandra-dir=../cassandra
          if [ -z '<<parameters.tests_filter_pattern>>' ]; then
            mv /tmp/all_dtest_tests_<<parameters.file_tag>>_raw /tmp/all_dtest_tests_<<parameters.file_tag>>
          else
            grep -e '<<parameters.tests_filter_pattern>>' /tmp/all_dtest_tests_<<parameters.file_tag>>_raw > /tmp/all_dtest_tests_<<parameters.file_tag>> || { echo "Filter did not match any tests! Exiting build."; exit 0; }
          fi
          set -eo pipefail && circleci tests split --split-by=timings --timings-type=classname /tmp/all_dtest_tests_<<parameters.file_tag>> > /tmp/split_dtest_tests_<<parameters.file_tag>>.txt
          cat /tmp/split_dtest_tests_<<parameters.file_tag>>.txt | tr '\n' ' ' > /tmp/split_dtest_tests_<<parameters.file_tag>>_final.txt
          cat /tmp/split_dtest_tests_<<parameters.file_tag>>_final.txt

  run_dtests:
    parameters:
      file_tag:
        type: string
      pytest_extra_args:
        type: string
        default: ''
      extra_env_args:
        type: string
        default: ''
      python_version:
        type: enum
        default: "3.6"
        enum: ["3.6", "3.7", "3.8"]
    steps:
      - run:
          name: Run dtests (<<parameters.file_tag>>)
          no_output_timeout: 15m
          command: |
            echo "cat /tmp/split_dtest_tests_<<parameters.file_tag>>_final.txt"
            cat /tmp/split_dtest_tests_<<parameters.file_tag>>_final.txt

            source ~/env<<parameters.python_version>>/bin/activate
            export PATH=$JAVA_HOME/bin:$PATH
            if [ -n '<<parameters.extra_env_args>>' ]; then
              export <<parameters.extra_env_args>>
            fi

            java -version
            cd ~/cassandra-dtest
            mkdir -p /tmp/dtest

            echo "env: $(env)"
            echo "** done env"
            mkdir -p /tmp/results/dtests
            # we need the "set -o pipefail" here so that the exit code that circleci will actually use is from pytest and not the exit code from tee
            export SPLIT_TESTS=`cat /tmp/split_dtest_tests_<<parameters.file_tag>>_final.txt`
            set -o pipefail && cd ~/cassandra-dtest && pytest <<parameters.pytest_extra_args>> --log-cli-level=DEBUG --junit-xml=/tmp/results/dtests/pytest_result_<<parameters.file_tag>>.xml -s --cassandra-dir=/home/cassandra/cassandra --keep-test-dir $SPLIT_TESTS 2>&1 | tee /tmp/dtest/stdout.txt
      - store_test_results:
          path: /tmp/results
      - store_artifacts:
          path: /tmp/dtest
          destination: dtest_<<parameters.file_tag>>
      - store_artifacts:
          path: ~/cassandra-dtest/logs
          destination: dtest_<<parameters.file_tag>>_logs

  run_repeated_utest:
    steps:
      - run:
          name: Run repeated utest
          no_output_timeout: 15m
          command: |
            if [ "$REPEATED_UTEST_CLASS" == "<nil>" ]; then
              echo "Repeated utest class name hasn't been defined, exiting without running any test"
            elif [ "$REPEATED_UTEST_COUNT" == "<nil>" ]; then
              echo "Repeated utest count hasn't been defined, exiting without running any test"
            elif [ "$REPEATED_UTEST_COUNT" -le 0 ]; then
              echo "Repeated utest count is lesser or equals than zero, exiting without running any test"
            else

              # Calculate the number of test iterations to be run by the current parallel runner.
              # Since we are running the same test multiple times there is no need to use `circleci tests split`.
              count=$((REPEATED_UTEST_COUNT / CIRCLE_NODE_TOTAL))
              if (($CIRCLE_NODE_INDEX < (REPEATED_UTEST_COUNT % CIRCLE_NODE_TOTAL))); then
                count=$((count+1))
              fi

              if (($count <= 0)); then
                echo "No tests to run in this runner"
              else
                echo "Running $REPEATED_UTEST_TARGET $REPEATED_UTEST_CLASS $REPEATED_UTEST_METHODS $count times"

                set -x
                export PATH=$JAVA_HOME/bin:$PATH
                time mv ~/cassandra /tmp
                cd /tmp/cassandra
                if [ -d ~/dtest_jars ]; then
                  cp ~/dtest_jars/dtest* /tmp/cassandra/build/
                fi

                target=$REPEATED_UTEST_TARGET
                class_path=$REPEATED_UTEST_CLASS
                class_name="${class_path##*.}"

                # Prepare the -Dtest.name argument.
                # It can be the fully qualified class name or the short class name, depending on the target.
                if [[ $target == "test" || \
                      $target == "test-cdc" || \
                      $target == "test-compression" || \
                      $target == "test-system-keyspace-directory" ]]; then
                  name="-Dtest.name=$class_name"
                else
                  name="-Dtest.name=$class_path"
                fi

                # Prepare the -Dtest.methods argument, which is optional
                if [ "$REPEATED_UTEST_METHODS" == "<nil>" ]; then
                  methods=""
                else
                  methods="-Dtest.methods=$REPEATED_UTEST_METHODS"
                fi

                # Run the test target as many times as requested collecting the exit code,
                # stopping the iteration only if REPEATED_UTEST_STOP_ON_FAILURE is set.
                exit_code="$?"
                for i in $(seq -w 1 $count); do

                  echo "Running test iteration $i of $count"

                  # run the test
                  status="passes"
                  if !( set -o pipefail && ant $target $name $methods -Dno-build-test=true | tee stdout.txt ); then
                    status="fails"
                    exit_code=1
                  fi

                  # move the stdout output file
                  dest=/tmp/results/repeated_utest/stdout/${status}/${i}
                  mkdir -p $dest
                  mv stdout.txt $dest/${REPEATED_UTEST_TARGET}-${REPEATED_UTEST_CLASS}.txt

                  # move the XML output files
                  source=build/test/output
                  dest=/tmp/results/repeated_utest/output/${status}/${i}
                  mkdir -p $dest
                  if [[ -d $source && -n "$(ls $source)" ]]; then
                    mv $source/* $dest/
                  fi

                  # move the log files
                  source=build/test/logs
                  dest=/tmp/results/repeated_utest/logs/${status}/${i}
                  mkdir -p $dest
                  if [[ -d $source && -n "$(ls $source)" ]]; then
                    mv $source/* $dest/
                  fi

                  # maybe stop iterations on test failure
                  if [[ $REPEATED_UTEST_STOP_ON_FAILURE = true ]] && (( $exit_code > 0 )); then
                    break
                  fi
                done

                (exit ${exit_code})
              fi
            fi
      - store_test_results:
          path: /tmp/results/repeated_utest/output
      - store_artifacts:
          path: /tmp/results/repeated_utest/stdout
          destination: stdout
      - store_artifacts:
          path: /tmp/results/repeated_utest/output
          destination: junitxml
      - store_artifacts:
          path: /tmp/results/repeated_utest/logs
          destination: logs

  run_repeated_dtest:
    steps:
      - run:
          name: Run repeated dtest
          no_output_timeout: 15m
          command: |
            if [ "$REPEATED_DTEST_NAME" == "<nil>" ]; then
              echo "Repeated dtest name hasn't been defined, exiting without running any test"
            elif [ "$REPEATED_DTEST_COUNT" == "<nil>" ]; then
              echo "Repeated dtest count hasn't been defined, exiting without running any test"
            elif [ "$REPEATED_DTEST_COUNT" -le 0 ]; then
              echo "Repeated dtest count is lesser or equals than zero, exiting without running any test"
            else

              # Calculate the number of test iterations to be run by the current parallel runner.
              # Since we are running the same test multiple times there is no need to use `circleci tests split`.
              count=$((REPEATED_DTEST_COUNT / CIRCLE_NODE_TOTAL))
              if (($CIRCLE_NODE_INDEX < (REPEATED_DTEST_COUNT % CIRCLE_NODE_TOTAL))); then
                count=$((count+1))
              fi

              if (($count <= 0)); then
                echo "No tests to run in this runner"
              else
                echo "Running $REPEATED_DTEST_NAME $count times"

                source ~/env3.6/bin/activate
                export PATH=$JAVA_HOME/bin:$PATH

                java -version
                cd ~/cassandra-dtest
                mkdir -p /tmp/dtest

                echo "env: $(env)"
                echo "** done env"
                mkdir -p /tmp/results/dtests

                stop_on_failure_arg=""
                if $REPEATED_UTEST_STOP_ON_FAILURE; then
                  stop_on_failure_arg="-x"
                fi

                vnodes_args=""
                if $REPEATED_DTEST_VNODES; then
                  vnodes_args="--use-vnodes --num-tokens=16"
                fi

                # we need the "set -o pipefail" here so that the exit code that circleci will actually use is from pytest and not the exit code from tee
                set -o pipefail && cd ~/cassandra-dtest && pytest $vnodes_args --count=$count $stop_on_failure_arg --log-cli-level=DEBUG --junit-xml=/tmp/results/dtests/pytest_result.xml -s --cassandra-dir=/home/cassandra/cassandra --keep-test-dir $REPEATED_DTEST_NAME | tee /tmp/dtest/stdout.txt
              fi
            fi
      - store_test_results:
          path: /tmp/results
      - store_artifacts:
          path: /tmp/dtest
          destination: dtest
      - store_artifacts:
          path: ~/cassandra-dtest/logs
          destination: dtest_logs<|MERGE_RESOLUTION|>--- conflicted
+++ resolved
@@ -97,88 +97,11 @@
     #exec_resource_class: xlarge
   parallelism: 1 # sequential, single container tests: no parallelism benefits
 
-<<<<<<< HEAD
 j11_par_executor: &j11_par_executor
   executor:
     name: java11-executor
     #exec_resource_class: xlarge
   parallelism: 4
-=======
-with_dtests_jobs: &with_dtest_jobs
-        jobs:
-            - build
-            # Java 8 unit tests will be run automatically
-            - j8_unit_tests:
-                requires:
-                  - build
-            - j8_jvm_dtests:
-                requires:
-                  - build
-            # specialized unit tests (all run on request using Java 8)
-            - start_utests_long:
-                type: approval
-                requires:
-                  - build
-            - utests_long:
-                requires:
-                  - start_utests_long
-            - start_utests_compression:
-                type: approval
-                requires:
-                  - build
-            - utests_compression:
-                requires:
-                  - start_utests_compression
-            - start_utests_stress:
-                type: approval
-                requires:
-                  - build
-            - utests_stress:
-                requires:
-                  - start_utests_stress
-            - start_jvm_upgrade_dtest:
-                type: approval
-            - j8_dtest_jars_build:
-                requires:
-                  - build
-                  - start_jvm_upgrade_dtest
-            - j8_jvm_upgrade_dtests:
-                requires:
-                  - j8_dtest_jars_build
-            # Java 8 dtests (on request)
-            - start_j8_dtests:
-                type: approval
-                requires:
-                  - build
-            - j8_dtests-with-vnodes:
-                requires:
-                  - start_j8_dtests
-            - j8_dtests-no-vnodes:
-                requires:
-                  - start_j8_dtests
-            # Java 8 upgrade tests
-            - start_upgrade_tests:
-                type: approval
-                requires:
-                  - build
-            - j8_upgradetests-no-vnodes:
-                requires:
-                  - start_upgrade_tests
-            # Java 8 repeated utest (on request)
-            - start_j8_repeated-utest:
-                type: approval
-            - j8_repeated-utest:
-                requires:
-                  - start_j8_repeated-utest
-                  - build
-            # Java 8 repeated dtest (on request)
-            - start_j8_repeated-dtest:
-                type: approval
-            - j8_repeated-dtest:
-                requires:
-                  - start_j8_repeated-dtest
-                  - build
->>>>>>> 1e42c105
 
 j11_small_par_executor: &j11_small_par_executor
   executor:
@@ -337,16 +260,41 @@
         requires:
           - start_j11_cqlsh_tests-no-vnodes
           - j8_build
+    # Java 8 repeated utest (on request)
+    - start_j8_repeated-utest:
+        type: approval
+    - j8_repeated-utest:
+        requires:
+          - start_j8_repeated-utest
+          - j8_build
+    # Java 11 repeated utest (on request)
+    - start_j11_repeated-utest:
+        type: approval
+    - j11_repeated-utest:
+        requires:
+          - start_j11_repeated-utest
+          - j8_build
+    # Java 8 repeated dtest (on request)
+    - start_j8_repeated-dtest:
+        type: approval
+    - j8_repeated-dtest:
+        requires:
+          - start_j8_repeated-dtest
+          - j8_build
+    # Java 11 repeated dtest (on request)
+    - start_j11_repeated-dtest:
+        type: approval
+    - j11_repeated-dtest:
+        requires:
+          - start_j11_repeated-dtest
+          - j8_build
 
 j11_with_dtests_jobs: &j11_with_dtests_jobs
   jobs:
     - j11_build
-    # Java 11 unit tests (on request, currently not working)
-    - start_j11_unit_tests:
-        type: approval
+    # Java 11 unit tests
     - j11_unit_tests:
         requires:
-          - start_j11_unit_tests
           - j11_build
     - j11_jvm_dtests:
         requires:
@@ -393,26 +341,40 @@
         requires:
           - start_j11_cqlsh_tests-no-vnodes
           - j11_build
+    # Java 11 repeated utest (on request)
+    - start_j11_repeated-utest:
+        type: approval
+    - j11_repeated-utest:
+        requires:
+          - start_j11_repeated-utest
+          - j11_build
+    # Java 11 repeated dtest (on request)
+    - start_j11_repeated-dtest:
+        type: approval
+    - j11_repeated-dtest:
+        requires:
+          - start_j11_repeated-dtest
+          - j11_build
 
 j8_with_dtest_jobs_only: &j8_with_dtest_jobs_only
-        jobs:
-            - j8_build
-            - j8_dtests-with-vnodes:
-                  requires:
-                      - j8_build
-            - j8_dtests-no-vnodes:
-                  requires:
-                      - j8_build
+  jobs:
+    - j8_build
+    - j8_dtests-with-vnodes:
+        requires:
+          - j8_build
+    - j8_dtests-no-vnodes:
+        requires:
+          - j8_build
 
 j11_with_dtest_jobs_only: &j11_with_dtest_jobs_only
-        jobs:
-            - build
-            - j11-with-vnodes:
-                requires:
-                  - j11_build
-            - j11_dtests-no-vnodes:
-                requires:
-                  - j11_build
+  jobs:
+    - build
+    - j11-with-vnodes:
+        requires:
+          - j11_build
+    - j11_dtests-no-vnodes:
+        requires:
+          - j11_build
 
 workflows:
     version: 2
@@ -874,11 +836,29 @@
       - log_environment
       - run_repeated_utest
 
+  j11_repeated-utest:
+    <<: *j11_par_executor
+    steps:
+      - attach_workspace:
+          at: /home/cassandra
+      - log_environment
+      - run_repeated_utest
+
   j8_repeated-dtest:
     <<: *j8_par_executor
     steps:
       - attach_workspace:
           at: /home/cassandra
+      - clone_dtest
+      - create_venv
+      - run_repeated_dtest
+
+  j11_repeated-dtest:
+    <<: *j11_par_executor
+    steps:
+      - attach_workspace:
+          at: /home/cassandra
+      - log_environment
       - clone_dtest
       - create_venv
       - run_repeated_dtest
@@ -1241,7 +1221,7 @@
             elif [ "$REPEATED_UTEST_COUNT" -le 0 ]; then
               echo "Repeated utest count is lesser or equals than zero, exiting without running any test"
             else
-
+            
               # Calculate the number of test iterations to be run by the current parallel runner.
               # Since we are running the same test multiple times there is no need to use `circleci tests split`.
               count=$((REPEATED_UTEST_COUNT / CIRCLE_NODE_TOTAL))
@@ -1365,7 +1345,7 @@
                 echo "No tests to run in this runner"
               else
                 echo "Running $REPEATED_DTEST_NAME $count times"
-
+            
                 source ~/env3.6/bin/activate
                 export PATH=$JAVA_HOME/bin:$PATH
 
