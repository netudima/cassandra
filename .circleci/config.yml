#
# Licensed to the Apache Software Foundation (ASF) under one
# or more contributor license agreements.  See the NOTICE file
# distributed with this work for additional information
# regarding copyright ownership.  The ASF licenses this file
# to you under the Apache License, Version 2.0 (the
# "License"); you may not use this file except in compliance
# with the License.  You may obtain a copy of the License at
#
#     http://www.apache.org/licenses/LICENSE-2.0
#
# Unless required by applicable law or agreed to in writing, software
# distributed under the License is distributed on an "AS IS" BASIS,
# WITHOUT WARRANTIES OR CONDITIONS OF ANY KIND, either express or implied.
# See the License for the specific language governing permissions and
# limitations under the License.
#

version: 2
jobs:
  j8_jvm_upgrade_dtests:
    docker:
    - image: apache/cassandra-testing-ubuntu2004-java11-w-dependencies:latest
    resource_class: medium
    working_directory: ~/
    shell: /bin/bash -eo pipefail -l
    parallelism: 1
    steps:
    - attach_workspace:
        at: /home/cassandra
    - run:
        name: Determine distributed Tests to Run
        command: |
          # reminder: this code (along with all the steps) is independently executed on every circle container
          # so the goal here is to get the circleci script to return the tests *this* container will run
          # which we do via the `circleci` cli tool.

          rm -fr ~/cassandra-dtest/upgrade_tests
          echo "***java tests***"

          # get all of our unit test filenames
          set -eo pipefail && circleci tests glob "$HOME/cassandra/test/distributed/**/*.java" > /tmp/all_java_unit_tests.txt

          # split up the unit tests into groups based on the number of containers we have
          set -eo pipefail && circleci tests split --split-by=timings --timings-type=filename --index=${CIRCLE_NODE_INDEX} --total=${CIRCLE_NODE_TOTAL} /tmp/all_java_unit_tests.txt > /tmp/java_tests_${CIRCLE_NODE_INDEX}.txt
          set -eo pipefail && cat /tmp/java_tests_${CIRCLE_NODE_INDEX}.txt | sed "s;^/home/cassandra/cassandra/test/distributed/;;g" | grep "Test\.java$" | grep upgrade > /tmp/java_tests_${CIRCLE_NODE_INDEX}_final.txt
          echo "** /tmp/java_tests_${CIRCLE_NODE_INDEX}_final.txt"
          cat /tmp/java_tests_${CIRCLE_NODE_INDEX}_final.txt
        no_output_timeout: 15m
    - run:
        name: Log Environment Information
        command: |
          echo '*** id ***'
          id
          echo '*** cat /proc/cpuinfo ***'
          cat /proc/cpuinfo
          echo '*** free -m ***'
          free -m
          echo '*** df -m ***'
          df -m
          echo '*** ifconfig -a ***'
          ifconfig -a
          echo '*** uname -a ***'
          uname -a
          echo '*** mount ***'
          mount
          echo '*** env ***'
          env
          echo '*** java ***'
          which java
          java -version
    - run:
        name: Run Unit Tests (testclasslist)
        command: |
          set -x
          export PATH=$JAVA_HOME/bin:$PATH
          time mv ~/cassandra /tmp
          cd /tmp/cassandra
          if [ -d ~/dtest_jars ]; then
            cp ~/dtest_jars/dtest* /tmp/cassandra/build/
          fi
          test_timeout=$(grep 'name="test.distributed.timeout"' build.xml | awk -F'"' '{print $4}' || true)
          if [ -z "$test_timeout" ]; then
            test_timeout=$(grep 'name="test.timeout"' build.xml | awk -F'"' '{print $4}')
          fi
<<<<<<< HEAD
          ant testclasslist   -Dtest.timeout="$test_timeout" -Dtest.classlistfile=/tmp/java_tests_${CIRCLE_NODE_INDEX}_final.txt  -Dtest.classlistprefix=distributed
=======
          ant testclasslist -Dtest.timeout="$test_timeout" -Dtest.classlistfile=/tmp/java_tests_${CIRCLE_NODE_INDEX}_final.txt  -Dtest.classlistprefix=distributed -Dno-build-test=true
>>>>>>> 5e705a84
        no_output_timeout: 15m
    - store_test_results:
        path: /tmp/cassandra/build/test/output/
    - store_artifacts:
        path: /tmp/cassandra/build/test/output
        destination: junitxml
    - store_artifacts:
        path: /tmp/cassandra/build/test/logs
        destination: logs
    environment:
    - ANT_HOME: /usr/share/ant
    - JAVA11_HOME: /usr/lib/jvm/java-11-openjdk-amd64
    - JAVA8_HOME: /usr/lib/jvm/java-8-openjdk-amd64
    - LANG: en_US.UTF-8
    - KEEP_TEST_DIR: true
    - DEFAULT_DIR: /home/cassandra/cassandra-dtest
    - PYTHONIOENCODING: utf-8
    - PYTHONUNBUFFERED: true
    - CASS_DRIVER_NO_EXTENSIONS: true
    - CASS_DRIVER_NO_CYTHON: true
    - CASSANDRA_SKIP_SYNC: true
    - DTEST_REPO: https://github.com/apache/cassandra-dtest.git
    - DTEST_BRANCH: trunk
    - CCM_MAX_HEAP_SIZE: 1024M
    - CCM_HEAP_NEWSIZE: 256M
    - REPEATED_TESTS_STOP_ON_FAILURE: false
    - REPEATED_UTESTS: null
    - REPEATED_UTESTS_COUNT: 500
    - REPEATED_UTESTS_FQLTOOL: null
    - REPEATED_UTESTS_FQLTOOL_COUNT: 500
    - REPEATED_UTESTS_LONG: null
    - REPEATED_UTESTS_LONG_COUNT: 100
    - REPEATED_UTESTS_STRESS: null
    - REPEATED_UTESTS_STRESS_COUNT: 500
    - REPEATED_SIMULATOR_DTESTS: null
    - REPEATED_SIMULATOR_DTESTS_COUNT: 500
    - REPEATED_JVM_DTESTS: null
    - REPEATED_JVM_DTESTS_COUNT: 500
    - REPEATED_JVM_UPGRADE_DTESTS: null
    - REPEATED_JVM_UPGRADE_DTESTS_COUNT: 500
    - REPEATED_DTESTS: null
    - REPEATED_DTESTS_COUNT: 500
    - REPEATED_UPGRADE_DTESTS: null
    - REPEATED_UPGRADE_DTESTS_COUNT: 25
    - REPEATED_ANT_TEST_TARGET: testsome
    - REPEATED_ANT_TEST_CLASS: null
    - REPEATED_ANT_TEST_METHODS: null
    - REPEATED_ANT_TEST_VNODES: false
    - REPEATED_ANT_TEST_COUNT: 500
    - JAVA_HOME: /usr/lib/jvm/java-8-openjdk-amd64
    - JDK_HOME: /usr/lib/jvm/java-8-openjdk-amd64
  j11_utests_fqltool_repeat:
    docker:
    - image: apache/cassandra-testing-ubuntu2004-java11:latest
    resource_class: medium
    working_directory: ~/
    shell: /bin/bash -eo pipefail -l
    parallelism: 4
    steps:
    - attach_workspace:
        at: /home/cassandra
    - run:
        name: Log Environment Information
        command: |
          echo '*** id ***'
          id
          echo '*** cat /proc/cpuinfo ***'
          cat /proc/cpuinfo
          echo '*** free -m ***'
          free -m
          echo '*** df -m ***'
          df -m
          echo '*** ifconfig -a ***'
          ifconfig -a
          echo '*** uname -a ***'
          uname -a
          echo '*** mount ***'
          mount
          echo '*** env ***'
          env
          echo '*** java ***'
          which java
          java -version
    - run:
        name: Repeatedly run new or modifed JUnit tests
        no_output_timeout: 15m
        command: "set -x\nexport PATH=$JAVA_HOME/bin:$PATH\ntime mv ~/cassandra /tmp\ncd /tmp/cassandra\nif [ -d ~/dtest_jars ]; then\n  cp ~/dtest_jars/dtest* /tmp/cassandra/build/\nfi\n\n# Calculate the number of test iterations to be run by the current parallel runner.\ncount=$((${REPEATED_UTESTS_FQLTOOL_COUNT} / CIRCLE_NODE_TOTAL))\nif (($CIRCLE_NODE_INDEX < (${REPEATED_UTESTS_FQLTOOL_COUNT} % CIRCLE_NODE_TOTAL))); then\n  count=$((count+1))\nfi\n\n# Put manually specified tests and automatically detected tests together, removing duplicates\ntests=$(echo ${REPEATED_UTESTS_FQLTOOL} | sed -e \"s/<nil>//\" | sed -e \"s/ //\" | tr \",\" \"\\n\" | tr \" \" \"\\n\" | sort -n | uniq -u)\necho \"Tests to be repeated: ${tests}\"\n\n# Prepare the JVM dtests vnodes argument, which is optional.\nvnodes=false\nvnodes_args=\"\"\nif [ \"$vnodes\" = true ] ; then\n  vnodes_args=\"-Dtest.jvm.args='-Dcassandra.dtest.num_tokens=16'\"\nfi\n\n# Prepare the testtag for the target, used by the test macro in build.xml to group the output files\ntarget=fqltool-test\ntesttag=\"\"\nif [[ $target == \"test-cdc\" ]]; then\n  testtag=\"cdc\"\nelif [[ $target == \"test-compression\" ]]; then\n  testtag=\"compression\"\nelif [[ $target == \"test-system-keyspace-directory\" ]]; then\n  testtag=\"system_keyspace_directory\"\nfi\n\n# Run each test class as many times as requested.\nexit_code=\"$?\"\nfor test in $tests; do\n\n    # Split class and method names from the test name\n    if [[ $test =~ \"#\" ]]; then\n      class=${test%\"#\"*}\n      method=${test#*\"#\"}\n    else\n      class=$test\n      method=\"\"\n    fi\n\n    # Prepare the -Dtest.name argument.\n    # It can be the fully qualified class name or the short class name, depending on the target.\n    if [[ $target == \"test\" || \\\n          $target == \"test-cdc\" || \\\n          $target == \"test-compression\" || \\\n          $target == \"test-system-keyspace-directory\" || \\\n          $target == \"fqltool-test\" || \\\n          $target == \"long-test\" || \\\n          $target == \"stress-test\" || \\\n          $target == \"test-simulator-dtest\" ]]; then\n      name_arg=\"-Dtest.name=${class##*.}\"\n    else\n      name_arg=\"-Dtest.name=$class\"\n    fi\n\n    # Prepare the -Dtest.methods argument, which is optional\n    if [[ $method == \"\" ]]; then\n      methods_arg=\"\"\n    else\n      methods_arg=\"-Dtest.methods=$method\"\n    fi\n\n    for i in $(seq -w 1 $count); do\n      echo \"Running test $test, iteration $i of $count\"\n\n      # run the test\n      status=\"passes\"\n      if !( set -o pipefail && \\\n            ant fqltool-test $name_arg $methods_arg $vnodes_args -Dno-build-test=true | \\\n            tee stdout.txt \\\n          ); then\n        status=\"fails\"\n        exit_code=1\n      fi\n\n      # move the stdout output file\n      dest=/tmp/results/repeated_utests/stdout/${status}/${i}\n      mkdir -p $dest\n      mv stdout.txt $dest/${test}.txt\n\n      # move the XML output files\n      source=build/test/output/${testtag}\n      dest=/tmp/results/repeated_utests/output/${status}/${i}\n      mkdir -p $dest\n      if [[ -d $source && -n \"$(ls $source)\" ]]; then\n        mv $source/* $dest/\n      fi\n\n      # move the log files\n      source=build/test/logs/${testtag}\n      dest=/tmp/results/repeated_utests/logs/${status}/${i}\n      mkdir -p $dest\n      if [[ -d $source && -n \"$(ls $source)\" ]]; then\n        mv $source/* $dest/\n      fi\n      \n      # maybe stop iterations on test failure\n      if [[ ${REPEATED_TESTS_STOP_ON_FAILURE} = true ]] && (( $exit_code > 0 )); then\n        break\n      fi\n    done\ndone\n(exit ${exit_code})\n"
    - store_test_results:
        path: /tmp/results/repeated_utests/output
    - store_artifacts:
        path: /tmp/results/repeated_utests/stdout
        destination: stdout
    - store_artifacts:
        path: /tmp/results/repeated_utests/output
        destination: junitxml
    - store_artifacts:
        path: /tmp/results/repeated_utests/logs
        destination: logs
    environment:
    - ANT_HOME: /usr/share/ant
    - JAVA11_HOME: /usr/lib/jvm/java-11-openjdk-amd64
    - JAVA8_HOME: /usr/lib/jvm/java-8-openjdk-amd64
    - LANG: en_US.UTF-8
    - KEEP_TEST_DIR: true
    - DEFAULT_DIR: /home/cassandra/cassandra-dtest
    - PYTHONIOENCODING: utf-8
    - PYTHONUNBUFFERED: true
    - CASS_DRIVER_NO_EXTENSIONS: true
    - CASS_DRIVER_NO_CYTHON: true
    - CASSANDRA_SKIP_SYNC: true
    - DTEST_REPO: https://github.com/apache/cassandra-dtest.git
    - DTEST_BRANCH: trunk
    - CCM_MAX_HEAP_SIZE: 1024M
    - CCM_HEAP_NEWSIZE: 256M
    - REPEATED_TESTS_STOP_ON_FAILURE: false
    - REPEATED_UTESTS: null
    - REPEATED_UTESTS_COUNT: 500
    - REPEATED_UTESTS_FQLTOOL: null
    - REPEATED_UTESTS_FQLTOOL_COUNT: 500
    - REPEATED_UTESTS_LONG: null
    - REPEATED_UTESTS_LONG_COUNT: 100
    - REPEATED_UTESTS_STRESS: null
    - REPEATED_UTESTS_STRESS_COUNT: 500
    - REPEATED_SIMULATOR_DTESTS: null
    - REPEATED_SIMULATOR_DTESTS_COUNT: 500
    - REPEATED_JVM_DTESTS: null
    - REPEATED_JVM_DTESTS_COUNT: 500
    - REPEATED_JVM_UPGRADE_DTESTS: null
    - REPEATED_JVM_UPGRADE_DTESTS_COUNT: 500
    - REPEATED_DTESTS: null
    - REPEATED_DTESTS_COUNT: 500
    - REPEATED_UPGRADE_DTESTS: null
    - REPEATED_UPGRADE_DTESTS_COUNT: 25
    - REPEATED_ANT_TEST_TARGET: testsome
    - REPEATED_ANT_TEST_CLASS: null
    - REPEATED_ANT_TEST_METHODS: null
    - REPEATED_ANT_TEST_VNODES: false
    - REPEATED_ANT_TEST_COUNT: 500
    - JAVA_HOME: /usr/lib/jvm/java-11-openjdk-amd64
    - JDK_HOME: /usr/lib/jvm/java-11-openjdk-amd64
    - CASSANDRA_USE_JDK11: true
  j11_dtests_vnode_repeat:
    docker:
    - image: apache/cassandra-testing-ubuntu2004-java11:latest
    resource_class: medium
    working_directory: ~/
    shell: /bin/bash -eo pipefail -l
    parallelism: 4
    steps:
    - attach_workspace:
        at: /home/cassandra
    - run:
        name: Log Environment Information
        command: |
          echo '*** id ***'
          id
          echo '*** cat /proc/cpuinfo ***'
          cat /proc/cpuinfo
          echo '*** free -m ***'
          free -m
          echo '*** df -m ***'
          df -m
          echo '*** ifconfig -a ***'
          ifconfig -a
          echo '*** uname -a ***'
          uname -a
          echo '*** mount ***'
          mount
          echo '*** env ***'
          env
          echo '*** java ***'
          which java
          java -version
    - run:
        name: Clone Cassandra dtest Repository (via git)
        command: |
          git clone --single-branch --branch $DTEST_BRANCH --depth 1 $DTEST_REPO ~/cassandra-dtest
    - run:
        name: Configure virtualenv and python Dependencies
        command: |
          # note, this should be super quick as all dependencies should be pre-installed in the docker image
          # if additional dependencies were added to requirmeents.txt and the docker image hasn't been updated
          # we'd have to install it here at runtime -- which will make things slow, so do yourself a favor and
          # rebuild the docker image! (it automatically pulls the latest requirements.txt on build)
          source ~/env3.6/bin/activate
          export PATH=$JAVA_HOME/bin:$PATH
          pip3 install --exists-action w --upgrade -r ~/cassandra-dtest/requirements.txt
          pip3 uninstall -y cqlsh
          pip3 freeze
    - run:
        name: Run repeated Python dtest
        no_output_timeout: 15m
        command: |
          if [ "${REPEATED_DTESTS}" == "<nil>" ]; then
            echo "Repeated dtest name hasn't been defined, exiting without running any test"
          elif [ "${REPEATED_DTESTS_COUNT}" == "<nil>" ]; then
            echo "Repeated dtest count hasn't been defined, exiting without running any test"
          elif [ "${REPEATED_DTESTS_COUNT}" -le 0 ]; then
            echo "Repeated dtest count is lesser or equals than zero, exiting without running any test"
          else

            # Calculate the number of test iterations to be run by the current parallel runner.
            # Since we are running the same test multiple times there is no need to use `circleci tests split`.
            count=$((${REPEATED_DTESTS_COUNT} / CIRCLE_NODE_TOTAL))
            if (($CIRCLE_NODE_INDEX < (${REPEATED_DTESTS_COUNT} % CIRCLE_NODE_TOTAL))); then
              count=$((count+1))
            fi

            if (($count <= 0)); then
              echo "No tests to run in this runner"
            else
              echo "Running ${REPEATED_DTESTS} $count times"

              source ~/env3.6/bin/activate
              export PATH=$JAVA_HOME/bin:$PATH

              java -version
              cd ~/cassandra-dtest
              mkdir -p /tmp/dtest

              echo "env: $(env)"
              echo "** done env"
              mkdir -p /tmp/results/dtests

              tests_arg=$(echo ${REPEATED_DTESTS} | sed -e "s/,/ /g")

              stop_on_failure_arg=""
              if ${REPEATED_TESTS_STOP_ON_FAILURE}; then
                stop_on_failure_arg="-x"
              fi

              vnodes_args=""
              if true; then
                vnodes_args="--use-vnodes --num-tokens=16"
              fi

              upgrade_arg=""
              if false; then
                upgrade_arg="--execute-upgrade-tests --upgrade-target-version-only --upgrade-version-selection all"
              fi

              # we need the "set -o pipefail" here so that the exit code that circleci will actually use is from pytest and not the exit code from tee
              set -o pipefail && cd ~/cassandra-dtest && pytest $vnodes_args --count=$count $stop_on_failure_arg $upgrade_arg --log-cli-level=DEBUG --junit-xml=/tmp/results/dtests/pytest_result.xml -s --cassandra-dir=/home/cassandra/cassandra --keep-test-dir $tests_arg | tee /tmp/dtest/stdout.txt
            fi
          fi
    - store_test_results:
        path: /tmp/results
    - store_artifacts:
        path: /tmp/dtest
        destination: dtest
    - store_artifacts:
        path: ~/cassandra-dtest/logs
        destination: dtest_logs
    environment:
    - ANT_HOME: /usr/share/ant
    - JAVA11_HOME: /usr/lib/jvm/java-11-openjdk-amd64
    - JAVA8_HOME: /usr/lib/jvm/java-8-openjdk-amd64
    - LANG: en_US.UTF-8
    - KEEP_TEST_DIR: true
    - DEFAULT_DIR: /home/cassandra/cassandra-dtest
    - PYTHONIOENCODING: utf-8
    - PYTHONUNBUFFERED: true
    - CASS_DRIVER_NO_EXTENSIONS: true
    - CASS_DRIVER_NO_CYTHON: true
    - CASSANDRA_SKIP_SYNC: true
    - DTEST_REPO: https://github.com/apache/cassandra-dtest.git
    - DTEST_BRANCH: trunk
    - CCM_MAX_HEAP_SIZE: 1024M
    - CCM_HEAP_NEWSIZE: 256M
    - REPEATED_TESTS_STOP_ON_FAILURE: false
    - REPEATED_UTESTS: null
    - REPEATED_UTESTS_COUNT: 500
    - REPEATED_UTESTS_FQLTOOL: null
    - REPEATED_UTESTS_FQLTOOL_COUNT: 500
    - REPEATED_UTESTS_LONG: null
    - REPEATED_UTESTS_LONG_COUNT: 100
    - REPEATED_UTESTS_STRESS: null
    - REPEATED_UTESTS_STRESS_COUNT: 500
    - REPEATED_SIMULATOR_DTESTS: null
    - REPEATED_SIMULATOR_DTESTS_COUNT: 500
    - REPEATED_JVM_DTESTS: null
    - REPEATED_JVM_DTESTS_COUNT: 500
    - REPEATED_JVM_UPGRADE_DTESTS: null
    - REPEATED_JVM_UPGRADE_DTESTS_COUNT: 500
    - REPEATED_DTESTS: null
    - REPEATED_DTESTS_COUNT: 500
    - REPEATED_UPGRADE_DTESTS: null
    - REPEATED_UPGRADE_DTESTS_COUNT: 25
    - REPEATED_ANT_TEST_TARGET: testsome
    - REPEATED_ANT_TEST_CLASS: null
    - REPEATED_ANT_TEST_METHODS: null
    - REPEATED_ANT_TEST_VNODES: false
    - REPEATED_ANT_TEST_COUNT: 500
    - JAVA_HOME: /usr/lib/jvm/java-11-openjdk-amd64
    - JDK_HOME: /usr/lib/jvm/java-11-openjdk-amd64
    - CASSANDRA_USE_JDK11: true
  j11_utests_system_keyspace_directory:
    docker:
    - image: apache/cassandra-testing-ubuntu2004-java11:latest
    resource_class: medium
    working_directory: ~/
    shell: /bin/bash -eo pipefail -l
    parallelism: 4
    steps:
    - attach_workspace:
        at: /home/cassandra
    - run:
        name: Determine unit Tests to Run
        command: |
          # reminder: this code (along with all the steps) is independently executed on every circle container
          # so the goal here is to get the circleci script to return the tests *this* container will run
          # which we do via the `circleci` cli tool.

          rm -fr ~/cassandra-dtest/upgrade_tests
          echo "***java tests***"

          # get all of our unit test filenames
          set -eo pipefail && circleci tests glob "$HOME/cassandra/test/unit/**/*.java" > /tmp/all_java_unit_tests.txt

          # split up the unit tests into groups based on the number of containers we have
          set -eo pipefail && circleci tests split --split-by=timings --timings-type=filename --index=${CIRCLE_NODE_INDEX} --total=${CIRCLE_NODE_TOTAL} /tmp/all_java_unit_tests.txt > /tmp/java_tests_${CIRCLE_NODE_INDEX}.txt
          set -eo pipefail && cat /tmp/java_tests_${CIRCLE_NODE_INDEX}.txt | sed "s;^/home/cassandra/cassandra/test/unit/;;g" | grep "Test\.java$"  > /tmp/java_tests_${CIRCLE_NODE_INDEX}_final.txt
          echo "** /tmp/java_tests_${CIRCLE_NODE_INDEX}_final.txt"
          cat /tmp/java_tests_${CIRCLE_NODE_INDEX}_final.txt
        no_output_timeout: 15m
    - run:
        name: Log Environment Information
        command: |
          echo '*** id ***'
          id
          echo '*** cat /proc/cpuinfo ***'
          cat /proc/cpuinfo
          echo '*** free -m ***'
          free -m
          echo '*** df -m ***'
          df -m
          echo '*** ifconfig -a ***'
          ifconfig -a
          echo '*** uname -a ***'
          uname -a
          echo '*** mount ***'
          mount
          echo '*** env ***'
          env
          echo '*** java ***'
          which java
          java -version
    - run:
        name: Run Unit Tests (testclasslist-system-keyspace-directory)
        command: |
          set -x
          export PATH=$JAVA_HOME/bin:$PATH
          time mv ~/cassandra /tmp
          cd /tmp/cassandra
          if [ -d ~/dtest_jars ]; then
            cp ~/dtest_jars/dtest* /tmp/cassandra/build/
          fi
          test_timeout=$(grep 'name="test.unit.timeout"' build.xml | awk -F'"' '{print $4}' || true)
          if [ -z "$test_timeout" ]; then
            test_timeout=$(grep 'name="test.timeout"' build.xml | awk -F'"' '{print $4}')
          fi
<<<<<<< HEAD
          ant testclasslist-system-keyspace-directory   -Dtest.timeout="$test_timeout" -Dtest.classlistfile=/tmp/java_tests_${CIRCLE_NODE_INDEX}_final.txt  -Dtest.classlistprefix=unit
=======
          ant testclasslist-system-keyspace-directory -Dtest.timeout="$test_timeout" -Dtest.classlistfile=/tmp/java_tests_${CIRCLE_NODE_INDEX}_final.txt  -Dtest.classlistprefix=unit -Dno-build-test=true
>>>>>>> 5e705a84
        no_output_timeout: 15m
    - store_test_results:
        path: /tmp/cassandra/build/test/output/
    - store_artifacts:
        path: /tmp/cassandra/build/test/output
        destination: junitxml
    - store_artifacts:
        path: /tmp/cassandra/build/test/logs
        destination: logs
    environment:
    - ANT_HOME: /usr/share/ant
    - JAVA11_HOME: /usr/lib/jvm/java-11-openjdk-amd64
    - JAVA8_HOME: /usr/lib/jvm/java-8-openjdk-amd64
    - LANG: en_US.UTF-8
    - KEEP_TEST_DIR: true
    - DEFAULT_DIR: /home/cassandra/cassandra-dtest
    - PYTHONIOENCODING: utf-8
    - PYTHONUNBUFFERED: true
    - CASS_DRIVER_NO_EXTENSIONS: true
    - CASS_DRIVER_NO_CYTHON: true
    - CASSANDRA_SKIP_SYNC: true
    - DTEST_REPO: https://github.com/apache/cassandra-dtest.git
    - DTEST_BRANCH: trunk
    - CCM_MAX_HEAP_SIZE: 1024M
    - CCM_HEAP_NEWSIZE: 256M
    - REPEATED_TESTS_STOP_ON_FAILURE: false
    - REPEATED_UTESTS: null
    - REPEATED_UTESTS_COUNT: 500
    - REPEATED_UTESTS_FQLTOOL: null
    - REPEATED_UTESTS_FQLTOOL_COUNT: 500
    - REPEATED_UTESTS_LONG: null
    - REPEATED_UTESTS_LONG_COUNT: 100
    - REPEATED_UTESTS_STRESS: null
    - REPEATED_UTESTS_STRESS_COUNT: 500
    - REPEATED_SIMULATOR_DTESTS: null
    - REPEATED_SIMULATOR_DTESTS_COUNT: 500
    - REPEATED_JVM_DTESTS: null
    - REPEATED_JVM_DTESTS_COUNT: 500
    - REPEATED_JVM_UPGRADE_DTESTS: null
    - REPEATED_JVM_UPGRADE_DTESTS_COUNT: 500
    - REPEATED_DTESTS: null
    - REPEATED_DTESTS_COUNT: 500
    - REPEATED_UPGRADE_DTESTS: null
    - REPEATED_UPGRADE_DTESTS_COUNT: 25
    - REPEATED_ANT_TEST_TARGET: testsome
    - REPEATED_ANT_TEST_CLASS: null
    - REPEATED_ANT_TEST_METHODS: null
    - REPEATED_ANT_TEST_VNODES: false
    - REPEATED_ANT_TEST_COUNT: 500
    - JAVA_HOME: /usr/lib/jvm/java-11-openjdk-amd64
    - JDK_HOME: /usr/lib/jvm/java-11-openjdk-amd64
    - CASSANDRA_USE_JDK11: true
  j8_utests_stress:
    docker:
    - image: apache/cassandra-testing-ubuntu2004-java11-w-dependencies:latest
    resource_class: medium
    working_directory: ~/
    shell: /bin/bash -eo pipefail -l
    parallelism: 1
    steps:
    - attach_workspace:
        at: /home/cassandra
    - run:
        name: Run Unit Tests (stress-test)
        command: |
          export PATH=$JAVA_HOME/bin:$PATH
          time mv ~/cassandra /tmp
          cd /tmp/cassandra
          if [ -d ~/dtest_jars ]; then
            cp ~/dtest_jars/dtest* /tmp/cassandra/build/
          fi
          ant stress-test -Dno-build-test=true
        no_output_timeout: 15m
    - store_test_results:
        path: /tmp/cassandra/build/test/output/
    - store_artifacts:
        path: /tmp/cassandra/build/test/output
        destination: junitxml
    - store_artifacts:
        path: /tmp/cassandra/build/test/logs
        destination: logs
    environment:
    - ANT_HOME: /usr/share/ant
    - JAVA11_HOME: /usr/lib/jvm/java-11-openjdk-amd64
    - JAVA8_HOME: /usr/lib/jvm/java-8-openjdk-amd64
    - LANG: en_US.UTF-8
    - KEEP_TEST_DIR: true
    - DEFAULT_DIR: /home/cassandra/cassandra-dtest
    - PYTHONIOENCODING: utf-8
    - PYTHONUNBUFFERED: true
    - CASS_DRIVER_NO_EXTENSIONS: true
    - CASS_DRIVER_NO_CYTHON: true
    - CASSANDRA_SKIP_SYNC: true
    - DTEST_REPO: https://github.com/apache/cassandra-dtest.git
    - DTEST_BRANCH: trunk
    - CCM_MAX_HEAP_SIZE: 1024M
    - CCM_HEAP_NEWSIZE: 256M
    - REPEATED_TESTS_STOP_ON_FAILURE: false
    - REPEATED_UTESTS: null
    - REPEATED_UTESTS_COUNT: 500
    - REPEATED_UTESTS_FQLTOOL: null
    - REPEATED_UTESTS_FQLTOOL_COUNT: 500
    - REPEATED_UTESTS_LONG: null
    - REPEATED_UTESTS_LONG_COUNT: 100
    - REPEATED_UTESTS_STRESS: null
    - REPEATED_UTESTS_STRESS_COUNT: 500
    - REPEATED_SIMULATOR_DTESTS: null
    - REPEATED_SIMULATOR_DTESTS_COUNT: 500
    - REPEATED_JVM_DTESTS: null
    - REPEATED_JVM_DTESTS_COUNT: 500
    - REPEATED_JVM_UPGRADE_DTESTS: null
    - REPEATED_JVM_UPGRADE_DTESTS_COUNT: 500
    - REPEATED_DTESTS: null
    - REPEATED_DTESTS_COUNT: 500
    - REPEATED_UPGRADE_DTESTS: null
    - REPEATED_UPGRADE_DTESTS_COUNT: 25
    - REPEATED_ANT_TEST_TARGET: testsome
    - REPEATED_ANT_TEST_CLASS: null
    - REPEATED_ANT_TEST_METHODS: null
    - REPEATED_ANT_TEST_VNODES: false
    - REPEATED_ANT_TEST_COUNT: 500
    - JAVA_HOME: /usr/lib/jvm/java-8-openjdk-amd64
    - JDK_HOME: /usr/lib/jvm/java-8-openjdk-amd64
  j11_utests_stress_repeat:
    docker:
    - image: apache/cassandra-testing-ubuntu2004-java11:latest
    resource_class: medium
    working_directory: ~/
    shell: /bin/bash -eo pipefail -l
    parallelism: 4
    steps:
    - attach_workspace:
        at: /home/cassandra
    - run:
        name: Log Environment Information
        command: |
          echo '*** id ***'
          id
          echo '*** cat /proc/cpuinfo ***'
          cat /proc/cpuinfo
          echo '*** free -m ***'
          free -m
          echo '*** df -m ***'
          df -m
          echo '*** ifconfig -a ***'
          ifconfig -a
          echo '*** uname -a ***'
          uname -a
          echo '*** mount ***'
          mount
          echo '*** env ***'
          env
          echo '*** java ***'
          which java
          java -version
    - run:
        name: Repeatedly run new or modifed JUnit tests
        no_output_timeout: 15m
        command: "set -x\nexport PATH=$JAVA_HOME/bin:$PATH\ntime mv ~/cassandra /tmp\ncd /tmp/cassandra\nif [ -d ~/dtest_jars ]; then\n  cp ~/dtest_jars/dtest* /tmp/cassandra/build/\nfi\n\n# Calculate the number of test iterations to be run by the current parallel runner.\ncount=$((${REPEATED_UTESTS_STRESS_COUNT} / CIRCLE_NODE_TOTAL))\nif (($CIRCLE_NODE_INDEX < (${REPEATED_UTESTS_STRESS_COUNT} % CIRCLE_NODE_TOTAL))); then\n  count=$((count+1))\nfi\n\n# Put manually specified tests and automatically detected tests together, removing duplicates\ntests=$(echo ${REPEATED_UTESTS_STRESS} | sed -e \"s/<nil>//\" | sed -e \"s/ //\" | tr \",\" \"\\n\" | tr \" \" \"\\n\" | sort -n | uniq -u)\necho \"Tests to be repeated: ${tests}\"\n\n# Prepare the JVM dtests vnodes argument, which is optional.\nvnodes=false\nvnodes_args=\"\"\nif [ \"$vnodes\" = true ] ; then\n  vnodes_args=\"-Dtest.jvm.args='-Dcassandra.dtest.num_tokens=16'\"\nfi\n\n# Prepare the testtag for the target, used by the test macro in build.xml to group the output files\ntarget=stress-test-some\ntesttag=\"\"\nif [[ $target == \"test-cdc\" ]]; then\n  testtag=\"cdc\"\nelif [[ $target == \"test-compression\" ]]; then\n  testtag=\"compression\"\nelif [[ $target == \"test-system-keyspace-directory\" ]]; then\n  testtag=\"system_keyspace_directory\"\nfi\n\n# Run each test class as many times as requested.\nexit_code=\"$?\"\nfor test in $tests; do\n\n    # Split class and method names from the test name\n    if [[ $test =~ \"#\" ]]; then\n      class=${test%\"#\"*}\n      method=${test#*\"#\"}\n    else\n      class=$test\n      method=\"\"\n    fi\n\n    # Prepare the -Dtest.name argument.\n    # It can be the fully qualified class name or the short class name, depending on the target.\n    if [[ $target == \"test\" || \\\n          $target == \"test-cdc\" || \\\n          $target == \"test-compression\" || \\\n          $target == \"test-system-keyspace-directory\" || \\\n          $target == \"fqltool-test\" || \\\n          $target == \"long-test\" || \\\n          $target == \"stress-test\" || \\\n          $target == \"test-simulator-dtest\" ]]; then\n      name_arg=\"-Dtest.name=${class##*.}\"\n    else\n      name_arg=\"-Dtest.name=$class\"\n    fi\n\n    # Prepare the -Dtest.methods argument, which is optional\n    if [[ $method == \"\" ]]; then\n      methods_arg=\"\"\n    else\n      methods_arg=\"-Dtest.methods=$method\"\n    fi\n\n    for i in $(seq -w 1 $count); do\n      echo \"Running test $test, iteration $i of $count\"\n\n      # run the test\n      status=\"passes\"\n      if !( set -o pipefail && \\\n            ant stress-test-some $name_arg $methods_arg $vnodes_args -Dno-build-test=true | \\\n            tee stdout.txt \\\n          ); then\n        status=\"fails\"\n        exit_code=1\n      fi\n\n      # move the stdout output file\n      dest=/tmp/results/repeated_utests/stdout/${status}/${i}\n      mkdir -p $dest\n      mv stdout.txt $dest/${test}.txt\n\n      # move the XML output files\n      source=build/test/output/${testtag}\n      dest=/tmp/results/repeated_utests/output/${status}/${i}\n      mkdir -p $dest\n      if [[ -d $source && -n \"$(ls $source)\" ]]; then\n        mv $source/* $dest/\n      fi\n\n      # move the log files\n      source=build/test/logs/${testtag}\n      dest=/tmp/results/repeated_utests/logs/${status}/${i}\n      mkdir -p $dest\n      if [[ -d $source && -n \"$(ls $source)\" ]]; then\n        mv $source/* $dest/\n      fi\n      \n      # maybe stop iterations on test failure\n      if [[ ${REPEATED_TESTS_STOP_ON_FAILURE} = true ]] && (( $exit_code > 0 )); then\n        break\n      fi\n    done\ndone\n(exit ${exit_code})\n"
    - store_test_results:
        path: /tmp/results/repeated_utests/output
    - store_artifacts:
        path: /tmp/results/repeated_utests/stdout
        destination: stdout
    - store_artifacts:
        path: /tmp/results/repeated_utests/output
        destination: junitxml
    - store_artifacts:
        path: /tmp/results/repeated_utests/logs
        destination: logs
    environment:
    - ANT_HOME: /usr/share/ant
    - JAVA11_HOME: /usr/lib/jvm/java-11-openjdk-amd64
    - JAVA8_HOME: /usr/lib/jvm/java-8-openjdk-amd64
    - LANG: en_US.UTF-8
    - KEEP_TEST_DIR: true
    - DEFAULT_DIR: /home/cassandra/cassandra-dtest
    - PYTHONIOENCODING: utf-8
    - PYTHONUNBUFFERED: true
    - CASS_DRIVER_NO_EXTENSIONS: true
    - CASS_DRIVER_NO_CYTHON: true
    - CASSANDRA_SKIP_SYNC: true
    - DTEST_REPO: https://github.com/apache/cassandra-dtest.git
    - DTEST_BRANCH: trunk
    - CCM_MAX_HEAP_SIZE: 1024M
    - CCM_HEAP_NEWSIZE: 256M
    - REPEATED_TESTS_STOP_ON_FAILURE: false
    - REPEATED_UTESTS: null
    - REPEATED_UTESTS_COUNT: 500
    - REPEATED_UTESTS_FQLTOOL: null
    - REPEATED_UTESTS_FQLTOOL_COUNT: 500
    - REPEATED_UTESTS_LONG: null
    - REPEATED_UTESTS_LONG_COUNT: 100
    - REPEATED_UTESTS_STRESS: null
    - REPEATED_UTESTS_STRESS_COUNT: 500
    - REPEATED_SIMULATOR_DTESTS: null
    - REPEATED_SIMULATOR_DTESTS_COUNT: 500
    - REPEATED_JVM_DTESTS: null
    - REPEATED_JVM_DTESTS_COUNT: 500
    - REPEATED_JVM_UPGRADE_DTESTS: null
    - REPEATED_JVM_UPGRADE_DTESTS_COUNT: 500
    - REPEATED_DTESTS: null
    - REPEATED_DTESTS_COUNT: 500
    - REPEATED_UPGRADE_DTESTS: null
    - REPEATED_UPGRADE_DTESTS_COUNT: 25
    - REPEATED_ANT_TEST_TARGET: testsome
    - REPEATED_ANT_TEST_CLASS: null
    - REPEATED_ANT_TEST_METHODS: null
    - REPEATED_ANT_TEST_VNODES: false
    - REPEATED_ANT_TEST_COUNT: 500
    - JAVA_HOME: /usr/lib/jvm/java-11-openjdk-amd64
    - JDK_HOME: /usr/lib/jvm/java-11-openjdk-amd64
    - CASSANDRA_USE_JDK11: true
  j8_jvm_dtests_vnode:
    docker:
    - image: apache/cassandra-testing-ubuntu2004-java11-w-dependencies:latest
    resource_class: medium
    working_directory: ~/
    shell: /bin/bash -eo pipefail -l
    parallelism: 1
    steps:
    - attach_workspace:
        at: /home/cassandra
    - run:
        name: Determine distributed Tests to Run
        command: |
          # reminder: this code (along with all the steps) is independently executed on every circle container
          # so the goal here is to get the circleci script to return the tests *this* container will run
          # which we do via the `circleci` cli tool.

          rm -fr ~/cassandra-dtest/upgrade_tests
          echo "***java tests***"

          # get all of our unit test filenames
          set -eo pipefail && circleci tests glob "$HOME/cassandra/test/distributed/**/*.java" > /tmp/all_java_unit_tests.txt

          # split up the unit tests into groups based on the number of containers we have
          set -eo pipefail && circleci tests split --split-by=timings --timings-type=filename --index=${CIRCLE_NODE_INDEX} --total=${CIRCLE_NODE_TOTAL} /tmp/all_java_unit_tests.txt > /tmp/java_tests_${CIRCLE_NODE_INDEX}.txt
          set -eo pipefail && cat /tmp/java_tests_${CIRCLE_NODE_INDEX}.txt | sed "s;^/home/cassandra/cassandra/test/distributed/;;g" | grep "Test\.java$" | grep -v upgrade > /tmp/java_tests_${CIRCLE_NODE_INDEX}_final.txt
          echo "** /tmp/java_tests_${CIRCLE_NODE_INDEX}_final.txt"
          cat /tmp/java_tests_${CIRCLE_NODE_INDEX}_final.txt
        no_output_timeout: 15m
    - run:
        name: Log Environment Information
        command: |
          echo '*** id ***'
          id
          echo '*** cat /proc/cpuinfo ***'
          cat /proc/cpuinfo
          echo '*** free -m ***'
          free -m
          echo '*** df -m ***'
          df -m
          echo '*** ifconfig -a ***'
          ifconfig -a
          echo '*** uname -a ***'
          uname -a
          echo '*** mount ***'
          mount
          echo '*** env ***'
          env
          echo '*** java ***'
          which java
          java -version
    - run:
        name: Run Unit Tests (testclasslist)
        command: |
          set -x
          export PATH=$JAVA_HOME/bin:$PATH
          time mv ~/cassandra /tmp
          cd /tmp/cassandra
          if [ -d ~/dtest_jars ]; then
            cp ~/dtest_jars/dtest* /tmp/cassandra/build/
          fi
          test_timeout=$(grep 'name="test.distributed.timeout"' build.xml | awk -F'"' '{print $4}' || true)
          if [ -z "$test_timeout" ]; then
            test_timeout=$(grep 'name="test.timeout"' build.xml | awk -F'"' '{print $4}')
          fi
          ant testclasslist -Dtest.jvm.args='-Dcassandra.dtest.num_tokens=16' -Dtest.timeout="$test_timeout" -Dtest.classlistfile=/tmp/java_tests_${CIRCLE_NODE_INDEX}_final.txt  -Dtest.classlistprefix=distributed
        no_output_timeout: 15m
    - store_test_results:
        path: /tmp/cassandra/build/test/output/
    - store_artifacts:
        path: /tmp/cassandra/build/test/output
        destination: junitxml
    - store_artifacts:
        path: /tmp/cassandra/build/test/logs
        destination: logs
    environment:
    - ANT_HOME: /usr/share/ant
    - JAVA11_HOME: /usr/lib/jvm/java-11-openjdk-amd64
    - JAVA8_HOME: /usr/lib/jvm/java-8-openjdk-amd64
    - LANG: en_US.UTF-8
    - KEEP_TEST_DIR: true
    - DEFAULT_DIR: /home/cassandra/cassandra-dtest
    - PYTHONIOENCODING: utf-8
    - PYTHONUNBUFFERED: true
    - CASS_DRIVER_NO_EXTENSIONS: true
    - CASS_DRIVER_NO_CYTHON: true
    - CASSANDRA_SKIP_SYNC: true
    - DTEST_REPO: https://github.com/apache/cassandra-dtest.git
    - DTEST_BRANCH: trunk
    - CCM_MAX_HEAP_SIZE: 1024M
    - CCM_HEAP_NEWSIZE: 256M
    - REPEATED_TESTS_STOP_ON_FAILURE: false
    - REPEATED_UTESTS: null
    - REPEATED_UTESTS_COUNT: 500
    - REPEATED_UTESTS_FQLTOOL: null
    - REPEATED_UTESTS_FQLTOOL_COUNT: 500
    - REPEATED_UTESTS_LONG: null
    - REPEATED_UTESTS_LONG_COUNT: 100
    - REPEATED_UTESTS_STRESS: null
    - REPEATED_UTESTS_STRESS_COUNT: 500
    - REPEATED_SIMULATOR_DTESTS: null
    - REPEATED_SIMULATOR_DTESTS_COUNT: 500
    - REPEATED_JVM_DTESTS: null
    - REPEATED_JVM_DTESTS_COUNT: 500
    - REPEATED_JVM_UPGRADE_DTESTS: null
    - REPEATED_JVM_UPGRADE_DTESTS_COUNT: 500
    - REPEATED_DTESTS: null
    - REPEATED_DTESTS_COUNT: 500
    - REPEATED_UPGRADE_DTESTS: null
    - REPEATED_UPGRADE_DTESTS_COUNT: 25
    - REPEATED_ANT_TEST_TARGET: testsome
    - REPEATED_ANT_TEST_CLASS: null
    - REPEATED_ANT_TEST_METHODS: null
    - REPEATED_ANT_TEST_VNODES: false
    - REPEATED_ANT_TEST_COUNT: 500
    - JAVA_HOME: /usr/lib/jvm/java-8-openjdk-amd64
    - JDK_HOME: /usr/lib/jvm/java-8-openjdk-amd64
  j8_utests_compression_repeat:
    docker:
    - image: apache/cassandra-testing-ubuntu2004-java11-w-dependencies:latest
    resource_class: medium
    working_directory: ~/
    shell: /bin/bash -eo pipefail -l
    parallelism: 4
    steps:
    - attach_workspace:
        at: /home/cassandra
    - run:
        name: Log Environment Information
        command: |
          echo '*** id ***'
          id
          echo '*** cat /proc/cpuinfo ***'
          cat /proc/cpuinfo
          echo '*** free -m ***'
          free -m
          echo '*** df -m ***'
          df -m
          echo '*** ifconfig -a ***'
          ifconfig -a
          echo '*** uname -a ***'
          uname -a
          echo '*** mount ***'
          mount
          echo '*** env ***'
          env
          echo '*** java ***'
          which java
          java -version
    - run:
        name: Repeatedly run new or modifed JUnit tests
        no_output_timeout: 15m
        command: "set -x\nexport PATH=$JAVA_HOME/bin:$PATH\ntime mv ~/cassandra /tmp\ncd /tmp/cassandra\nif [ -d ~/dtest_jars ]; then\n  cp ~/dtest_jars/dtest* /tmp/cassandra/build/\nfi\n\n# Calculate the number of test iterations to be run by the current parallel runner.\ncount=$((${REPEATED_UTESTS_COUNT} / CIRCLE_NODE_TOTAL))\nif (($CIRCLE_NODE_INDEX < (${REPEATED_UTESTS_COUNT} % CIRCLE_NODE_TOTAL))); then\n  count=$((count+1))\nfi\n\n# Put manually specified tests and automatically detected tests together, removing duplicates\ntests=$(echo ${REPEATED_UTESTS} | sed -e \"s/<nil>//\" | sed -e \"s/ //\" | tr \",\" \"\\n\" | tr \" \" \"\\n\" | sort -n | uniq -u)\necho \"Tests to be repeated: ${tests}\"\n\n# Prepare the JVM dtests vnodes argument, which is optional.\nvnodes=false\nvnodes_args=\"\"\nif [ \"$vnodes\" = true ] ; then\n  vnodes_args=\"-Dtest.jvm.args='-Dcassandra.dtest.num_tokens=16'\"\nfi\n\n# Prepare the testtag for the target, used by the test macro in build.xml to group the output files\ntarget=test-compression\ntesttag=\"\"\nif [[ $target == \"test-cdc\" ]]; then\n  testtag=\"cdc\"\nelif [[ $target == \"test-compression\" ]]; then\n  testtag=\"compression\"\nelif [[ $target == \"test-system-keyspace-directory\" ]]; then\n  testtag=\"system_keyspace_directory\"\nfi\n\n# Run each test class as many times as requested.\nexit_code=\"$?\"\nfor test in $tests; do\n\n    # Split class and method names from the test name\n    if [[ $test =~ \"#\" ]]; then\n      class=${test%\"#\"*}\n      method=${test#*\"#\"}\n    else\n      class=$test\n      method=\"\"\n    fi\n\n    # Prepare the -Dtest.name argument.\n    # It can be the fully qualified class name or the short class name, depending on the target.\n    if [[ $target == \"test\" || \\\n          $target == \"test-cdc\" || \\\n          $target == \"test-compression\" || \\\n          $target == \"test-system-keyspace-directory\" || \\\n          $target == \"fqltool-test\" || \\\n          $target == \"long-test\" || \\\n          $target == \"stress-test\" || \\\n          $target == \"test-simulator-dtest\" ]]; then\n      name_arg=\"-Dtest.name=${class##*.}\"\n    else\n      name_arg=\"-Dtest.name=$class\"\n    fi\n\n    # Prepare the -Dtest.methods argument, which is optional\n    if [[ $method == \"\" ]]; then\n      methods_arg=\"\"\n    else\n      methods_arg=\"-Dtest.methods=$method\"\n    fi\n\n    for i in $(seq -w 1 $count); do\n      echo \"Running test $test, iteration $i of $count\"\n\n      # run the test\n      status=\"passes\"\n      if !( set -o pipefail && \\\n            ant test-compression $name_arg $methods_arg $vnodes_args -Dno-build-test=true | \\\n            tee stdout.txt \\\n          ); then\n        status=\"fails\"\n        exit_code=1\n      fi\n\n      # move the stdout output file\n      dest=/tmp/results/repeated_utests/stdout/${status}/${i}\n      mkdir -p $dest\n      mv stdout.txt $dest/${test}.txt\n\n      # move the XML output files\n      source=build/test/output/${testtag}\n      dest=/tmp/results/repeated_utests/output/${status}/${i}\n      mkdir -p $dest\n      if [[ -d $source && -n \"$(ls $source)\" ]]; then\n        mv $source/* $dest/\n      fi\n\n      # move the log files\n      source=build/test/logs/${testtag}\n      dest=/tmp/results/repeated_utests/logs/${status}/${i}\n      mkdir -p $dest\n      if [[ -d $source && -n \"$(ls $source)\" ]]; then\n        mv $source/* $dest/\n      fi\n      \n      # maybe stop iterations on test failure\n      if [[ ${REPEATED_TESTS_STOP_ON_FAILURE} = true ]] && (( $exit_code > 0 )); then\n        break\n      fi\n    done\ndone\n(exit ${exit_code})\n"
    - store_test_results:
        path: /tmp/results/repeated_utests/output
    - store_artifacts:
        path: /tmp/results/repeated_utests/stdout
        destination: stdout
    - store_artifacts:
        path: /tmp/results/repeated_utests/output
        destination: junitxml
    - store_artifacts:
        path: /tmp/results/repeated_utests/logs
        destination: logs
    environment:
    - ANT_HOME: /usr/share/ant
    - JAVA11_HOME: /usr/lib/jvm/java-11-openjdk-amd64
    - JAVA8_HOME: /usr/lib/jvm/java-8-openjdk-amd64
    - LANG: en_US.UTF-8
    - KEEP_TEST_DIR: true
    - DEFAULT_DIR: /home/cassandra/cassandra-dtest
    - PYTHONIOENCODING: utf-8
    - PYTHONUNBUFFERED: true
    - CASS_DRIVER_NO_EXTENSIONS: true
    - CASS_DRIVER_NO_CYTHON: true
    - CASSANDRA_SKIP_SYNC: true
    - DTEST_REPO: https://github.com/apache/cassandra-dtest.git
    - DTEST_BRANCH: trunk
    - CCM_MAX_HEAP_SIZE: 1024M
    - CCM_HEAP_NEWSIZE: 256M
    - REPEATED_TESTS_STOP_ON_FAILURE: false
    - REPEATED_UTESTS: null
    - REPEATED_UTESTS_COUNT: 500
    - REPEATED_UTESTS_FQLTOOL: null
    - REPEATED_UTESTS_FQLTOOL_COUNT: 500
    - REPEATED_UTESTS_LONG: null
    - REPEATED_UTESTS_LONG_COUNT: 100
    - REPEATED_UTESTS_STRESS: null
    - REPEATED_UTESTS_STRESS_COUNT: 500
    - REPEATED_SIMULATOR_DTESTS: null
    - REPEATED_SIMULATOR_DTESTS_COUNT: 500
    - REPEATED_JVM_DTESTS: null
    - REPEATED_JVM_DTESTS_COUNT: 500
    - REPEATED_JVM_UPGRADE_DTESTS: null
    - REPEATED_JVM_UPGRADE_DTESTS_COUNT: 500
    - REPEATED_DTESTS: null
    - REPEATED_DTESTS_COUNT: 500
    - REPEATED_UPGRADE_DTESTS: null
    - REPEATED_UPGRADE_DTESTS_COUNT: 25
    - REPEATED_ANT_TEST_TARGET: testsome
    - REPEATED_ANT_TEST_CLASS: null
    - REPEATED_ANT_TEST_METHODS: null
    - REPEATED_ANT_TEST_VNODES: false
    - REPEATED_ANT_TEST_COUNT: 500
    - JAVA_HOME: /usr/lib/jvm/java-8-openjdk-amd64
    - JDK_HOME: /usr/lib/jvm/java-8-openjdk-amd64
  j11_unit_tests:
    docker:
    - image: apache/cassandra-testing-ubuntu2004-java11:latest
    resource_class: medium
    working_directory: ~/
    shell: /bin/bash -eo pipefail -l
    parallelism: 4
    steps:
    - attach_workspace:
        at: /home/cassandra
    - run:
        name: Determine unit Tests to Run
        command: |
          # reminder: this code (along with all the steps) is independently executed on every circle container
          # so the goal here is to get the circleci script to return the tests *this* container will run
          # which we do via the `circleci` cli tool.

          rm -fr ~/cassandra-dtest/upgrade_tests
          echo "***java tests***"

          # get all of our unit test filenames
          set -eo pipefail && circleci tests glob "$HOME/cassandra/test/unit/**/*.java" > /tmp/all_java_unit_tests.txt

          # split up the unit tests into groups based on the number of containers we have
          set -eo pipefail && circleci tests split --split-by=timings --timings-type=filename --index=${CIRCLE_NODE_INDEX} --total=${CIRCLE_NODE_TOTAL} /tmp/all_java_unit_tests.txt > /tmp/java_tests_${CIRCLE_NODE_INDEX}.txt
          set -eo pipefail && cat /tmp/java_tests_${CIRCLE_NODE_INDEX}.txt | sed "s;^/home/cassandra/cassandra/test/unit/;;g" | grep "Test\.java$"  > /tmp/java_tests_${CIRCLE_NODE_INDEX}_final.txt
          echo "** /tmp/java_tests_${CIRCLE_NODE_INDEX}_final.txt"
          cat /tmp/java_tests_${CIRCLE_NODE_INDEX}_final.txt
        no_output_timeout: 15m
    - run:
        name: Log Environment Information
        command: |
          echo '*** id ***'
          id
          echo '*** cat /proc/cpuinfo ***'
          cat /proc/cpuinfo
          echo '*** free -m ***'
          free -m
          echo '*** df -m ***'
          df -m
          echo '*** ifconfig -a ***'
          ifconfig -a
          echo '*** uname -a ***'
          uname -a
          echo '*** mount ***'
          mount
          echo '*** env ***'
          env
          echo '*** java ***'
          which java
          java -version
    - run:
        name: Run Unit Tests (testclasslist)
        command: |
          set -x
          export PATH=$JAVA_HOME/bin:$PATH
          time mv ~/cassandra /tmp
          cd /tmp/cassandra
          if [ -d ~/dtest_jars ]; then
            cp ~/dtest_jars/dtest* /tmp/cassandra/build/
          fi
          test_timeout=$(grep 'name="test.unit.timeout"' build.xml | awk -F'"' '{print $4}' || true)
          if [ -z "$test_timeout" ]; then
            test_timeout=$(grep 'name="test.timeout"' build.xml | awk -F'"' '{print $4}')
          fi
<<<<<<< HEAD
          ant testclasslist   -Dtest.timeout="$test_timeout" -Dtest.classlistfile=/tmp/java_tests_${CIRCLE_NODE_INDEX}_final.txt  -Dtest.classlistprefix=unit
=======
          ant testclasslist -Dtest.timeout="$test_timeout" -Dtest.classlistfile=/tmp/java_tests_${CIRCLE_NODE_INDEX}_final.txt  -Dtest.classlistprefix=unit -Dno-build-test=true
>>>>>>> 5e705a84
        no_output_timeout: 15m
    - store_test_results:
        path: /tmp/cassandra/build/test/output/
    - store_artifacts:
        path: /tmp/cassandra/build/test/output
        destination: junitxml
    - store_artifacts:
        path: /tmp/cassandra/build/test/logs
        destination: logs
    environment:
    - ANT_HOME: /usr/share/ant
    - JAVA11_HOME: /usr/lib/jvm/java-11-openjdk-amd64
    - JAVA8_HOME: /usr/lib/jvm/java-8-openjdk-amd64
    - LANG: en_US.UTF-8
    - KEEP_TEST_DIR: true
    - DEFAULT_DIR: /home/cassandra/cassandra-dtest
    - PYTHONIOENCODING: utf-8
    - PYTHONUNBUFFERED: true
    - CASS_DRIVER_NO_EXTENSIONS: true
    - CASS_DRIVER_NO_CYTHON: true
    - CASSANDRA_SKIP_SYNC: true
    - DTEST_REPO: https://github.com/apache/cassandra-dtest.git
    - DTEST_BRANCH: trunk
    - CCM_MAX_HEAP_SIZE: 1024M
    - CCM_HEAP_NEWSIZE: 256M
    - REPEATED_TESTS_STOP_ON_FAILURE: false
    - REPEATED_UTESTS: null
    - REPEATED_UTESTS_COUNT: 500
    - REPEATED_UTESTS_FQLTOOL: null
    - REPEATED_UTESTS_FQLTOOL_COUNT: 500
    - REPEATED_UTESTS_LONG: null
    - REPEATED_UTESTS_LONG_COUNT: 100
    - REPEATED_UTESTS_STRESS: null
    - REPEATED_UTESTS_STRESS_COUNT: 500
    - REPEATED_SIMULATOR_DTESTS: null
    - REPEATED_SIMULATOR_DTESTS_COUNT: 500
    - REPEATED_JVM_DTESTS: null
    - REPEATED_JVM_DTESTS_COUNT: 500
    - REPEATED_JVM_UPGRADE_DTESTS: null
    - REPEATED_JVM_UPGRADE_DTESTS_COUNT: 500
    - REPEATED_DTESTS: null
    - REPEATED_DTESTS_COUNT: 500
    - REPEATED_UPGRADE_DTESTS: null
    - REPEATED_UPGRADE_DTESTS_COUNT: 25
    - REPEATED_ANT_TEST_TARGET: testsome
    - REPEATED_ANT_TEST_CLASS: null
    - REPEATED_ANT_TEST_METHODS: null
    - REPEATED_ANT_TEST_VNODES: false
    - REPEATED_ANT_TEST_COUNT: 500
    - JAVA_HOME: /usr/lib/jvm/java-11-openjdk-amd64
    - JDK_HOME: /usr/lib/jvm/java-11-openjdk-amd64
    - CASSANDRA_USE_JDK11: true
  j8_cqlsh_dtests_py3:
    docker:
    - image: apache/cassandra-testing-ubuntu2004-java11-w-dependencies:latest
    resource_class: medium
    working_directory: ~/
    shell: /bin/bash -eo pipefail -l
    parallelism: 4
    steps:
    - attach_workspace:
        at: /home/cassandra
    - run:
        name: Clone Cassandra dtest Repository (via git)
        command: |
          git clone --single-branch --branch $DTEST_BRANCH --depth 1 $DTEST_REPO ~/cassandra-dtest
    - run:
        name: Configure virtualenv and python Dependencies
        command: |
          # note, this should be super quick as all dependencies should be pre-installed in the docker image
          # if additional dependencies were added to requirmeents.txt and the docker image hasn't been updated
          # we'd have to install it here at runtime -- which will make things slow, so do yourself a favor and
          # rebuild the docker image! (it automatically pulls the latest requirements.txt on build)
          source ~/env3.6/bin/activate
          export PATH=$JAVA_HOME/bin:$PATH
          pip3 install --exists-action w --upgrade -r ~/cassandra-dtest/requirements.txt
          pip3 uninstall -y cqlsh
          pip3 freeze
    - run:
        name: Determine Tests to Run (j8_without_vnodes)
        no_output_timeout: 5m
        command: "# reminder: this code (along with all the steps) is independently executed on every circle container\n# so the goal here is to get the circleci script to return the tests *this* container will run\n# which we do via the `circleci` cli tool.\n\ncd cassandra-dtest\nsource ~/env3.6/bin/activate\nexport PATH=$JAVA_HOME/bin:$PATH\n\nif [ -n '' ]; then\n  export \nfi\n\necho \"***Collected DTests (j8_without_vnodes)***\"\nset -eo pipefail && ./run_dtests.py --skip-resource-intensive-tests --pytest-options '-k cql' --dtest-print-tests-only --dtest-print-tests-output=/tmp/all_dtest_tests_j8_without_vnodes_raw --cassandra-dir=../cassandra\nif [ -z '' ]; then\n  mv /tmp/all_dtest_tests_j8_without_vnodes_raw /tmp/all_dtest_tests_j8_without_vnodes\nelse\n  grep -e '' /tmp/all_dtest_tests_j8_without_vnodes_raw > /tmp/all_dtest_tests_j8_without_vnodes || { echo \"Filter did not match any tests! Exiting build.\"; exit 0; }\nfi\nset -eo pipefail && circleci tests split --split-by=timings --timings-type=classname /tmp/all_dtest_tests_j8_without_vnodes > /tmp/split_dtest_tests_j8_without_vnodes.txt\ncat /tmp/split_dtest_tests_j8_without_vnodes.txt | tr '\\n' ' ' > /tmp/split_dtest_tests_j8_without_vnodes_final.txt\ncat /tmp/split_dtest_tests_j8_without_vnodes_final.txt\n"
    - run:
        name: Run dtests (j8_without_vnodes)
        no_output_timeout: 15m
        command: |
          echo "cat /tmp/split_dtest_tests_j8_without_vnodes_final.txt"
          cat /tmp/split_dtest_tests_j8_without_vnodes_final.txt

          source ~/env3.6/bin/activate
          export PATH=$JAVA_HOME/bin:$PATH
          if [ -n 'CQLSH_PYTHON=/usr/bin/python3.6' ]; then
            export CQLSH_PYTHON=/usr/bin/python3.6
          fi

          java -version
          cd ~/cassandra-dtest
          mkdir -p /tmp/dtest

          echo "env: $(env)"
          echo "** done env"
          mkdir -p /tmp/results/dtests
          # we need the "set -o pipefail" here so that the exit code that circleci will actually use is from pytest and not the exit code from tee
          export SPLIT_TESTS=`cat /tmp/split_dtest_tests_j8_without_vnodes_final.txt`
          set -o pipefail && cd ~/cassandra-dtest && pytest --skip-resource-intensive-tests --log-cli-level=DEBUG --junit-xml=/tmp/results/dtests/pytest_result_j8_without_vnodes.xml -s --cassandra-dir=/home/cassandra/cassandra --keep-test-dir $SPLIT_TESTS 2>&1 | tee /tmp/dtest/stdout.txt
    - store_test_results:
        path: /tmp/results
    - store_artifacts:
        path: /tmp/dtest
        destination: dtest_j8_without_vnodes
    - store_artifacts:
        path: ~/cassandra-dtest/logs
        destination: dtest_j8_without_vnodes_logs
    environment:
    - ANT_HOME: /usr/share/ant
    - JAVA11_HOME: /usr/lib/jvm/java-11-openjdk-amd64
    - JAVA8_HOME: /usr/lib/jvm/java-8-openjdk-amd64
    - LANG: en_US.UTF-8
    - KEEP_TEST_DIR: true
    - DEFAULT_DIR: /home/cassandra/cassandra-dtest
    - PYTHONIOENCODING: utf-8
    - PYTHONUNBUFFERED: true
    - CASS_DRIVER_NO_EXTENSIONS: true
    - CASS_DRIVER_NO_CYTHON: true
    - CASSANDRA_SKIP_SYNC: true
    - DTEST_REPO: https://github.com/apache/cassandra-dtest.git
    - DTEST_BRANCH: trunk
    - CCM_MAX_HEAP_SIZE: 1024M
    - CCM_HEAP_NEWSIZE: 256M
    - REPEATED_TESTS_STOP_ON_FAILURE: false
    - REPEATED_UTESTS: null
    - REPEATED_UTESTS_COUNT: 500
    - REPEATED_UTESTS_FQLTOOL: null
    - REPEATED_UTESTS_FQLTOOL_COUNT: 500
    - REPEATED_UTESTS_LONG: null
    - REPEATED_UTESTS_LONG_COUNT: 100
    - REPEATED_UTESTS_STRESS: null
    - REPEATED_UTESTS_STRESS_COUNT: 500
    - REPEATED_SIMULATOR_DTESTS: null
    - REPEATED_SIMULATOR_DTESTS_COUNT: 500
    - REPEATED_JVM_DTESTS: null
    - REPEATED_JVM_DTESTS_COUNT: 500
    - REPEATED_JVM_UPGRADE_DTESTS: null
    - REPEATED_JVM_UPGRADE_DTESTS_COUNT: 500
    - REPEATED_DTESTS: null
    - REPEATED_DTESTS_COUNT: 500
    - REPEATED_UPGRADE_DTESTS: null
    - REPEATED_UPGRADE_DTESTS_COUNT: 25
    - REPEATED_ANT_TEST_TARGET: testsome
    - REPEATED_ANT_TEST_CLASS: null
    - REPEATED_ANT_TEST_METHODS: null
    - REPEATED_ANT_TEST_VNODES: false
    - REPEATED_ANT_TEST_COUNT: 500
    - JAVA_HOME: /usr/lib/jvm/java-8-openjdk-amd64
    - JDK_HOME: /usr/lib/jvm/java-8-openjdk-amd64
  j11_cqlsh_dtests_py38:
    docker:
    - image: apache/cassandra-testing-ubuntu2004-java11:latest
    resource_class: medium
    working_directory: ~/
    shell: /bin/bash -eo pipefail -l
    parallelism: 4
    steps:
    - attach_workspace:
        at: /home/cassandra
    - run:
        name: Clone Cassandra dtest Repository (via git)
        command: |
          git clone --single-branch --branch $DTEST_BRANCH --depth 1 $DTEST_REPO ~/cassandra-dtest
    - run:
        name: Configure virtualenv and python Dependencies
        command: |
          # note, this should be super quick as all dependencies should be pre-installed in the docker image
          # if additional dependencies were added to requirmeents.txt and the docker image hasn't been updated
          # we'd have to install it here at runtime -- which will make things slow, so do yourself a favor and
          # rebuild the docker image! (it automatically pulls the latest requirements.txt on build)
          source ~/env3.8/bin/activate
          export PATH=$JAVA_HOME/bin:$PATH
          pip3 install --exists-action w --upgrade -r ~/cassandra-dtest/requirements.txt
          pip3 uninstall -y cqlsh
          pip3 freeze
    - run:
        name: Determine Tests to Run (j11_without_vnodes)
        no_output_timeout: 5m
        command: "# reminder: this code (along with all the steps) is independently executed on every circle container\n# so the goal here is to get the circleci script to return the tests *this* container will run\n# which we do via the `circleci` cli tool.\n\ncd cassandra-dtest\nsource ~/env3.8/bin/activate\nexport PATH=$JAVA_HOME/bin:$PATH\n\nif [ -n '' ]; then\n  export \nfi\n\necho \"***Collected DTests (j11_without_vnodes)***\"\nset -eo pipefail && ./run_dtests.py --skip-resource-intensive-tests --pytest-options '-k cql' --dtest-print-tests-only --dtest-print-tests-output=/tmp/all_dtest_tests_j11_without_vnodes_raw --cassandra-dir=../cassandra\nif [ -z '' ]; then\n  mv /tmp/all_dtest_tests_j11_without_vnodes_raw /tmp/all_dtest_tests_j11_without_vnodes\nelse\n  grep -e '' /tmp/all_dtest_tests_j11_without_vnodes_raw > /tmp/all_dtest_tests_j11_without_vnodes || { echo \"Filter did not match any tests! Exiting build.\"; exit 0; }\nfi\nset -eo pipefail && circleci tests split --split-by=timings --timings-type=classname /tmp/all_dtest_tests_j11_without_vnodes > /tmp/split_dtest_tests_j11_without_vnodes.txt\ncat /tmp/split_dtest_tests_j11_without_vnodes.txt | tr '\\n' ' ' > /tmp/split_dtest_tests_j11_without_vnodes_final.txt\ncat /tmp/split_dtest_tests_j11_without_vnodes_final.txt\n"
    - run:
        name: Run dtests (j11_without_vnodes)
        no_output_timeout: 15m
        command: |
          echo "cat /tmp/split_dtest_tests_j11_without_vnodes_final.txt"
          cat /tmp/split_dtest_tests_j11_without_vnodes_final.txt

          source ~/env3.8/bin/activate
          export PATH=$JAVA_HOME/bin:$PATH
          if [ -n 'CQLSH_PYTHON=/usr/bin/python3.8' ]; then
            export CQLSH_PYTHON=/usr/bin/python3.8
          fi

          java -version
          cd ~/cassandra-dtest
          mkdir -p /tmp/dtest

          echo "env: $(env)"
          echo "** done env"
          mkdir -p /tmp/results/dtests
          # we need the "set -o pipefail" here so that the exit code that circleci will actually use is from pytest and not the exit code from tee
          export SPLIT_TESTS=`cat /tmp/split_dtest_tests_j11_without_vnodes_final.txt`
          set -o pipefail && cd ~/cassandra-dtest && pytest --skip-resource-intensive-tests --log-cli-level=DEBUG --junit-xml=/tmp/results/dtests/pytest_result_j11_without_vnodes.xml -s --cassandra-dir=/home/cassandra/cassandra --keep-test-dir $SPLIT_TESTS 2>&1 | tee /tmp/dtest/stdout.txt
    - store_test_results:
        path: /tmp/results
    - store_artifacts:
        path: /tmp/dtest
        destination: dtest_j11_without_vnodes
    - store_artifacts:
        path: ~/cassandra-dtest/logs
        destination: dtest_j11_without_vnodes_logs
    environment:
    - ANT_HOME: /usr/share/ant
    - JAVA11_HOME: /usr/lib/jvm/java-11-openjdk-amd64
    - JAVA8_HOME: /usr/lib/jvm/java-8-openjdk-amd64
    - LANG: en_US.UTF-8
    - KEEP_TEST_DIR: true
    - DEFAULT_DIR: /home/cassandra/cassandra-dtest
    - PYTHONIOENCODING: utf-8
    - PYTHONUNBUFFERED: true
    - CASS_DRIVER_NO_EXTENSIONS: true
    - CASS_DRIVER_NO_CYTHON: true
    - CASSANDRA_SKIP_SYNC: true
    - DTEST_REPO: https://github.com/apache/cassandra-dtest.git
    - DTEST_BRANCH: trunk
    - CCM_MAX_HEAP_SIZE: 1024M
    - CCM_HEAP_NEWSIZE: 256M
    - REPEATED_TESTS_STOP_ON_FAILURE: false
    - REPEATED_UTESTS: null
    - REPEATED_UTESTS_COUNT: 500
    - REPEATED_UTESTS_FQLTOOL: null
    - REPEATED_UTESTS_FQLTOOL_COUNT: 500
    - REPEATED_UTESTS_LONG: null
    - REPEATED_UTESTS_LONG_COUNT: 100
    - REPEATED_UTESTS_STRESS: null
    - REPEATED_UTESTS_STRESS_COUNT: 500
    - REPEATED_SIMULATOR_DTESTS: null
    - REPEATED_SIMULATOR_DTESTS_COUNT: 500
    - REPEATED_JVM_DTESTS: null
    - REPEATED_JVM_DTESTS_COUNT: 500
    - REPEATED_JVM_UPGRADE_DTESTS: null
    - REPEATED_JVM_UPGRADE_DTESTS_COUNT: 500
    - REPEATED_DTESTS: null
    - REPEATED_DTESTS_COUNT: 500
    - REPEATED_UPGRADE_DTESTS: null
    - REPEATED_UPGRADE_DTESTS_COUNT: 25
    - REPEATED_ANT_TEST_TARGET: testsome
    - REPEATED_ANT_TEST_CLASS: null
    - REPEATED_ANT_TEST_METHODS: null
    - REPEATED_ANT_TEST_VNODES: false
    - REPEATED_ANT_TEST_COUNT: 500
    - JAVA_HOME: /usr/lib/jvm/java-11-openjdk-amd64
    - JDK_HOME: /usr/lib/jvm/java-11-openjdk-amd64
    - CASSANDRA_USE_JDK11: true
  j11_utests_compression_repeat:
    docker:
    - image: apache/cassandra-testing-ubuntu2004-java11:latest
    resource_class: medium
    working_directory: ~/
    shell: /bin/bash -eo pipefail -l
    parallelism: 4
    steps:
    - attach_workspace:
        at: /home/cassandra
    - run:
        name: Log Environment Information
        command: |
          echo '*** id ***'
          id
          echo '*** cat /proc/cpuinfo ***'
          cat /proc/cpuinfo
          echo '*** free -m ***'
          free -m
          echo '*** df -m ***'
          df -m
          echo '*** ifconfig -a ***'
          ifconfig -a
          echo '*** uname -a ***'
          uname -a
          echo '*** mount ***'
          mount
          echo '*** env ***'
          env
          echo '*** java ***'
          which java
          java -version
    - run:
        name: Repeatedly run new or modifed JUnit tests
        no_output_timeout: 15m
        command: "set -x\nexport PATH=$JAVA_HOME/bin:$PATH\ntime mv ~/cassandra /tmp\ncd /tmp/cassandra\nif [ -d ~/dtest_jars ]; then\n  cp ~/dtest_jars/dtest* /tmp/cassandra/build/\nfi\n\n# Calculate the number of test iterations to be run by the current parallel runner.\ncount=$((${REPEATED_UTESTS_COUNT} / CIRCLE_NODE_TOTAL))\nif (($CIRCLE_NODE_INDEX < (${REPEATED_UTESTS_COUNT} % CIRCLE_NODE_TOTAL))); then\n  count=$((count+1))\nfi\n\n# Put manually specified tests and automatically detected tests together, removing duplicates\ntests=$(echo ${REPEATED_UTESTS} | sed -e \"s/<nil>//\" | sed -e \"s/ //\" | tr \",\" \"\\n\" | tr \" \" \"\\n\" | sort -n | uniq -u)\necho \"Tests to be repeated: ${tests}\"\n\n# Prepare the JVM dtests vnodes argument, which is optional.\nvnodes=false\nvnodes_args=\"\"\nif [ \"$vnodes\" = true ] ; then\n  vnodes_args=\"-Dtest.jvm.args='-Dcassandra.dtest.num_tokens=16'\"\nfi\n\n# Prepare the testtag for the target, used by the test macro in build.xml to group the output files\ntarget=test-compression\ntesttag=\"\"\nif [[ $target == \"test-cdc\" ]]; then\n  testtag=\"cdc\"\nelif [[ $target == \"test-compression\" ]]; then\n  testtag=\"compression\"\nelif [[ $target == \"test-system-keyspace-directory\" ]]; then\n  testtag=\"system_keyspace_directory\"\nfi\n\n# Run each test class as many times as requested.\nexit_code=\"$?\"\nfor test in $tests; do\n\n    # Split class and method names from the test name\n    if [[ $test =~ \"#\" ]]; then\n      class=${test%\"#\"*}\n      method=${test#*\"#\"}\n    else\n      class=$test\n      method=\"\"\n    fi\n\n    # Prepare the -Dtest.name argument.\n    # It can be the fully qualified class name or the short class name, depending on the target.\n    if [[ $target == \"test\" || \\\n          $target == \"test-cdc\" || \\\n          $target == \"test-compression\" || \\\n          $target == \"test-system-keyspace-directory\" || \\\n          $target == \"fqltool-test\" || \\\n          $target == \"long-test\" || \\\n          $target == \"stress-test\" || \\\n          $target == \"test-simulator-dtest\" ]]; then\n      name_arg=\"-Dtest.name=${class##*.}\"\n    else\n      name_arg=\"-Dtest.name=$class\"\n    fi\n\n    # Prepare the -Dtest.methods argument, which is optional\n    if [[ $method == \"\" ]]; then\n      methods_arg=\"\"\n    else\n      methods_arg=\"-Dtest.methods=$method\"\n    fi\n\n    for i in $(seq -w 1 $count); do\n      echo \"Running test $test, iteration $i of $count\"\n\n      # run the test\n      status=\"passes\"\n      if !( set -o pipefail && \\\n            ant test-compression $name_arg $methods_arg $vnodes_args -Dno-build-test=true | \\\n            tee stdout.txt \\\n          ); then\n        status=\"fails\"\n        exit_code=1\n      fi\n\n      # move the stdout output file\n      dest=/tmp/results/repeated_utests/stdout/${status}/${i}\n      mkdir -p $dest\n      mv stdout.txt $dest/${test}.txt\n\n      # move the XML output files\n      source=build/test/output/${testtag}\n      dest=/tmp/results/repeated_utests/output/${status}/${i}\n      mkdir -p $dest\n      if [[ -d $source && -n \"$(ls $source)\" ]]; then\n        mv $source/* $dest/\n      fi\n\n      # move the log files\n      source=build/test/logs/${testtag}\n      dest=/tmp/results/repeated_utests/logs/${status}/${i}\n      mkdir -p $dest\n      if [[ -d $source && -n \"$(ls $source)\" ]]; then\n        mv $source/* $dest/\n      fi\n      \n      # maybe stop iterations on test failure\n      if [[ ${REPEATED_TESTS_STOP_ON_FAILURE} = true ]] && (( $exit_code > 0 )); then\n        break\n      fi\n    done\ndone\n(exit ${exit_code})\n"
    - store_test_results:
        path: /tmp/results/repeated_utests/output
    - store_artifacts:
        path: /tmp/results/repeated_utests/stdout
        destination: stdout
    - store_artifacts:
        path: /tmp/results/repeated_utests/output
        destination: junitxml
    - store_artifacts:
        path: /tmp/results/repeated_utests/logs
        destination: logs
    environment:
    - ANT_HOME: /usr/share/ant
    - JAVA11_HOME: /usr/lib/jvm/java-11-openjdk-amd64
    - JAVA8_HOME: /usr/lib/jvm/java-8-openjdk-amd64
    - LANG: en_US.UTF-8
    - KEEP_TEST_DIR: true
    - DEFAULT_DIR: /home/cassandra/cassandra-dtest
    - PYTHONIOENCODING: utf-8
    - PYTHONUNBUFFERED: true
    - CASS_DRIVER_NO_EXTENSIONS: true
    - CASS_DRIVER_NO_CYTHON: true
    - CASSANDRA_SKIP_SYNC: true
    - DTEST_REPO: https://github.com/apache/cassandra-dtest.git
    - DTEST_BRANCH: trunk
    - CCM_MAX_HEAP_SIZE: 1024M
    - CCM_HEAP_NEWSIZE: 256M
    - REPEATED_TESTS_STOP_ON_FAILURE: false
    - REPEATED_UTESTS: null
    - REPEATED_UTESTS_COUNT: 500
    - REPEATED_UTESTS_FQLTOOL: null
    - REPEATED_UTESTS_FQLTOOL_COUNT: 500
    - REPEATED_UTESTS_LONG: null
    - REPEATED_UTESTS_LONG_COUNT: 100
    - REPEATED_UTESTS_STRESS: null
    - REPEATED_UTESTS_STRESS_COUNT: 500
    - REPEATED_SIMULATOR_DTESTS: null
    - REPEATED_SIMULATOR_DTESTS_COUNT: 500
    - REPEATED_JVM_DTESTS: null
    - REPEATED_JVM_DTESTS_COUNT: 500
    - REPEATED_JVM_UPGRADE_DTESTS: null
    - REPEATED_JVM_UPGRADE_DTESTS_COUNT: 500
    - REPEATED_DTESTS: null
    - REPEATED_DTESTS_COUNT: 500
    - REPEATED_UPGRADE_DTESTS: null
    - REPEATED_UPGRADE_DTESTS_COUNT: 25
    - REPEATED_ANT_TEST_TARGET: testsome
    - REPEATED_ANT_TEST_CLASS: null
    - REPEATED_ANT_TEST_METHODS: null
    - REPEATED_ANT_TEST_VNODES: false
    - REPEATED_ANT_TEST_COUNT: 500
    - JAVA_HOME: /usr/lib/jvm/java-11-openjdk-amd64
    - JDK_HOME: /usr/lib/jvm/java-11-openjdk-amd64
    - CASSANDRA_USE_JDK11: true
  j11_repeated_ant_test:
    docker:
    - image: apache/cassandra-testing-ubuntu2004-java11:latest
    resource_class: medium
    working_directory: ~/
    shell: /bin/bash -eo pipefail -l
    parallelism: 4
    steps:
    - attach_workspace:
        at: /home/cassandra
    - run:
        name: Log Environment Information
        command: |
          echo '*** id ***'
          id
          echo '*** cat /proc/cpuinfo ***'
          cat /proc/cpuinfo
          echo '*** free -m ***'
          free -m
          echo '*** df -m ***'
          df -m
          echo '*** ifconfig -a ***'
          ifconfig -a
          echo '*** uname -a ***'
          uname -a
          echo '*** mount ***'
          mount
          echo '*** env ***'
          env
          echo '*** java ***'
          which java
          java -version
    - run:
        name: Run repeated JUnit test
        no_output_timeout: 15m
        command: |
          if [ "${REPEATED_ANT_TEST_CLASS}" == "<nil>" ]; then
            echo "Repeated utest class name hasn't been defined, exiting without running any test"
          elif [ "${REPEATED_ANT_TEST_COUNT}" == "<nil>" ]; then
            echo "Repeated utest count hasn't been defined, exiting without running any test"
          elif [ "${REPEATED_ANT_TEST_COUNT}" -le 0 ]; then
            echo "Repeated utest count is lesser or equals than zero, exiting without running any test"
          else

            # Calculate the number of test iterations to be run by the current parallel runner.
            # Since we are running the same test multiple times there is no need to use `circleci tests split`.
            count=$((${REPEATED_ANT_TEST_COUNT} / CIRCLE_NODE_TOTAL))
            if (($CIRCLE_NODE_INDEX < (${REPEATED_ANT_TEST_COUNT} % CIRCLE_NODE_TOTAL))); then
              count=$((count+1))
            fi

            if (($count <= 0)); then
              echo "No tests to run in this runner"
            else
              echo "Running ${REPEATED_ANT_TEST_TARGET} ${REPEATED_ANT_TEST_CLASS} ${REPEATED_ANT_TEST_METHODS} ${REPEATED_ANT_TEST_COUNT} times"

              set -x
              export PATH=$JAVA_HOME/bin:$PATH
              time mv ~/cassandra /tmp
              cd /tmp/cassandra
              if [ -d ~/dtest_jars ]; then
                cp ~/dtest_jars/dtest* /tmp/cassandra/build/
              fi

              target=${REPEATED_ANT_TEST_TARGET}
              class_path=${REPEATED_ANT_TEST_CLASS}
              class_name="${class_path##*.}"

              # Prepare the -Dtest.name argument.
              # It can be the fully qualified class name or the short class name, depending on the target.
              if [[ $target == "test" || \
                    $target == "test-cdc" || \
                    $target == "test-compression" || \
                    $target == "test-system-keyspace-directory" || \
                    $target == "fqltool-test" || \
                    $target == "long-test" || \
                    $target == "stress-test" || \
                    $target == "test-simulator-dtest" ]]; then
                name="-Dtest.name=$class_name"
              else
                name="-Dtest.name=$class_path"
              fi

              # Prepare the -Dtest.methods argument, which is optional
              if [ "${REPEATED_ANT_TEST_METHODS}" == "<nil>" ]; then
                methods=""
              else
                methods="-Dtest.methods=${REPEATED_ANT_TEST_METHODS}"
              fi

              # Prepare the JVM dtests vnodes argument, which is optional
              vnodes_args=""
              if ${REPEATED_ANT_TEST_VNODES}; then
                vnodes_args="-Dtest.jvm.args='-Dcassandra.dtest.num_tokens=16'"
              fi

              # Run the test target as many times as requested collecting the exit code,
              # stopping the iteration only if stop_on_failure is set.
              exit_code="$?"
              for i in $(seq -w 1 $count); do

                echo "Running test iteration $i of $count"

                # run the test
                status="passes"
                if !( set -o pipefail && ant $target $name $methods $vnodes_args -Dno-build-test=true | tee stdout.txt ); then
                  status="fails"
                  exit_code=1
                fi

                # move the stdout output file
                dest=/tmp/results/repeated_utest/stdout/${status}/${i}
                mkdir -p $dest
                mv stdout.txt $dest/${REPEATED_ANT_TEST_TARGET}-${REPEATED_ANT_TEST_CLASS}.txt

                # move the XML output files
                source=build/test/output
                dest=/tmp/results/repeated_utest/output/${status}/${i}
                mkdir -p $dest
                if [[ -d $source && -n "$(ls $source)" ]]; then
                  mv $source/* $dest/
                fi

                # move the log files
                source=build/test/logs
                dest=/tmp/results/repeated_utest/logs/${status}/${i}
                mkdir -p $dest
                if [[ -d $source && -n "$(ls $source)" ]]; then
                  mv $source/* $dest/
                fi

                # maybe stop iterations on test failure
                if [[ ${REPEATED_TESTS_STOP_ON_FAILURE} = true ]] && (( $exit_code > 0 )); then
                  break
                fi
              done

              (exit ${exit_code})
            fi
          fi
    - store_test_results:
        path: /tmp/results/repeated_utest/output
    - store_artifacts:
        path: /tmp/results/repeated_utest/stdout
        destination: stdout
    - store_artifacts:
        path: /tmp/results/repeated_utest/output
        destination: junitxml
    - store_artifacts:
        path: /tmp/results/repeated_utest/logs
        destination: logs
    environment:
    - ANT_HOME: /usr/share/ant
    - JAVA11_HOME: /usr/lib/jvm/java-11-openjdk-amd64
    - JAVA8_HOME: /usr/lib/jvm/java-8-openjdk-amd64
    - LANG: en_US.UTF-8
    - KEEP_TEST_DIR: true
    - DEFAULT_DIR: /home/cassandra/cassandra-dtest
    - PYTHONIOENCODING: utf-8
    - PYTHONUNBUFFERED: true
    - CASS_DRIVER_NO_EXTENSIONS: true
    - CASS_DRIVER_NO_CYTHON: true
    - CASSANDRA_SKIP_SYNC: true
    - DTEST_REPO: https://github.com/apache/cassandra-dtest.git
    - DTEST_BRANCH: trunk
    - CCM_MAX_HEAP_SIZE: 1024M
    - CCM_HEAP_NEWSIZE: 256M
    - REPEATED_TESTS_STOP_ON_FAILURE: false
    - REPEATED_UTESTS: null
    - REPEATED_UTESTS_COUNT: 500
    - REPEATED_UTESTS_FQLTOOL: null
    - REPEATED_UTESTS_FQLTOOL_COUNT: 500
    - REPEATED_UTESTS_LONG: null
    - REPEATED_UTESTS_LONG_COUNT: 100
    - REPEATED_UTESTS_STRESS: null
    - REPEATED_UTESTS_STRESS_COUNT: 500
    - REPEATED_SIMULATOR_DTESTS: null
    - REPEATED_SIMULATOR_DTESTS_COUNT: 500
    - REPEATED_JVM_DTESTS: null
    - REPEATED_JVM_DTESTS_COUNT: 500
    - REPEATED_JVM_UPGRADE_DTESTS: null
    - REPEATED_JVM_UPGRADE_DTESTS_COUNT: 500
    - REPEATED_DTESTS: null
    - REPEATED_DTESTS_COUNT: 500
    - REPEATED_UPGRADE_DTESTS: null
    - REPEATED_UPGRADE_DTESTS_COUNT: 25
    - REPEATED_ANT_TEST_TARGET: testsome
    - REPEATED_ANT_TEST_CLASS: null
    - REPEATED_ANT_TEST_METHODS: null
    - REPEATED_ANT_TEST_VNODES: false
    - REPEATED_ANT_TEST_COUNT: 500
    - JAVA_HOME: /usr/lib/jvm/java-11-openjdk-amd64
    - JDK_HOME: /usr/lib/jvm/java-11-openjdk-amd64
    - CASSANDRA_USE_JDK11: true
  j11_utests_system_keyspace_directory_repeat:
    docker:
    - image: apache/cassandra-testing-ubuntu2004-java11:latest
    resource_class: medium
    working_directory: ~/
    shell: /bin/bash -eo pipefail -l
    parallelism: 4
    steps:
    - attach_workspace:
        at: /home/cassandra
    - run:
        name: Log Environment Information
        command: |
          echo '*** id ***'
          id
          echo '*** cat /proc/cpuinfo ***'
          cat /proc/cpuinfo
          echo '*** free -m ***'
          free -m
          echo '*** df -m ***'
          df -m
          echo '*** ifconfig -a ***'
          ifconfig -a
          echo '*** uname -a ***'
          uname -a
          echo '*** mount ***'
          mount
          echo '*** env ***'
          env
          echo '*** java ***'
          which java
          java -version
    - run:
        name: Repeatedly run new or modifed JUnit tests
        no_output_timeout: 15m
        command: "set -x\nexport PATH=$JAVA_HOME/bin:$PATH\ntime mv ~/cassandra /tmp\ncd /tmp/cassandra\nif [ -d ~/dtest_jars ]; then\n  cp ~/dtest_jars/dtest* /tmp/cassandra/build/\nfi\n\n# Calculate the number of test iterations to be run by the current parallel runner.\ncount=$((${REPEATED_UTESTS_COUNT} / CIRCLE_NODE_TOTAL))\nif (($CIRCLE_NODE_INDEX < (${REPEATED_UTESTS_COUNT} % CIRCLE_NODE_TOTAL))); then\n  count=$((count+1))\nfi\n\n# Put manually specified tests and automatically detected tests together, removing duplicates\ntests=$(echo ${REPEATED_UTESTS} | sed -e \"s/<nil>//\" | sed -e \"s/ //\" | tr \",\" \"\\n\" | tr \" \" \"\\n\" | sort -n | uniq -u)\necho \"Tests to be repeated: ${tests}\"\n\n# Prepare the JVM dtests vnodes argument, which is optional.\nvnodes=false\nvnodes_args=\"\"\nif [ \"$vnodes\" = true ] ; then\n  vnodes_args=\"-Dtest.jvm.args='-Dcassandra.dtest.num_tokens=16'\"\nfi\n\n# Prepare the testtag for the target, used by the test macro in build.xml to group the output files\ntarget=test-system-keyspace-directory\ntesttag=\"\"\nif [[ $target == \"test-cdc\" ]]; then\n  testtag=\"cdc\"\nelif [[ $target == \"test-compression\" ]]; then\n  testtag=\"compression\"\nelif [[ $target == \"test-system-keyspace-directory\" ]]; then\n  testtag=\"system_keyspace_directory\"\nfi\n\n# Run each test class as many times as requested.\nexit_code=\"$?\"\nfor test in $tests; do\n\n    # Split class and method names from the test name\n    if [[ $test =~ \"#\" ]]; then\n      class=${test%\"#\"*}\n      method=${test#*\"#\"}\n    else\n      class=$test\n      method=\"\"\n    fi\n\n    # Prepare the -Dtest.name argument.\n    # It can be the fully qualified class name or the short class name, depending on the target.\n    if [[ $target == \"test\" || \\\n          $target == \"test-cdc\" || \\\n          $target == \"test-compression\" || \\\n          $target == \"test-system-keyspace-directory\" || \\\n          $target == \"fqltool-test\" || \\\n          $target == \"long-test\" || \\\n          $target == \"stress-test\" || \\\n          $target == \"test-simulator-dtest\" ]]; then\n      name_arg=\"-Dtest.name=${class##*.}\"\n    else\n      name_arg=\"-Dtest.name=$class\"\n    fi\n\n    # Prepare the -Dtest.methods argument, which is optional\n    if [[ $method == \"\" ]]; then\n      methods_arg=\"\"\n    else\n      methods_arg=\"-Dtest.methods=$method\"\n    fi\n\n    for i in $(seq -w 1 $count); do\n      echo \"Running test $test, iteration $i of $count\"\n\n      # run the test\n      status=\"passes\"\n      if !( set -o pipefail && \\\n            ant test-system-keyspace-directory $name_arg $methods_arg $vnodes_args -Dno-build-test=true | \\\n            tee stdout.txt \\\n          ); then\n        status=\"fails\"\n        exit_code=1\n      fi\n\n      # move the stdout output file\n      dest=/tmp/results/repeated_utests/stdout/${status}/${i}\n      mkdir -p $dest\n      mv stdout.txt $dest/${test}.txt\n\n      # move the XML output files\n      source=build/test/output/${testtag}\n      dest=/tmp/results/repeated_utests/output/${status}/${i}\n      mkdir -p $dest\n      if [[ -d $source && -n \"$(ls $source)\" ]]; then\n        mv $source/* $dest/\n      fi\n\n      # move the log files\n      source=build/test/logs/${testtag}\n      dest=/tmp/results/repeated_utests/logs/${status}/${i}\n      mkdir -p $dest\n      if [[ -d $source && -n \"$(ls $source)\" ]]; then\n        mv $source/* $dest/\n      fi\n      \n      # maybe stop iterations on test failure\n      if [[ ${REPEATED_TESTS_STOP_ON_FAILURE} = true ]] && (( $exit_code > 0 )); then\n        break\n      fi\n    done\ndone\n(exit ${exit_code})\n"
    - store_test_results:
        path: /tmp/results/repeated_utests/output
    - store_artifacts:
        path: /tmp/results/repeated_utests/stdout
        destination: stdout
    - store_artifacts:
        path: /tmp/results/repeated_utests/output
        destination: junitxml
    - store_artifacts:
        path: /tmp/results/repeated_utests/logs
        destination: logs
    environment:
    - ANT_HOME: /usr/share/ant
    - JAVA11_HOME: /usr/lib/jvm/java-11-openjdk-amd64
    - JAVA8_HOME: /usr/lib/jvm/java-8-openjdk-amd64
    - LANG: en_US.UTF-8
    - KEEP_TEST_DIR: true
    - DEFAULT_DIR: /home/cassandra/cassandra-dtest
    - PYTHONIOENCODING: utf-8
    - PYTHONUNBUFFERED: true
    - CASS_DRIVER_NO_EXTENSIONS: true
    - CASS_DRIVER_NO_CYTHON: true
    - CASSANDRA_SKIP_SYNC: true
    - DTEST_REPO: https://github.com/apache/cassandra-dtest.git
    - DTEST_BRANCH: trunk
    - CCM_MAX_HEAP_SIZE: 1024M
    - CCM_HEAP_NEWSIZE: 256M
    - REPEATED_TESTS_STOP_ON_FAILURE: false
    - REPEATED_UTESTS: null
    - REPEATED_UTESTS_COUNT: 500
    - REPEATED_UTESTS_FQLTOOL: null
    - REPEATED_UTESTS_FQLTOOL_COUNT: 500
    - REPEATED_UTESTS_LONG: null
    - REPEATED_UTESTS_LONG_COUNT: 100
    - REPEATED_UTESTS_STRESS: null
    - REPEATED_UTESTS_STRESS_COUNT: 500
    - REPEATED_SIMULATOR_DTESTS: null
    - REPEATED_SIMULATOR_DTESTS_COUNT: 500
    - REPEATED_JVM_DTESTS: null
    - REPEATED_JVM_DTESTS_COUNT: 500
    - REPEATED_JVM_UPGRADE_DTESTS: null
    - REPEATED_JVM_UPGRADE_DTESTS_COUNT: 500
    - REPEATED_DTESTS: null
    - REPEATED_DTESTS_COUNT: 500
    - REPEATED_UPGRADE_DTESTS: null
    - REPEATED_UPGRADE_DTESTS_COUNT: 25
    - REPEATED_ANT_TEST_TARGET: testsome
    - REPEATED_ANT_TEST_CLASS: null
    - REPEATED_ANT_TEST_METHODS: null
    - REPEATED_ANT_TEST_VNODES: false
    - REPEATED_ANT_TEST_COUNT: 500
    - JAVA_HOME: /usr/lib/jvm/java-11-openjdk-amd64
    - JDK_HOME: /usr/lib/jvm/java-11-openjdk-amd64
    - CASSANDRA_USE_JDK11: true
  j8_cqlsh_dtests_py3_vnode:
    docker:
    - image: apache/cassandra-testing-ubuntu2004-java11-w-dependencies:latest
    resource_class: medium
    working_directory: ~/
    shell: /bin/bash -eo pipefail -l
    parallelism: 4
    steps:
    - attach_workspace:
        at: /home/cassandra
    - run:
        name: Clone Cassandra dtest Repository (via git)
        command: |
          git clone --single-branch --branch $DTEST_BRANCH --depth 1 $DTEST_REPO ~/cassandra-dtest
    - run:
        name: Configure virtualenv and python Dependencies
        command: |
          # note, this should be super quick as all dependencies should be pre-installed in the docker image
          # if additional dependencies were added to requirmeents.txt and the docker image hasn't been updated
          # we'd have to install it here at runtime -- which will make things slow, so do yourself a favor and
          # rebuild the docker image! (it automatically pulls the latest requirements.txt on build)
          source ~/env3.6/bin/activate
          export PATH=$JAVA_HOME/bin:$PATH
          pip3 install --exists-action w --upgrade -r ~/cassandra-dtest/requirements.txt
          pip3 uninstall -y cqlsh
          pip3 freeze
    - run:
        name: Determine Tests to Run (j8_with_vnodes)
        no_output_timeout: 5m
        command: "# reminder: this code (along with all the steps) is independently executed on every circle container\n# so the goal here is to get the circleci script to return the tests *this* container will run\n# which we do via the `circleci` cli tool.\n\ncd cassandra-dtest\nsource ~/env3.6/bin/activate\nexport PATH=$JAVA_HOME/bin:$PATH\n\nif [ -n '' ]; then\n  export \nfi\n\necho \"***Collected DTests (j8_with_vnodes)***\"\nset -eo pipefail && ./run_dtests.py --use-vnodes --skip-resource-intensive-tests --pytest-options '-k cql' --dtest-print-tests-only --dtest-print-tests-output=/tmp/all_dtest_tests_j8_with_vnodes_raw --cassandra-dir=../cassandra\nif [ -z '' ]; then\n  mv /tmp/all_dtest_tests_j8_with_vnodes_raw /tmp/all_dtest_tests_j8_with_vnodes\nelse\n  grep -e '' /tmp/all_dtest_tests_j8_with_vnodes_raw > /tmp/all_dtest_tests_j8_with_vnodes || { echo \"Filter did not match any tests! Exiting build.\"; exit 0; }\nfi\nset -eo pipefail && circleci tests split --split-by=timings --timings-type=classname /tmp/all_dtest_tests_j8_with_vnodes > /tmp/split_dtest_tests_j8_with_vnodes.txt\ncat /tmp/split_dtest_tests_j8_with_vnodes.txt | tr '\\n' ' ' > /tmp/split_dtest_tests_j8_with_vnodes_final.txt\ncat /tmp/split_dtest_tests_j8_with_vnodes_final.txt\n"
    - run:
        name: Run dtests (j8_with_vnodes)
        no_output_timeout: 15m
        command: |
          echo "cat /tmp/split_dtest_tests_j8_with_vnodes_final.txt"
          cat /tmp/split_dtest_tests_j8_with_vnodes_final.txt

          source ~/env3.6/bin/activate
          export PATH=$JAVA_HOME/bin:$PATH
          if [ -n 'CQLSH_PYTHON=/usr/bin/python3.6' ]; then
            export CQLSH_PYTHON=/usr/bin/python3.6
          fi

          java -version
          cd ~/cassandra-dtest
          mkdir -p /tmp/dtest

          echo "env: $(env)"
          echo "** done env"
          mkdir -p /tmp/results/dtests
          # we need the "set -o pipefail" here so that the exit code that circleci will actually use is from pytest and not the exit code from tee
          export SPLIT_TESTS=`cat /tmp/split_dtest_tests_j8_with_vnodes_final.txt`
          set -o pipefail && cd ~/cassandra-dtest && pytest --use-vnodes --num-tokens=16 --skip-resource-intensive-tests --log-cli-level=DEBUG --junit-xml=/tmp/results/dtests/pytest_result_j8_with_vnodes.xml -s --cassandra-dir=/home/cassandra/cassandra --keep-test-dir $SPLIT_TESTS 2>&1 | tee /tmp/dtest/stdout.txt
    - store_test_results:
        path: /tmp/results
    - store_artifacts:
        path: /tmp/dtest
        destination: dtest_j8_with_vnodes
    - store_artifacts:
        path: ~/cassandra-dtest/logs
        destination: dtest_j8_with_vnodes_logs
    environment:
    - ANT_HOME: /usr/share/ant
    - JAVA11_HOME: /usr/lib/jvm/java-11-openjdk-amd64
    - JAVA8_HOME: /usr/lib/jvm/java-8-openjdk-amd64
    - LANG: en_US.UTF-8
    - KEEP_TEST_DIR: true
    - DEFAULT_DIR: /home/cassandra/cassandra-dtest
    - PYTHONIOENCODING: utf-8
    - PYTHONUNBUFFERED: true
    - CASS_DRIVER_NO_EXTENSIONS: true
    - CASS_DRIVER_NO_CYTHON: true
    - CASSANDRA_SKIP_SYNC: true
    - DTEST_REPO: https://github.com/apache/cassandra-dtest.git
    - DTEST_BRANCH: trunk
    - CCM_MAX_HEAP_SIZE: 1024M
    - CCM_HEAP_NEWSIZE: 256M
    - REPEATED_TESTS_STOP_ON_FAILURE: false
    - REPEATED_UTESTS: null
    - REPEATED_UTESTS_COUNT: 500
    - REPEATED_UTESTS_FQLTOOL: null
    - REPEATED_UTESTS_FQLTOOL_COUNT: 500
    - REPEATED_UTESTS_LONG: null
    - REPEATED_UTESTS_LONG_COUNT: 100
    - REPEATED_UTESTS_STRESS: null
    - REPEATED_UTESTS_STRESS_COUNT: 500
    - REPEATED_SIMULATOR_DTESTS: null
    - REPEATED_SIMULATOR_DTESTS_COUNT: 500
    - REPEATED_JVM_DTESTS: null
    - REPEATED_JVM_DTESTS_COUNT: 500
    - REPEATED_JVM_UPGRADE_DTESTS: null
    - REPEATED_JVM_UPGRADE_DTESTS_COUNT: 500
    - REPEATED_DTESTS: null
    - REPEATED_DTESTS_COUNT: 500
    - REPEATED_UPGRADE_DTESTS: null
    - REPEATED_UPGRADE_DTESTS_COUNT: 25
    - REPEATED_ANT_TEST_TARGET: testsome
    - REPEATED_ANT_TEST_CLASS: null
    - REPEATED_ANT_TEST_METHODS: null
    - REPEATED_ANT_TEST_VNODES: false
    - REPEATED_ANT_TEST_COUNT: 500
    - JAVA_HOME: /usr/lib/jvm/java-8-openjdk-amd64
    - JDK_HOME: /usr/lib/jvm/java-8-openjdk-amd64
  j11_cqlsh_dtests_py3:
    docker:
    - image: apache/cassandra-testing-ubuntu2004-java11:latest
    resource_class: medium
    working_directory: ~/
    shell: /bin/bash -eo pipefail -l
    parallelism: 4
    steps:
    - attach_workspace:
        at: /home/cassandra
    - run:
        name: Clone Cassandra dtest Repository (via git)
        command: |
          git clone --single-branch --branch $DTEST_BRANCH --depth 1 $DTEST_REPO ~/cassandra-dtest
    - run:
        name: Configure virtualenv and python Dependencies
        command: |
          # note, this should be super quick as all dependencies should be pre-installed in the docker image
          # if additional dependencies were added to requirmeents.txt and the docker image hasn't been updated
          # we'd have to install it here at runtime -- which will make things slow, so do yourself a favor and
          # rebuild the docker image! (it automatically pulls the latest requirements.txt on build)
          source ~/env3.6/bin/activate
          export PATH=$JAVA_HOME/bin:$PATH
          pip3 install --exists-action w --upgrade -r ~/cassandra-dtest/requirements.txt
          pip3 uninstall -y cqlsh
          pip3 freeze
    - run:
        name: Determine Tests to Run (j11_without_vnodes)
        no_output_timeout: 5m
        command: "# reminder: this code (along with all the steps) is independently executed on every circle container\n# so the goal here is to get the circleci script to return the tests *this* container will run\n# which we do via the `circleci` cli tool.\n\ncd cassandra-dtest\nsource ~/env3.6/bin/activate\nexport PATH=$JAVA_HOME/bin:$PATH\n\nif [ -n '' ]; then\n  export \nfi\n\necho \"***Collected DTests (j11_without_vnodes)***\"\nset -eo pipefail && ./run_dtests.py --skip-resource-intensive-tests --pytest-options '-k cql' --dtest-print-tests-only --dtest-print-tests-output=/tmp/all_dtest_tests_j11_without_vnodes_raw --cassandra-dir=../cassandra\nif [ -z '' ]; then\n  mv /tmp/all_dtest_tests_j11_without_vnodes_raw /tmp/all_dtest_tests_j11_without_vnodes\nelse\n  grep -e '' /tmp/all_dtest_tests_j11_without_vnodes_raw > /tmp/all_dtest_tests_j11_without_vnodes || { echo \"Filter did not match any tests! Exiting build.\"; exit 0; }\nfi\nset -eo pipefail && circleci tests split --split-by=timings --timings-type=classname /tmp/all_dtest_tests_j11_without_vnodes > /tmp/split_dtest_tests_j11_without_vnodes.txt\ncat /tmp/split_dtest_tests_j11_without_vnodes.txt | tr '\\n' ' ' > /tmp/split_dtest_tests_j11_without_vnodes_final.txt\ncat /tmp/split_dtest_tests_j11_without_vnodes_final.txt\n"
    - run:
        name: Run dtests (j11_without_vnodes)
        no_output_timeout: 15m
        command: |
          echo "cat /tmp/split_dtest_tests_j11_without_vnodes_final.txt"
          cat /tmp/split_dtest_tests_j11_without_vnodes_final.txt

          source ~/env3.6/bin/activate
          export PATH=$JAVA_HOME/bin:$PATH
          if [ -n 'CQLSH_PYTHON=/usr/bin/python3.6' ]; then
            export CQLSH_PYTHON=/usr/bin/python3.6
          fi

          java -version
          cd ~/cassandra-dtest
          mkdir -p /tmp/dtest

          echo "env: $(env)"
          echo "** done env"
          mkdir -p /tmp/results/dtests
          # we need the "set -o pipefail" here so that the exit code that circleci will actually use is from pytest and not the exit code from tee
          export SPLIT_TESTS=`cat /tmp/split_dtest_tests_j11_without_vnodes_final.txt`
          set -o pipefail && cd ~/cassandra-dtest && pytest --skip-resource-intensive-tests --log-cli-level=DEBUG --junit-xml=/tmp/results/dtests/pytest_result_j11_without_vnodes.xml -s --cassandra-dir=/home/cassandra/cassandra --keep-test-dir $SPLIT_TESTS 2>&1 | tee /tmp/dtest/stdout.txt
    - store_test_results:
        path: /tmp/results
    - store_artifacts:
        path: /tmp/dtest
        destination: dtest_j11_without_vnodes
    - store_artifacts:
        path: ~/cassandra-dtest/logs
        destination: dtest_j11_without_vnodes_logs
    environment:
    - ANT_HOME: /usr/share/ant
    - JAVA11_HOME: /usr/lib/jvm/java-11-openjdk-amd64
    - JAVA8_HOME: /usr/lib/jvm/java-8-openjdk-amd64
    - LANG: en_US.UTF-8
    - KEEP_TEST_DIR: true
    - DEFAULT_DIR: /home/cassandra/cassandra-dtest
    - PYTHONIOENCODING: utf-8
    - PYTHONUNBUFFERED: true
    - CASS_DRIVER_NO_EXTENSIONS: true
    - CASS_DRIVER_NO_CYTHON: true
    - CASSANDRA_SKIP_SYNC: true
    - DTEST_REPO: https://github.com/apache/cassandra-dtest.git
    - DTEST_BRANCH: trunk
    - CCM_MAX_HEAP_SIZE: 1024M
    - CCM_HEAP_NEWSIZE: 256M
    - REPEATED_TESTS_STOP_ON_FAILURE: false
    - REPEATED_UTESTS: null
    - REPEATED_UTESTS_COUNT: 500
    - REPEATED_UTESTS_FQLTOOL: null
    - REPEATED_UTESTS_FQLTOOL_COUNT: 500
    - REPEATED_UTESTS_LONG: null
    - REPEATED_UTESTS_LONG_COUNT: 100
    - REPEATED_UTESTS_STRESS: null
    - REPEATED_UTESTS_STRESS_COUNT: 500
    - REPEATED_SIMULATOR_DTESTS: null
    - REPEATED_SIMULATOR_DTESTS_COUNT: 500
    - REPEATED_JVM_DTESTS: null
    - REPEATED_JVM_DTESTS_COUNT: 500
    - REPEATED_JVM_UPGRADE_DTESTS: null
    - REPEATED_JVM_UPGRADE_DTESTS_COUNT: 500
    - REPEATED_DTESTS: null
    - REPEATED_DTESTS_COUNT: 500
    - REPEATED_UPGRADE_DTESTS: null
    - REPEATED_UPGRADE_DTESTS_COUNT: 25
    - REPEATED_ANT_TEST_TARGET: testsome
    - REPEATED_ANT_TEST_CLASS: null
    - REPEATED_ANT_TEST_METHODS: null
    - REPEATED_ANT_TEST_VNODES: false
    - REPEATED_ANT_TEST_COUNT: 500
    - JAVA_HOME: /usr/lib/jvm/java-11-openjdk-amd64
    - JDK_HOME: /usr/lib/jvm/java-11-openjdk-amd64
    - CASSANDRA_USE_JDK11: true
  j11_utests_cdc:
    docker:
    - image: apache/cassandra-testing-ubuntu2004-java11:latest
    resource_class: medium
    working_directory: ~/
    shell: /bin/bash -eo pipefail -l
    parallelism: 4
    steps:
    - attach_workspace:
        at: /home/cassandra
    - run:
        name: Determine unit Tests to Run
        command: |
          # reminder: this code (along with all the steps) is independently executed on every circle container
          # so the goal here is to get the circleci script to return the tests *this* container will run
          # which we do via the `circleci` cli tool.

          rm -fr ~/cassandra-dtest/upgrade_tests
          echo "***java tests***"

          # get all of our unit test filenames
          set -eo pipefail && circleci tests glob "$HOME/cassandra/test/unit/**/*.java" > /tmp/all_java_unit_tests.txt

          # split up the unit tests into groups based on the number of containers we have
          set -eo pipefail && circleci tests split --split-by=timings --timings-type=filename --index=${CIRCLE_NODE_INDEX} --total=${CIRCLE_NODE_TOTAL} /tmp/all_java_unit_tests.txt > /tmp/java_tests_${CIRCLE_NODE_INDEX}.txt
          set -eo pipefail && cat /tmp/java_tests_${CIRCLE_NODE_INDEX}.txt | sed "s;^/home/cassandra/cassandra/test/unit/;;g" | grep "Test\.java$"  > /tmp/java_tests_${CIRCLE_NODE_INDEX}_final.txt
          echo "** /tmp/java_tests_${CIRCLE_NODE_INDEX}_final.txt"
          cat /tmp/java_tests_${CIRCLE_NODE_INDEX}_final.txt
        no_output_timeout: 15m
    - run:
        name: Log Environment Information
        command: |
          echo '*** id ***'
          id
          echo '*** cat /proc/cpuinfo ***'
          cat /proc/cpuinfo
          echo '*** free -m ***'
          free -m
          echo '*** df -m ***'
          df -m
          echo '*** ifconfig -a ***'
          ifconfig -a
          echo '*** uname -a ***'
          uname -a
          echo '*** mount ***'
          mount
          echo '*** env ***'
          env
          echo '*** java ***'
          which java
          java -version
    - run:
        name: Run Unit Tests (testclasslist-cdc)
        command: |
          set -x
          export PATH=$JAVA_HOME/bin:$PATH
          time mv ~/cassandra /tmp
          cd /tmp/cassandra
          if [ -d ~/dtest_jars ]; then
            cp ~/dtest_jars/dtest* /tmp/cassandra/build/
          fi
          test_timeout=$(grep 'name="test.unit.timeout"' build.xml | awk -F'"' '{print $4}' || true)
          if [ -z "$test_timeout" ]; then
            test_timeout=$(grep 'name="test.timeout"' build.xml | awk -F'"' '{print $4}')
          fi
<<<<<<< HEAD
          ant testclasslist-cdc   -Dtest.timeout="$test_timeout" -Dtest.classlistfile=/tmp/java_tests_${CIRCLE_NODE_INDEX}_final.txt  -Dtest.classlistprefix=unit
=======
          ant testclasslist-cdc -Dtest.timeout="$test_timeout" -Dtest.classlistfile=/tmp/java_tests_${CIRCLE_NODE_INDEX}_final.txt  -Dtest.classlistprefix=unit -Dno-build-test=true
>>>>>>> 5e705a84
        no_output_timeout: 15m
    - store_test_results:
        path: /tmp/cassandra/build/test/output/
    - store_artifacts:
        path: /tmp/cassandra/build/test/output
        destination: junitxml
    - store_artifacts:
        path: /tmp/cassandra/build/test/logs
        destination: logs
    environment:
    - ANT_HOME: /usr/share/ant
    - JAVA11_HOME: /usr/lib/jvm/java-11-openjdk-amd64
    - JAVA8_HOME: /usr/lib/jvm/java-8-openjdk-amd64
    - LANG: en_US.UTF-8
    - KEEP_TEST_DIR: true
    - DEFAULT_DIR: /home/cassandra/cassandra-dtest
    - PYTHONIOENCODING: utf-8
    - PYTHONUNBUFFERED: true
    - CASS_DRIVER_NO_EXTENSIONS: true
    - CASS_DRIVER_NO_CYTHON: true
    - CASSANDRA_SKIP_SYNC: true
    - DTEST_REPO: https://github.com/apache/cassandra-dtest.git
    - DTEST_BRANCH: trunk
    - CCM_MAX_HEAP_SIZE: 1024M
    - CCM_HEAP_NEWSIZE: 256M
    - REPEATED_TESTS_STOP_ON_FAILURE: false
    - REPEATED_UTESTS: null
    - REPEATED_UTESTS_COUNT: 500
    - REPEATED_UTESTS_FQLTOOL: null
    - REPEATED_UTESTS_FQLTOOL_COUNT: 500
    - REPEATED_UTESTS_LONG: null
    - REPEATED_UTESTS_LONG_COUNT: 100
    - REPEATED_UTESTS_STRESS: null
    - REPEATED_UTESTS_STRESS_COUNT: 500
    - REPEATED_SIMULATOR_DTESTS: null
    - REPEATED_SIMULATOR_DTESTS_COUNT: 500
    - REPEATED_JVM_DTESTS: null
    - REPEATED_JVM_DTESTS_COUNT: 500
    - REPEATED_JVM_UPGRADE_DTESTS: null
    - REPEATED_JVM_UPGRADE_DTESTS_COUNT: 500
    - REPEATED_DTESTS: null
    - REPEATED_DTESTS_COUNT: 500
    - REPEATED_UPGRADE_DTESTS: null
    - REPEATED_UPGRADE_DTESTS_COUNT: 25
    - REPEATED_ANT_TEST_TARGET: testsome
    - REPEATED_ANT_TEST_CLASS: null
    - REPEATED_ANT_TEST_METHODS: null
    - REPEATED_ANT_TEST_VNODES: false
    - REPEATED_ANT_TEST_COUNT: 500
    - JAVA_HOME: /usr/lib/jvm/java-11-openjdk-amd64
    - JDK_HOME: /usr/lib/jvm/java-11-openjdk-amd64
    - CASSANDRA_USE_JDK11: true
  j11_utests_fqltool:
    docker:
    - image: apache/cassandra-testing-ubuntu2004-java11-w-dependencies:latest
    resource_class: medium
    working_directory: ~/
    shell: /bin/bash -eo pipefail -l
    parallelism: 1
    steps:
    - attach_workspace:
        at: /home/cassandra
    - run:
        name: Run Unit Tests (fqltool-test)
        command: |
          export PATH=$JAVA_HOME/bin:$PATH
          time mv ~/cassandra /tmp
          cd /tmp/cassandra
          if [ -d ~/dtest_jars ]; then
            cp ~/dtest_jars/dtest* /tmp/cassandra/build/
          fi
          ant fqltool-test -Dno-build-test=true
        no_output_timeout: 15m
    - store_test_results:
        path: /tmp/cassandra/build/test/output/
    - store_artifacts:
        path: /tmp/cassandra/build/test/output
        destination: junitxml
    - store_artifacts:
        path: /tmp/cassandra/build/test/logs
        destination: logs
    environment:
    - ANT_HOME: /usr/share/ant
    - JAVA11_HOME: /usr/lib/jvm/java-11-openjdk-amd64
    - JAVA8_HOME: /usr/lib/jvm/java-8-openjdk-amd64
    - LANG: en_US.UTF-8
    - KEEP_TEST_DIR: true
    - DEFAULT_DIR: /home/cassandra/cassandra-dtest
    - PYTHONIOENCODING: utf-8
    - PYTHONUNBUFFERED: true
    - CASS_DRIVER_NO_EXTENSIONS: true
    - CASS_DRIVER_NO_CYTHON: true
    - CASSANDRA_SKIP_SYNC: true
    - DTEST_REPO: https://github.com/apache/cassandra-dtest.git
    - DTEST_BRANCH: trunk
    - CCM_MAX_HEAP_SIZE: 1024M
    - CCM_HEAP_NEWSIZE: 256M
    - REPEATED_TESTS_STOP_ON_FAILURE: false
    - REPEATED_UTESTS: null
    - REPEATED_UTESTS_COUNT: 500
    - REPEATED_UTESTS_FQLTOOL: null
    - REPEATED_UTESTS_FQLTOOL_COUNT: 500
    - REPEATED_UTESTS_LONG: null
    - REPEATED_UTESTS_LONG_COUNT: 100
    - REPEATED_UTESTS_STRESS: null
    - REPEATED_UTESTS_STRESS_COUNT: 500
    - REPEATED_SIMULATOR_DTESTS: null
    - REPEATED_SIMULATOR_DTESTS_COUNT: 500
    - REPEATED_JVM_DTESTS: null
    - REPEATED_JVM_DTESTS_COUNT: 500
    - REPEATED_JVM_UPGRADE_DTESTS: null
    - REPEATED_JVM_UPGRADE_DTESTS_COUNT: 500
    - REPEATED_DTESTS: null
    - REPEATED_DTESTS_COUNT: 500
    - REPEATED_UPGRADE_DTESTS: null
    - REPEATED_UPGRADE_DTESTS_COUNT: 25
    - REPEATED_ANT_TEST_TARGET: testsome
    - REPEATED_ANT_TEST_CLASS: null
    - REPEATED_ANT_TEST_METHODS: null
    - REPEATED_ANT_TEST_VNODES: false
    - REPEATED_ANT_TEST_COUNT: 500
    - JAVA_HOME: /usr/lib/jvm/java-8-openjdk-amd64
    - JDK_HOME: /usr/lib/jvm/java-8-openjdk-amd64
  j8_utests_system_keyspace_directory:
    docker:
    - image: apache/cassandra-testing-ubuntu2004-java11-w-dependencies:latest
    resource_class: medium
    working_directory: ~/
    shell: /bin/bash -eo pipefail -l
    parallelism: 4
    steps:
    - attach_workspace:
        at: /home/cassandra
    - run:
        name: Determine unit Tests to Run
        command: |
          # reminder: this code (along with all the steps) is independently executed on every circle container
          # so the goal here is to get the circleci script to return the tests *this* container will run
          # which we do via the `circleci` cli tool.

          rm -fr ~/cassandra-dtest/upgrade_tests
          echo "***java tests***"

          # get all of our unit test filenames
          set -eo pipefail && circleci tests glob "$HOME/cassandra/test/unit/**/*.java" > /tmp/all_java_unit_tests.txt

          # split up the unit tests into groups based on the number of containers we have
          set -eo pipefail && circleci tests split --split-by=timings --timings-type=filename --index=${CIRCLE_NODE_INDEX} --total=${CIRCLE_NODE_TOTAL} /tmp/all_java_unit_tests.txt > /tmp/java_tests_${CIRCLE_NODE_INDEX}.txt
          set -eo pipefail && cat /tmp/java_tests_${CIRCLE_NODE_INDEX}.txt | sed "s;^/home/cassandra/cassandra/test/unit/;;g" | grep "Test\.java$"  > /tmp/java_tests_${CIRCLE_NODE_INDEX}_final.txt
          echo "** /tmp/java_tests_${CIRCLE_NODE_INDEX}_final.txt"
          cat /tmp/java_tests_${CIRCLE_NODE_INDEX}_final.txt
        no_output_timeout: 15m
    - run:
        name: Log Environment Information
        command: |
          echo '*** id ***'
          id
          echo '*** cat /proc/cpuinfo ***'
          cat /proc/cpuinfo
          echo '*** free -m ***'
          free -m
          echo '*** df -m ***'
          df -m
          echo '*** ifconfig -a ***'
          ifconfig -a
          echo '*** uname -a ***'
          uname -a
          echo '*** mount ***'
          mount
          echo '*** env ***'
          env
          echo '*** java ***'
          which java
          java -version
    - run:
        name: Run Unit Tests (testclasslist-system-keyspace-directory)
        command: |
          set -x
          export PATH=$JAVA_HOME/bin:$PATH
          time mv ~/cassandra /tmp
          cd /tmp/cassandra
          if [ -d ~/dtest_jars ]; then
            cp ~/dtest_jars/dtest* /tmp/cassandra/build/
          fi
          test_timeout=$(grep 'name="test.unit.timeout"' build.xml | awk -F'"' '{print $4}' || true)
          if [ -z "$test_timeout" ]; then
            test_timeout=$(grep 'name="test.timeout"' build.xml | awk -F'"' '{print $4}')
          fi
<<<<<<< HEAD
          ant testclasslist-system-keyspace-directory   -Dtest.timeout="$test_timeout" -Dtest.classlistfile=/tmp/java_tests_${CIRCLE_NODE_INDEX}_final.txt  -Dtest.classlistprefix=unit
=======
          ant testclasslist-system-keyspace-directory -Dtest.timeout="$test_timeout" -Dtest.classlistfile=/tmp/java_tests_${CIRCLE_NODE_INDEX}_final.txt  -Dtest.classlistprefix=unit -Dno-build-test=true
>>>>>>> 5e705a84
        no_output_timeout: 15m
    - store_test_results:
        path: /tmp/cassandra/build/test/output/
    - store_artifacts:
        path: /tmp/cassandra/build/test/output
        destination: junitxml
    - store_artifacts:
        path: /tmp/cassandra/build/test/logs
        destination: logs
    environment:
    - ANT_HOME: /usr/share/ant
    - JAVA11_HOME: /usr/lib/jvm/java-11-openjdk-amd64
    - JAVA8_HOME: /usr/lib/jvm/java-8-openjdk-amd64
    - LANG: en_US.UTF-8
    - KEEP_TEST_DIR: true
    - DEFAULT_DIR: /home/cassandra/cassandra-dtest
    - PYTHONIOENCODING: utf-8
    - PYTHONUNBUFFERED: true
    - CASS_DRIVER_NO_EXTENSIONS: true
    - CASS_DRIVER_NO_CYTHON: true
    - CASSANDRA_SKIP_SYNC: true
    - DTEST_REPO: https://github.com/apache/cassandra-dtest.git
    - DTEST_BRANCH: trunk
    - CCM_MAX_HEAP_SIZE: 1024M
    - CCM_HEAP_NEWSIZE: 256M
    - REPEATED_TESTS_STOP_ON_FAILURE: false
    - REPEATED_UTESTS: null
    - REPEATED_UTESTS_COUNT: 500
    - REPEATED_UTESTS_FQLTOOL: null
    - REPEATED_UTESTS_FQLTOOL_COUNT: 500
    - REPEATED_UTESTS_LONG: null
    - REPEATED_UTESTS_LONG_COUNT: 100
    - REPEATED_UTESTS_STRESS: null
    - REPEATED_UTESTS_STRESS_COUNT: 500
    - REPEATED_SIMULATOR_DTESTS: null
    - REPEATED_SIMULATOR_DTESTS_COUNT: 500
    - REPEATED_JVM_DTESTS: null
    - REPEATED_JVM_DTESTS_COUNT: 500
    - REPEATED_JVM_UPGRADE_DTESTS: null
    - REPEATED_JVM_UPGRADE_DTESTS_COUNT: 500
    - REPEATED_DTESTS: null
    - REPEATED_DTESTS_COUNT: 500
    - REPEATED_UPGRADE_DTESTS: null
    - REPEATED_UPGRADE_DTESTS_COUNT: 25
    - REPEATED_ANT_TEST_TARGET: testsome
    - REPEATED_ANT_TEST_CLASS: null
    - REPEATED_ANT_TEST_METHODS: null
    - REPEATED_ANT_TEST_VNODES: false
    - REPEATED_ANT_TEST_COUNT: 500
    - JAVA_HOME: /usr/lib/jvm/java-8-openjdk-amd64
    - JDK_HOME: /usr/lib/jvm/java-8-openjdk-amd64
  j11_jvm_dtests_vnode:
    docker:
    - image: apache/cassandra-testing-ubuntu2004-java11:latest
    resource_class: medium
    working_directory: ~/
    shell: /bin/bash -eo pipefail -l
    parallelism: 1
    steps:
    - attach_workspace:
        at: /home/cassandra
    - run:
        name: Determine distributed Tests to Run
        command: |
          # reminder: this code (along with all the steps) is independently executed on every circle container
          # so the goal here is to get the circleci script to return the tests *this* container will run
          # which we do via the `circleci` cli tool.

          rm -fr ~/cassandra-dtest/upgrade_tests
          echo "***java tests***"

          # get all of our unit test filenames
          set -eo pipefail && circleci tests glob "$HOME/cassandra/test/distributed/**/*.java" > /tmp/all_java_unit_tests.txt

          # split up the unit tests into groups based on the number of containers we have
          set -eo pipefail && circleci tests split --split-by=timings --timings-type=filename --index=${CIRCLE_NODE_INDEX} --total=${CIRCLE_NODE_TOTAL} /tmp/all_java_unit_tests.txt > /tmp/java_tests_${CIRCLE_NODE_INDEX}.txt
          set -eo pipefail && cat /tmp/java_tests_${CIRCLE_NODE_INDEX}.txt | sed "s;^/home/cassandra/cassandra/test/distributed/;;g" | grep "Test\.java$" | grep -v upgrade > /tmp/java_tests_${CIRCLE_NODE_INDEX}_final.txt
          echo "** /tmp/java_tests_${CIRCLE_NODE_INDEX}_final.txt"
          cat /tmp/java_tests_${CIRCLE_NODE_INDEX}_final.txt
        no_output_timeout: 15m
    - run:
        name: Log Environment Information
        command: |
          echo '*** id ***'
          id
          echo '*** cat /proc/cpuinfo ***'
          cat /proc/cpuinfo
          echo '*** free -m ***'
          free -m
          echo '*** df -m ***'
          df -m
          echo '*** ifconfig -a ***'
          ifconfig -a
          echo '*** uname -a ***'
          uname -a
          echo '*** mount ***'
          mount
          echo '*** env ***'
          env
          echo '*** java ***'
          which java
          java -version
    - run:
        name: Run Unit Tests (testclasslist)
        command: |
          set -x
          export PATH=$JAVA_HOME/bin:$PATH
          time mv ~/cassandra /tmp
          cd /tmp/cassandra
          if [ -d ~/dtest_jars ]; then
            cp ~/dtest_jars/dtest* /tmp/cassandra/build/
          fi
          test_timeout=$(grep 'name="test.distributed.timeout"' build.xml | awk -F'"' '{print $4}' || true)
          if [ -z "$test_timeout" ]; then
            test_timeout=$(grep 'name="test.timeout"' build.xml | awk -F'"' '{print $4}')
          fi
<<<<<<< HEAD
          ant testclasslist -Dtest.jvm.args='-Dcassandra.dtest.num_tokens=16' -Dtest.timeout="$test_timeout" -Dtest.classlistfile=/tmp/java_tests_${CIRCLE_NODE_INDEX}_final.txt  -Dtest.classlistprefix=distributed
=======
          ant testclasslist-compression -Dtest.timeout="$test_timeout" -Dtest.classlistfile=/tmp/java_tests_${CIRCLE_NODE_INDEX}_final.txt  -Dtest.classlistprefix=unit -Dno-build-test=true
>>>>>>> 5e705a84
        no_output_timeout: 15m
    - store_test_results:
        path: /tmp/cassandra/build/test/output/
    - store_artifacts:
        path: /tmp/cassandra/build/test/output
        destination: junitxml
    - store_artifacts:
        path: /tmp/cassandra/build/test/logs
        destination: logs
    environment:
    - ANT_HOME: /usr/share/ant
    - JAVA11_HOME: /usr/lib/jvm/java-11-openjdk-amd64
    - JAVA8_HOME: /usr/lib/jvm/java-8-openjdk-amd64
    - LANG: en_US.UTF-8
    - KEEP_TEST_DIR: true
    - DEFAULT_DIR: /home/cassandra/cassandra-dtest
    - PYTHONIOENCODING: utf-8
    - PYTHONUNBUFFERED: true
    - CASS_DRIVER_NO_EXTENSIONS: true
    - CASS_DRIVER_NO_CYTHON: true
    - CASSANDRA_SKIP_SYNC: true
    - DTEST_REPO: https://github.com/apache/cassandra-dtest.git
    - DTEST_BRANCH: trunk
    - CCM_MAX_HEAP_SIZE: 1024M
    - CCM_HEAP_NEWSIZE: 256M
    - REPEATED_TESTS_STOP_ON_FAILURE: false
    - REPEATED_UTESTS: null
    - REPEATED_UTESTS_COUNT: 500
    - REPEATED_UTESTS_FQLTOOL: null
    - REPEATED_UTESTS_FQLTOOL_COUNT: 500
    - REPEATED_UTESTS_LONG: null
    - REPEATED_UTESTS_LONG_COUNT: 100
    - REPEATED_UTESTS_STRESS: null
    - REPEATED_UTESTS_STRESS_COUNT: 500
    - REPEATED_SIMULATOR_DTESTS: null
    - REPEATED_SIMULATOR_DTESTS_COUNT: 500
    - REPEATED_JVM_DTESTS: null
    - REPEATED_JVM_DTESTS_COUNT: 500
    - REPEATED_JVM_UPGRADE_DTESTS: null
    - REPEATED_JVM_UPGRADE_DTESTS_COUNT: 500
    - REPEATED_DTESTS: null
    - REPEATED_DTESTS_COUNT: 500
    - REPEATED_UPGRADE_DTESTS: null
    - REPEATED_UPGRADE_DTESTS_COUNT: 25
    - REPEATED_ANT_TEST_TARGET: testsome
    - REPEATED_ANT_TEST_CLASS: null
    - REPEATED_ANT_TEST_METHODS: null
    - REPEATED_ANT_TEST_VNODES: false
    - REPEATED_ANT_TEST_COUNT: 500
    - JAVA_HOME: /usr/lib/jvm/java-11-openjdk-amd64
    - JDK_HOME: /usr/lib/jvm/java-11-openjdk-amd64
    - CASSANDRA_USE_JDK11: true
  j8_simulator_dtests:
    docker:
    - image: apache/cassandra-testing-ubuntu2004-java11-w-dependencies:latest
    resource_class: medium
    working_directory: ~/
    shell: /bin/bash -eo pipefail -l
    parallelism: 1
    steps:
    - attach_workspace:
        at: /home/cassandra
    - run:
        name: Determine unit Tests to Run
        command: |
          # reminder: this code (along with all the steps) is independently executed on every circle container
          # so the goal here is to get the circleci script to return the tests *this* container will run
          # which we do via the `circleci` cli tool.

          rm -fr ~/cassandra-dtest/upgrade_tests
          echo "***java tests***"

          # get all of our unit test filenames
          set -eo pipefail && circleci tests glob "$HOME/cassandra/test/unit/**/*.java" > /tmp/all_java_unit_tests.txt

          # split up the unit tests into groups based on the number of containers we have
          set -eo pipefail && circleci tests split --split-by=timings --timings-type=filename --index=${CIRCLE_NODE_INDEX} --total=${CIRCLE_NODE_TOTAL} /tmp/all_java_unit_tests.txt > /tmp/java_tests_${CIRCLE_NODE_INDEX}.txt
          set -eo pipefail && cat /tmp/java_tests_${CIRCLE_NODE_INDEX}.txt | sed "s;^/home/cassandra/cassandra/test/unit/;;g" | grep "Test\.java$"  > /tmp/java_tests_${CIRCLE_NODE_INDEX}_final.txt
          echo "** /tmp/java_tests_${CIRCLE_NODE_INDEX}_final.txt"
          cat /tmp/java_tests_${CIRCLE_NODE_INDEX}_final.txt
        no_output_timeout: 15m
    - run:
        name: Log Environment Information
        command: |
          echo '*** id ***'
          id
          echo '*** cat /proc/cpuinfo ***'
          cat /proc/cpuinfo
          echo '*** free -m ***'
          free -m
          echo '*** df -m ***'
          df -m
          echo '*** ifconfig -a ***'
          ifconfig -a
          echo '*** uname -a ***'
          uname -a
          echo '*** mount ***'
          mount
          echo '*** env ***'
          env
          echo '*** java ***'
          which java
          java -version
    - run:
        name: Run Simulator Tests
        command: |
          set -x
          export PATH=$JAVA_HOME/bin:$PATH
          time mv ~/cassandra /tmp
          cd /tmp/cassandra
          if [ -d ~/dtest_jars ]; then
            cp ~/dtest_jars/dtest* /tmp/cassandra/build/
          fi
<<<<<<< HEAD
          ant test-simulator-dtest
        no_output_timeout: 30m
=======
          ant long-test -Dno-build-test=true
        no_output_timeout: 15m
>>>>>>> 5e705a84
    - store_test_results:
        path: /tmp/cassandra/build/test/output/
    - store_artifacts:
        path: /tmp/cassandra/build/test/output
        destination: junitxml
    - store_artifacts:
        path: /tmp/cassandra/build/test/logs
        destination: logs
    environment:
    - ANT_HOME: /usr/share/ant
    - JAVA11_HOME: /usr/lib/jvm/java-11-openjdk-amd64
    - JAVA8_HOME: /usr/lib/jvm/java-8-openjdk-amd64
    - LANG: en_US.UTF-8
    - KEEP_TEST_DIR: true
    - DEFAULT_DIR: /home/cassandra/cassandra-dtest
    - PYTHONIOENCODING: utf-8
    - PYTHONUNBUFFERED: true
    - CASS_DRIVER_NO_EXTENSIONS: true
    - CASS_DRIVER_NO_CYTHON: true
    - CASSANDRA_SKIP_SYNC: true
    - DTEST_REPO: https://github.com/apache/cassandra-dtest.git
    - DTEST_BRANCH: trunk
    - CCM_MAX_HEAP_SIZE: 1024M
    - CCM_HEAP_NEWSIZE: 256M
    - REPEATED_TESTS_STOP_ON_FAILURE: false
    - REPEATED_UTESTS: null
    - REPEATED_UTESTS_COUNT: 500
    - REPEATED_UTESTS_FQLTOOL: null
    - REPEATED_UTESTS_FQLTOOL_COUNT: 500
    - REPEATED_UTESTS_LONG: null
    - REPEATED_UTESTS_LONG_COUNT: 100
    - REPEATED_UTESTS_STRESS: null
    - REPEATED_UTESTS_STRESS_COUNT: 500
    - REPEATED_SIMULATOR_DTESTS: null
    - REPEATED_SIMULATOR_DTESTS_COUNT: 500
    - REPEATED_JVM_DTESTS: null
    - REPEATED_JVM_DTESTS_COUNT: 500
    - REPEATED_JVM_UPGRADE_DTESTS: null
    - REPEATED_JVM_UPGRADE_DTESTS_COUNT: 500
    - REPEATED_DTESTS: null
    - REPEATED_DTESTS_COUNT: 500
    - REPEATED_UPGRADE_DTESTS: null
    - REPEATED_UPGRADE_DTESTS_COUNT: 25
    - REPEATED_ANT_TEST_TARGET: testsome
    - REPEATED_ANT_TEST_CLASS: null
    - REPEATED_ANT_TEST_METHODS: null
    - REPEATED_ANT_TEST_VNODES: false
    - REPEATED_ANT_TEST_COUNT: 500
    - JAVA_HOME: /usr/lib/jvm/java-8-openjdk-amd64
    - JDK_HOME: /usr/lib/jvm/java-8-openjdk-amd64
  j8_utests_compression:
    docker:
    - image: apache/cassandra-testing-ubuntu2004-java11-w-dependencies:latest
    resource_class: medium
    working_directory: ~/
    shell: /bin/bash -eo pipefail -l
    parallelism: 4
    steps:
    - attach_workspace:
        at: /home/cassandra
    - run:
        name: Determine unit Tests to Run
        command: |
          # reminder: this code (along with all the steps) is independently executed on every circle container
          # so the goal here is to get the circleci script to return the tests *this* container will run
          # which we do via the `circleci` cli tool.

          rm -fr ~/cassandra-dtest/upgrade_tests
          echo "***java tests***"

          # get all of our unit test filenames
          set -eo pipefail && circleci tests glob "$HOME/cassandra/test/unit/**/*.java" > /tmp/all_java_unit_tests.txt

          # split up the unit tests into groups based on the number of containers we have
          set -eo pipefail && circleci tests split --split-by=timings --timings-type=filename --index=${CIRCLE_NODE_INDEX} --total=${CIRCLE_NODE_TOTAL} /tmp/all_java_unit_tests.txt > /tmp/java_tests_${CIRCLE_NODE_INDEX}.txt
          set -eo pipefail && cat /tmp/java_tests_${CIRCLE_NODE_INDEX}.txt | sed "s;^/home/cassandra/cassandra/test/unit/;;g" | grep "Test\.java$"  > /tmp/java_tests_${CIRCLE_NODE_INDEX}_final.txt
          echo "** /tmp/java_tests_${CIRCLE_NODE_INDEX}_final.txt"
          cat /tmp/java_tests_${CIRCLE_NODE_INDEX}_final.txt
        no_output_timeout: 15m
    - run:
        name: Log Environment Information
        command: |
          echo '*** id ***'
          id
          echo '*** cat /proc/cpuinfo ***'
          cat /proc/cpuinfo
          echo '*** free -m ***'
          free -m
          echo '*** df -m ***'
          df -m
          echo '*** ifconfig -a ***'
          ifconfig -a
          echo '*** uname -a ***'
          uname -a
          echo '*** mount ***'
          mount
          echo '*** env ***'
          env
          echo '*** java ***'
          which java
          java -version
    - run:
        name: Run Unit Tests (testclasslist-compression)
        command: |
          set -x
          export PATH=$JAVA_HOME/bin:$PATH
          time mv ~/cassandra /tmp
          cd /tmp/cassandra
          if [ -d ~/dtest_jars ]; then
            cp ~/dtest_jars/dtest* /tmp/cassandra/build/
          fi
          test_timeout=$(grep 'name="test.unit.timeout"' build.xml | awk -F'"' '{print $4}' || true)
          if [ -z "$test_timeout" ]; then
            test_timeout=$(grep 'name="test.timeout"' build.xml | awk -F'"' '{print $4}')
          fi
          ant testclasslist-compression   -Dtest.timeout="$test_timeout" -Dtest.classlistfile=/tmp/java_tests_${CIRCLE_NODE_INDEX}_final.txt  -Dtest.classlistprefix=unit
        no_output_timeout: 15m
    - store_test_results:
        path: /tmp/cassandra/build/test/output/
    - store_artifacts:
        path: /tmp/cassandra/build/test/output
        destination: junitxml
    - store_artifacts:
        path: /tmp/cassandra/build/test/logs
        destination: logs
    environment:
    - ANT_HOME: /usr/share/ant
    - JAVA11_HOME: /usr/lib/jvm/java-11-openjdk-amd64
    - JAVA8_HOME: /usr/lib/jvm/java-8-openjdk-amd64
    - LANG: en_US.UTF-8
    - KEEP_TEST_DIR: true
    - DEFAULT_DIR: /home/cassandra/cassandra-dtest
    - PYTHONIOENCODING: utf-8
    - PYTHONUNBUFFERED: true
    - CASS_DRIVER_NO_EXTENSIONS: true
    - CASS_DRIVER_NO_CYTHON: true
    - CASSANDRA_SKIP_SYNC: true
    - DTEST_REPO: https://github.com/apache/cassandra-dtest.git
    - DTEST_BRANCH: trunk
    - CCM_MAX_HEAP_SIZE: 1024M
    - CCM_HEAP_NEWSIZE: 256M
    - REPEATED_TESTS_STOP_ON_FAILURE: false
    - REPEATED_UTESTS: null
    - REPEATED_UTESTS_COUNT: 500
    - REPEATED_UTESTS_FQLTOOL: null
    - REPEATED_UTESTS_FQLTOOL_COUNT: 500
    - REPEATED_UTESTS_LONG: null
    - REPEATED_UTESTS_LONG_COUNT: 100
    - REPEATED_UTESTS_STRESS: null
    - REPEATED_UTESTS_STRESS_COUNT: 500
    - REPEATED_SIMULATOR_DTESTS: null
    - REPEATED_SIMULATOR_DTESTS_COUNT: 500
    - REPEATED_JVM_DTESTS: null
    - REPEATED_JVM_DTESTS_COUNT: 500
    - REPEATED_JVM_UPGRADE_DTESTS: null
    - REPEATED_JVM_UPGRADE_DTESTS_COUNT: 500
    - REPEATED_DTESTS: null
    - REPEATED_DTESTS_COUNT: 500
    - REPEATED_UPGRADE_DTESTS: null
    - REPEATED_UPGRADE_DTESTS_COUNT: 25
    - REPEATED_ANT_TEST_TARGET: testsome
    - REPEATED_ANT_TEST_CLASS: null
    - REPEATED_ANT_TEST_METHODS: null
    - REPEATED_ANT_TEST_VNODES: false
    - REPEATED_ANT_TEST_COUNT: 500
    - JAVA_HOME: /usr/lib/jvm/java-8-openjdk-amd64
    - JDK_HOME: /usr/lib/jvm/java-8-openjdk-amd64
  j11_utests_long:
    docker:
    - image: apache/cassandra-testing-ubuntu2004-java11:latest
    resource_class: medium
    working_directory: ~/
    shell: /bin/bash -eo pipefail -l
    parallelism: 1
    steps:
    - attach_workspace:
        at: /home/cassandra
    - run:
        name: Run Unit Tests (long-test)
        command: |
          export PATH=$JAVA_HOME/bin:$PATH
          time mv ~/cassandra /tmp
          cd /tmp/cassandra
          if [ -d ~/dtest_jars ]; then
            cp ~/dtest_jars/dtest* /tmp/cassandra/build/
          fi
          ant long-test
        no_output_timeout: 15m
    - store_test_results:
        path: /tmp/cassandra/build/test/output/
    - store_artifacts:
        path: /tmp/cassandra/build/test/output
        destination: junitxml
    - store_artifacts:
        path: /tmp/cassandra/build/test/logs
        destination: logs
    environment:
    - ANT_HOME: /usr/share/ant
    - JAVA11_HOME: /usr/lib/jvm/java-11-openjdk-amd64
    - JAVA8_HOME: /usr/lib/jvm/java-8-openjdk-amd64
    - LANG: en_US.UTF-8
    - KEEP_TEST_DIR: true
    - DEFAULT_DIR: /home/cassandra/cassandra-dtest
    - PYTHONIOENCODING: utf-8
    - PYTHONUNBUFFERED: true
    - CASS_DRIVER_NO_EXTENSIONS: true
    - CASS_DRIVER_NO_CYTHON: true
    - CASSANDRA_SKIP_SYNC: true
    - DTEST_REPO: https://github.com/apache/cassandra-dtest.git
    - DTEST_BRANCH: trunk
    - CCM_MAX_HEAP_SIZE: 1024M
    - CCM_HEAP_NEWSIZE: 256M
    - REPEATED_TESTS_STOP_ON_FAILURE: false
    - REPEATED_UTESTS: null
    - REPEATED_UTESTS_COUNT: 500
    - REPEATED_UTESTS_FQLTOOL: null
    - REPEATED_UTESTS_FQLTOOL_COUNT: 500
    - REPEATED_UTESTS_LONG: null
    - REPEATED_UTESTS_LONG_COUNT: 100
    - REPEATED_UTESTS_STRESS: null
    - REPEATED_UTESTS_STRESS_COUNT: 500
    - REPEATED_SIMULATOR_DTESTS: null
    - REPEATED_SIMULATOR_DTESTS_COUNT: 500
    - REPEATED_JVM_DTESTS: null
    - REPEATED_JVM_DTESTS_COUNT: 500
    - REPEATED_JVM_UPGRADE_DTESTS: null
    - REPEATED_JVM_UPGRADE_DTESTS_COUNT: 500
    - REPEATED_DTESTS: null
    - REPEATED_DTESTS_COUNT: 500
    - REPEATED_UPGRADE_DTESTS: null
    - REPEATED_UPGRADE_DTESTS_COUNT: 25
    - REPEATED_ANT_TEST_TARGET: testsome
    - REPEATED_ANT_TEST_CLASS: null
    - REPEATED_ANT_TEST_METHODS: null
    - REPEATED_ANT_TEST_VNODES: false
    - REPEATED_ANT_TEST_COUNT: 500
    - JAVA_HOME: /usr/lib/jvm/java-11-openjdk-amd64
    - JDK_HOME: /usr/lib/jvm/java-11-openjdk-amd64
    - CASSANDRA_USE_JDK11: true
  j8_unit_tests_repeat:
    docker:
    - image: apache/cassandra-testing-ubuntu2004-java11-w-dependencies:latest
    resource_class: medium
    working_directory: ~/
    shell: /bin/bash -eo pipefail -l
    parallelism: 4
    steps:
    - attach_workspace:
        at: /home/cassandra
    - run:
        name: Log Environment Information
        command: |
          echo '*** id ***'
          id
          echo '*** cat /proc/cpuinfo ***'
          cat /proc/cpuinfo
          echo '*** free -m ***'
          free -m
          echo '*** df -m ***'
          df -m
          echo '*** ifconfig -a ***'
          ifconfig -a
          echo '*** uname -a ***'
          uname -a
          echo '*** mount ***'
          mount
          echo '*** env ***'
          env
          echo '*** java ***'
          which java
          java -version
    - run:
        name: Repeatedly run new or modifed JUnit tests
        no_output_timeout: 15m
        command: "set -x\nexport PATH=$JAVA_HOME/bin:$PATH\ntime mv ~/cassandra /tmp\ncd /tmp/cassandra\nif [ -d ~/dtest_jars ]; then\n  cp ~/dtest_jars/dtest* /tmp/cassandra/build/\nfi\n\n# Calculate the number of test iterations to be run by the current parallel runner.\ncount=$((${REPEATED_UTESTS_COUNT} / CIRCLE_NODE_TOTAL))\nif (($CIRCLE_NODE_INDEX < (${REPEATED_UTESTS_COUNT} % CIRCLE_NODE_TOTAL))); then\n  count=$((count+1))\nfi\n\n# Put manually specified tests and automatically detected tests together, removing duplicates\ntests=$(echo ${REPEATED_UTESTS} | sed -e \"s/<nil>//\" | sed -e \"s/ //\" | tr \",\" \"\\n\" | tr \" \" \"\\n\" | sort -n | uniq -u)\necho \"Tests to be repeated: ${tests}\"\n\n# Prepare the JVM dtests vnodes argument, which is optional.\nvnodes=false\nvnodes_args=\"\"\nif [ \"$vnodes\" = true ] ; then\n  vnodes_args=\"-Dtest.jvm.args='-Dcassandra.dtest.num_tokens=16'\"\nfi\n\n# Prepare the testtag for the target, used by the test macro in build.xml to group the output files\ntarget=testsome\ntesttag=\"\"\nif [[ $target == \"test-cdc\" ]]; then\n  testtag=\"cdc\"\nelif [[ $target == \"test-compression\" ]]; then\n  testtag=\"compression\"\nelif [[ $target == \"test-system-keyspace-directory\" ]]; then\n  testtag=\"system_keyspace_directory\"\nfi\n\n# Run each test class as many times as requested.\nexit_code=\"$?\"\nfor test in $tests; do\n\n    # Split class and method names from the test name\n    if [[ $test =~ \"#\" ]]; then\n      class=${test%\"#\"*}\n      method=${test#*\"#\"}\n    else\n      class=$test\n      method=\"\"\n    fi\n\n    # Prepare the -Dtest.name argument.\n    # It can be the fully qualified class name or the short class name, depending on the target.\n    if [[ $target == \"test\" || \\\n          $target == \"test-cdc\" || \\\n          $target == \"test-compression\" || \\\n          $target == \"test-system-keyspace-directory\" || \\\n          $target == \"fqltool-test\" || \\\n          $target == \"long-test\" || \\\n          $target == \"stress-test\" || \\\n          $target == \"test-simulator-dtest\" ]]; then\n      name_arg=\"-Dtest.name=${class##*.}\"\n    else\n      name_arg=\"-Dtest.name=$class\"\n    fi\n\n    # Prepare the -Dtest.methods argument, which is optional\n    if [[ $method == \"\" ]]; then\n      methods_arg=\"\"\n    else\n      methods_arg=\"-Dtest.methods=$method\"\n    fi\n\n    for i in $(seq -w 1 $count); do\n      echo \"Running test $test, iteration $i of $count\"\n\n      # run the test\n      status=\"passes\"\n      if !( set -o pipefail && \\\n            ant testsome $name_arg $methods_arg $vnodes_args -Dno-build-test=true | \\\n            tee stdout.txt \\\n          ); then\n        status=\"fails\"\n        exit_code=1\n      fi\n\n      # move the stdout output file\n      dest=/tmp/results/repeated_utests/stdout/${status}/${i}\n      mkdir -p $dest\n      mv stdout.txt $dest/${test}.txt\n\n      # move the XML output files\n      source=build/test/output/${testtag}\n      dest=/tmp/results/repeated_utests/output/${status}/${i}\n      mkdir -p $dest\n      if [[ -d $source && -n \"$(ls $source)\" ]]; then\n        mv $source/* $dest/\n      fi\n\n      # move the log files\n      source=build/test/logs/${testtag}\n      dest=/tmp/results/repeated_utests/logs/${status}/${i}\n      mkdir -p $dest\n      if [[ -d $source && -n \"$(ls $source)\" ]]; then\n        mv $source/* $dest/\n      fi\n      \n      # maybe stop iterations on test failure\n      if [[ ${REPEATED_TESTS_STOP_ON_FAILURE} = true ]] && (( $exit_code > 0 )); then\n        break\n      fi\n    done\ndone\n(exit ${exit_code})\n"
    - store_test_results:
        path: /tmp/results/repeated_utests/output
    - store_artifacts:
        path: /tmp/results/repeated_utests/stdout
        destination: stdout
    - store_artifacts:
        path: /tmp/results/repeated_utests/output
        destination: junitxml
    - store_artifacts:
        path: /tmp/results/repeated_utests/logs
        destination: logs
    environment:
    - ANT_HOME: /usr/share/ant
    - JAVA11_HOME: /usr/lib/jvm/java-11-openjdk-amd64
    - JAVA8_HOME: /usr/lib/jvm/java-8-openjdk-amd64
    - LANG: en_US.UTF-8
    - KEEP_TEST_DIR: true
    - DEFAULT_DIR: /home/cassandra/cassandra-dtest
    - PYTHONIOENCODING: utf-8
    - PYTHONUNBUFFERED: true
    - CASS_DRIVER_NO_EXTENSIONS: true
    - CASS_DRIVER_NO_CYTHON: true
    - CASSANDRA_SKIP_SYNC: true
    - DTEST_REPO: https://github.com/apache/cassandra-dtest.git
    - DTEST_BRANCH: trunk
    - CCM_MAX_HEAP_SIZE: 1024M
    - CCM_HEAP_NEWSIZE: 256M
    - REPEATED_TESTS_STOP_ON_FAILURE: false
    - REPEATED_UTESTS: null
    - REPEATED_UTESTS_COUNT: 500
    - REPEATED_UTESTS_FQLTOOL: null
    - REPEATED_UTESTS_FQLTOOL_COUNT: 500
    - REPEATED_UTESTS_LONG: null
    - REPEATED_UTESTS_LONG_COUNT: 100
    - REPEATED_UTESTS_STRESS: null
    - REPEATED_UTESTS_STRESS_COUNT: 500
    - REPEATED_SIMULATOR_DTESTS: null
    - REPEATED_SIMULATOR_DTESTS_COUNT: 500
    - REPEATED_JVM_DTESTS: null
    - REPEATED_JVM_DTESTS_COUNT: 500
    - REPEATED_JVM_UPGRADE_DTESTS: null
    - REPEATED_JVM_UPGRADE_DTESTS_COUNT: 500
    - REPEATED_DTESTS: null
    - REPEATED_DTESTS_COUNT: 500
    - REPEATED_UPGRADE_DTESTS: null
    - REPEATED_UPGRADE_DTESTS_COUNT: 25
    - REPEATED_ANT_TEST_TARGET: testsome
    - REPEATED_ANT_TEST_CLASS: null
    - REPEATED_ANT_TEST_METHODS: null
    - REPEATED_ANT_TEST_VNODES: false
    - REPEATED_ANT_TEST_COUNT: 500
    - JAVA_HOME: /usr/lib/jvm/java-8-openjdk-amd64
    - JDK_HOME: /usr/lib/jvm/java-8-openjdk-amd64
  j11_utests_stress:
    docker:
    - image: apache/cassandra-testing-ubuntu2004-java11:latest
    resource_class: medium
    working_directory: ~/
    shell: /bin/bash -eo pipefail -l
    parallelism: 1
    steps:
    - attach_workspace:
        at: /home/cassandra
    - run:
        name: Run Unit Tests (stress-test)
        command: |
          export PATH=$JAVA_HOME/bin:$PATH
          time mv ~/cassandra /tmp
          cd /tmp/cassandra
          if [ -d ~/dtest_jars ]; then
            cp ~/dtest_jars/dtest* /tmp/cassandra/build/
          fi
          ant stress-test -Dno-build-test=true
        no_output_timeout: 15m
    - store_test_results:
        path: /tmp/cassandra/build/test/output/
    - store_artifacts:
        path: /tmp/cassandra/build/test/output
        destination: junitxml
    - store_artifacts:
        path: /tmp/cassandra/build/test/logs
        destination: logs
    environment:
    - ANT_HOME: /usr/share/ant
    - JAVA11_HOME: /usr/lib/jvm/java-11-openjdk-amd64
    - JAVA8_HOME: /usr/lib/jvm/java-8-openjdk-amd64
    - LANG: en_US.UTF-8
    - KEEP_TEST_DIR: true
    - DEFAULT_DIR: /home/cassandra/cassandra-dtest
    - PYTHONIOENCODING: utf-8
    - PYTHONUNBUFFERED: true
    - CASS_DRIVER_NO_EXTENSIONS: true
    - CASS_DRIVER_NO_CYTHON: true
    - CASSANDRA_SKIP_SYNC: true
    - DTEST_REPO: https://github.com/apache/cassandra-dtest.git
    - DTEST_BRANCH: trunk
    - CCM_MAX_HEAP_SIZE: 1024M
    - CCM_HEAP_NEWSIZE: 256M
    - REPEATED_TESTS_STOP_ON_FAILURE: false
    - REPEATED_UTESTS: null
    - REPEATED_UTESTS_COUNT: 500
    - REPEATED_UTESTS_FQLTOOL: null
    - REPEATED_UTESTS_FQLTOOL_COUNT: 500
    - REPEATED_UTESTS_LONG: null
    - REPEATED_UTESTS_LONG_COUNT: 100
    - REPEATED_UTESTS_STRESS: null
    - REPEATED_UTESTS_STRESS_COUNT: 500
    - REPEATED_SIMULATOR_DTESTS: null
    - REPEATED_SIMULATOR_DTESTS_COUNT: 500
    - REPEATED_JVM_DTESTS: null
    - REPEATED_JVM_DTESTS_COUNT: 500
    - REPEATED_JVM_UPGRADE_DTESTS: null
    - REPEATED_JVM_UPGRADE_DTESTS_COUNT: 500
    - REPEATED_DTESTS: null
    - REPEATED_DTESTS_COUNT: 500
    - REPEATED_UPGRADE_DTESTS: null
    - REPEATED_UPGRADE_DTESTS_COUNT: 25
    - REPEATED_ANT_TEST_TARGET: testsome
    - REPEATED_ANT_TEST_CLASS: null
    - REPEATED_ANT_TEST_METHODS: null
    - REPEATED_ANT_TEST_VNODES: false
    - REPEATED_ANT_TEST_COUNT: 500
    - JAVA_HOME: /usr/lib/jvm/java-11-openjdk-amd64
    - JDK_HOME: /usr/lib/jvm/java-11-openjdk-amd64
    - CASSANDRA_USE_JDK11: true
  j8_upgrade_dtests_repeat:
    docker:
    - image: apache/cassandra-testing-ubuntu2004-java11-w-dependencies:latest
    resource_class: medium
    working_directory: ~/
    shell: /bin/bash -eo pipefail -l
    parallelism: 4
    steps:
    - attach_workspace:
        at: /home/cassandra
    - run:
        name: Clone Cassandra dtest Repository (via git)
        command: |
          git clone --single-branch --branch $DTEST_BRANCH --depth 1 $DTEST_REPO ~/cassandra-dtest
    - run:
        name: Configure virtualenv and python Dependencies
        command: |
          # note, this should be super quick as all dependencies should be pre-installed in the docker image
          # if additional dependencies were added to requirmeents.txt and the docker image hasn't been updated
          # we'd have to install it here at runtime -- which will make things slow, so do yourself a favor and
          # rebuild the docker image! (it automatically pulls the latest requirements.txt on build)
          source ~/env3.6/bin/activate
          export PATH=$JAVA_HOME/bin:$PATH
          pip3 install --exists-action w --upgrade -r ~/cassandra-dtest/requirements.txt
          pip3 uninstall -y cqlsh
          pip3 freeze
    - run:
        name: Run repeated Python dtest
        no_output_timeout: 15m
        command: |
          if [ "${REPEATED_UPGRADE_DTESTS}" == "<nil>" ]; then
            echo "Repeated dtest name hasn't been defined, exiting without running any test"
          elif [ "${REPEATED_UPGRADE_DTESTS_COUNT}" == "<nil>" ]; then
            echo "Repeated dtest count hasn't been defined, exiting without running any test"
          elif [ "${REPEATED_UPGRADE_DTESTS_COUNT}" -le 0 ]; then
            echo "Repeated dtest count is lesser or equals than zero, exiting without running any test"
          else

            # Calculate the number of test iterations to be run by the current parallel runner.
            # Since we are running the same test multiple times there is no need to use `circleci tests split`.
            count=$((${REPEATED_UPGRADE_DTESTS_COUNT} / CIRCLE_NODE_TOTAL))
            if (($CIRCLE_NODE_INDEX < (${REPEATED_UPGRADE_DTESTS_COUNT} % CIRCLE_NODE_TOTAL))); then
              count=$((count+1))
            fi

            if (($count <= 0)); then
              echo "No tests to run in this runner"
            else
              echo "Running ${REPEATED_UPGRADE_DTESTS} $count times"

              source ~/env3.6/bin/activate
              export PATH=$JAVA_HOME/bin:$PATH

              java -version
              cd ~/cassandra-dtest
              mkdir -p /tmp/dtest

              echo "env: $(env)"
              echo "** done env"
              mkdir -p /tmp/results/dtests

              tests_arg=$(echo ${REPEATED_UPGRADE_DTESTS} | sed -e "s/,/ /g")

              stop_on_failure_arg=""
              if ${REPEATED_TESTS_STOP_ON_FAILURE}; then
                stop_on_failure_arg="-x"
              fi

              vnodes_args=""
              if false; then
                vnodes_args="--use-vnodes --num-tokens=16"
              fi

              upgrade_arg=""
              if true; then
                upgrade_arg="--execute-upgrade-tests --upgrade-target-version-only --upgrade-version-selection all"
              fi

              # we need the "set -o pipefail" here so that the exit code that circleci will actually use is from pytest and not the exit code from tee
              set -o pipefail && cd ~/cassandra-dtest && pytest $vnodes_args --count=$count $stop_on_failure_arg $upgrade_arg --log-cli-level=DEBUG --junit-xml=/tmp/results/dtests/pytest_result.xml -s --cassandra-dir=/home/cassandra/cassandra --keep-test-dir $tests_arg | tee /tmp/dtest/stdout.txt
            fi
          fi
    - store_test_results:
        path: /tmp/results
    - store_artifacts:
        path: /tmp/dtest
        destination: dtest
    - store_artifacts:
        path: ~/cassandra-dtest/logs
        destination: dtest_logs
    environment:
    - ANT_HOME: /usr/share/ant
    - JAVA11_HOME: /usr/lib/jvm/java-11-openjdk-amd64
    - JAVA8_HOME: /usr/lib/jvm/java-8-openjdk-amd64
    - LANG: en_US.UTF-8
    - KEEP_TEST_DIR: true
    - DEFAULT_DIR: /home/cassandra/cassandra-dtest
    - PYTHONIOENCODING: utf-8
    - PYTHONUNBUFFERED: true
    - CASS_DRIVER_NO_EXTENSIONS: true
    - CASS_DRIVER_NO_CYTHON: true
    - CASSANDRA_SKIP_SYNC: true
    - DTEST_REPO: https://github.com/apache/cassandra-dtest.git
    - DTEST_BRANCH: trunk
    - CCM_MAX_HEAP_SIZE: 1024M
    - CCM_HEAP_NEWSIZE: 256M
    - REPEATED_TESTS_STOP_ON_FAILURE: false
    - REPEATED_UTESTS: null
    - REPEATED_UTESTS_COUNT: 500
    - REPEATED_UTESTS_FQLTOOL: null
    - REPEATED_UTESTS_FQLTOOL_COUNT: 500
    - REPEATED_UTESTS_LONG: null
    - REPEATED_UTESTS_LONG_COUNT: 100
    - REPEATED_UTESTS_STRESS: null
    - REPEATED_UTESTS_STRESS_COUNT: 500
    - REPEATED_SIMULATOR_DTESTS: null
    - REPEATED_SIMULATOR_DTESTS_COUNT: 500
    - REPEATED_JVM_DTESTS: null
    - REPEATED_JVM_DTESTS_COUNT: 500
    - REPEATED_JVM_UPGRADE_DTESTS: null
    - REPEATED_JVM_UPGRADE_DTESTS_COUNT: 500
    - REPEATED_DTESTS: null
    - REPEATED_DTESTS_COUNT: 500
    - REPEATED_UPGRADE_DTESTS: null
    - REPEATED_UPGRADE_DTESTS_COUNT: 25
    - REPEATED_ANT_TEST_TARGET: testsome
    - REPEATED_ANT_TEST_CLASS: null
    - REPEATED_ANT_TEST_METHODS: null
    - REPEATED_ANT_TEST_VNODES: false
    - REPEATED_ANT_TEST_COUNT: 500
    - JAVA_HOME: /usr/lib/jvm/java-8-openjdk-amd64
    - JDK_HOME: /usr/lib/jvm/java-8-openjdk-amd64
  j11_utests_cdc_repeat:
    docker:
    - image: apache/cassandra-testing-ubuntu2004-java11:latest
    resource_class: medium
    working_directory: ~/
    shell: /bin/bash -eo pipefail -l
    parallelism: 4
    steps:
    - attach_workspace:
        at: /home/cassandra
    - run:
        name: Log Environment Information
        command: |
          echo '*** id ***'
          id
          echo '*** cat /proc/cpuinfo ***'
          cat /proc/cpuinfo
          echo '*** free -m ***'
          free -m
          echo '*** df -m ***'
          df -m
          echo '*** ifconfig -a ***'
          ifconfig -a
          echo '*** uname -a ***'
          uname -a
          echo '*** mount ***'
          mount
          echo '*** env ***'
          env
          echo '*** java ***'
          which java
          java -version
    - run:
        name: Repeatedly run new or modifed JUnit tests
        no_output_timeout: 15m
        command: "set -x\nexport PATH=$JAVA_HOME/bin:$PATH\ntime mv ~/cassandra /tmp\ncd /tmp/cassandra\nif [ -d ~/dtest_jars ]; then\n  cp ~/dtest_jars/dtest* /tmp/cassandra/build/\nfi\n\n# Calculate the number of test iterations to be run by the current parallel runner.\ncount=$((${REPEATED_UTESTS_COUNT} / CIRCLE_NODE_TOTAL))\nif (($CIRCLE_NODE_INDEX < (${REPEATED_UTESTS_COUNT} % CIRCLE_NODE_TOTAL))); then\n  count=$((count+1))\nfi\n\n# Put manually specified tests and automatically detected tests together, removing duplicates\ntests=$(echo ${REPEATED_UTESTS} | sed -e \"s/<nil>//\" | sed -e \"s/ //\" | tr \",\" \"\\n\" | tr \" \" \"\\n\" | sort -n | uniq -u)\necho \"Tests to be repeated: ${tests}\"\n\n# Prepare the JVM dtests vnodes argument, which is optional.\nvnodes=false\nvnodes_args=\"\"\nif [ \"$vnodes\" = true ] ; then\n  vnodes_args=\"-Dtest.jvm.args='-Dcassandra.dtest.num_tokens=16'\"\nfi\n\n# Prepare the testtag for the target, used by the test macro in build.xml to group the output files\ntarget=test-cdc\ntesttag=\"\"\nif [[ $target == \"test-cdc\" ]]; then\n  testtag=\"cdc\"\nelif [[ $target == \"test-compression\" ]]; then\n  testtag=\"compression\"\nelif [[ $target == \"test-system-keyspace-directory\" ]]; then\n  testtag=\"system_keyspace_directory\"\nfi\n\n# Run each test class as many times as requested.\nexit_code=\"$?\"\nfor test in $tests; do\n\n    # Split class and method names from the test name\n    if [[ $test =~ \"#\" ]]; then\n      class=${test%\"#\"*}\n      method=${test#*\"#\"}\n    else\n      class=$test\n      method=\"\"\n    fi\n\n    # Prepare the -Dtest.name argument.\n    # It can be the fully qualified class name or the short class name, depending on the target.\n    if [[ $target == \"test\" || \\\n          $target == \"test-cdc\" || \\\n          $target == \"test-compression\" || \\\n          $target == \"test-system-keyspace-directory\" || \\\n          $target == \"fqltool-test\" || \\\n          $target == \"long-test\" || \\\n          $target == \"stress-test\" || \\\n          $target == \"test-simulator-dtest\" ]]; then\n      name_arg=\"-Dtest.name=${class##*.}\"\n    else\n      name_arg=\"-Dtest.name=$class\"\n    fi\n\n    # Prepare the -Dtest.methods argument, which is optional\n    if [[ $method == \"\" ]]; then\n      methods_arg=\"\"\n    else\n      methods_arg=\"-Dtest.methods=$method\"\n    fi\n\n    for i in $(seq -w 1 $count); do\n      echo \"Running test $test, iteration $i of $count\"\n\n      # run the test\n      status=\"passes\"\n      if !( set -o pipefail && \\\n            ant test-cdc $name_arg $methods_arg $vnodes_args -Dno-build-test=true | \\\n            tee stdout.txt \\\n          ); then\n        status=\"fails\"\n        exit_code=1\n      fi\n\n      # move the stdout output file\n      dest=/tmp/results/repeated_utests/stdout/${status}/${i}\n      mkdir -p $dest\n      mv stdout.txt $dest/${test}.txt\n\n      # move the XML output files\n      source=build/test/output/${testtag}\n      dest=/tmp/results/repeated_utests/output/${status}/${i}\n      mkdir -p $dest\n      if [[ -d $source && -n \"$(ls $source)\" ]]; then\n        mv $source/* $dest/\n      fi\n\n      # move the log files\n      source=build/test/logs/${testtag}\n      dest=/tmp/results/repeated_utests/logs/${status}/${i}\n      mkdir -p $dest\n      if [[ -d $source && -n \"$(ls $source)\" ]]; then\n        mv $source/* $dest/\n      fi\n      \n      # maybe stop iterations on test failure\n      if [[ ${REPEATED_TESTS_STOP_ON_FAILURE} = true ]] && (( $exit_code > 0 )); then\n        break\n      fi\n    done\ndone\n(exit ${exit_code})\n"
    - store_test_results:
        path: /tmp/results/repeated_utests/output
    - store_artifacts:
        path: /tmp/results/repeated_utests/stdout
        destination: stdout
    - store_artifacts:
        path: /tmp/results/repeated_utests/output
        destination: junitxml
    - store_artifacts:
        path: /tmp/results/repeated_utests/logs
        destination: logs
    environment:
    - ANT_HOME: /usr/share/ant
    - JAVA11_HOME: /usr/lib/jvm/java-11-openjdk-amd64
    - JAVA8_HOME: /usr/lib/jvm/java-8-openjdk-amd64
    - LANG: en_US.UTF-8
    - KEEP_TEST_DIR: true
    - DEFAULT_DIR: /home/cassandra/cassandra-dtest
    - PYTHONIOENCODING: utf-8
    - PYTHONUNBUFFERED: true
    - CASS_DRIVER_NO_EXTENSIONS: true
    - CASS_DRIVER_NO_CYTHON: true
    - CASSANDRA_SKIP_SYNC: true
    - DTEST_REPO: https://github.com/apache/cassandra-dtest.git
    - DTEST_BRANCH: trunk
    - CCM_MAX_HEAP_SIZE: 1024M
    - CCM_HEAP_NEWSIZE: 256M
    - REPEATED_TESTS_STOP_ON_FAILURE: false
    - REPEATED_UTESTS: null
    - REPEATED_UTESTS_COUNT: 500
    - REPEATED_UTESTS_FQLTOOL: null
    - REPEATED_UTESTS_FQLTOOL_COUNT: 500
    - REPEATED_UTESTS_LONG: null
    - REPEATED_UTESTS_LONG_COUNT: 100
    - REPEATED_UTESTS_STRESS: null
    - REPEATED_UTESTS_STRESS_COUNT: 500
    - REPEATED_SIMULATOR_DTESTS: null
    - REPEATED_SIMULATOR_DTESTS_COUNT: 500
    - REPEATED_JVM_DTESTS: null
    - REPEATED_JVM_DTESTS_COUNT: 500
    - REPEATED_JVM_UPGRADE_DTESTS: null
    - REPEATED_JVM_UPGRADE_DTESTS_COUNT: 500
    - REPEATED_DTESTS: null
    - REPEATED_DTESTS_COUNT: 500
    - REPEATED_UPGRADE_DTESTS: null
    - REPEATED_UPGRADE_DTESTS_COUNT: 25
    - REPEATED_ANT_TEST_TARGET: testsome
    - REPEATED_ANT_TEST_CLASS: null
    - REPEATED_ANT_TEST_METHODS: null
    - REPEATED_ANT_TEST_VNODES: false
    - REPEATED_ANT_TEST_COUNT: 500
    - JAVA_HOME: /usr/lib/jvm/java-11-openjdk-amd64
    - JDK_HOME: /usr/lib/jvm/java-11-openjdk-amd64
    - CASSANDRA_USE_JDK11: true
  j11_dtests_repeat:
    docker:
    - image: apache/cassandra-testing-ubuntu2004-java11:latest
    resource_class: medium
    working_directory: ~/
    shell: /bin/bash -eo pipefail -l
    parallelism: 4
    steps:
    - attach_workspace:
        at: /home/cassandra
    - run:
        name: Log Environment Information
        command: |
          echo '*** id ***'
          id
          echo '*** cat /proc/cpuinfo ***'
          cat /proc/cpuinfo
          echo '*** free -m ***'
          free -m
          echo '*** df -m ***'
          df -m
          echo '*** ifconfig -a ***'
          ifconfig -a
          echo '*** uname -a ***'
          uname -a
          echo '*** mount ***'
          mount
          echo '*** env ***'
          env
          echo '*** java ***'
          which java
          java -version
    - run:
        name: Clone Cassandra dtest Repository (via git)
        command: |
          git clone --single-branch --branch $DTEST_BRANCH --depth 1 $DTEST_REPO ~/cassandra-dtest
    - run:
        name: Configure virtualenv and python Dependencies
        command: |
          # note, this should be super quick as all dependencies should be pre-installed in the docker image
          # if additional dependencies were added to requirmeents.txt and the docker image hasn't been updated
          # we'd have to install it here at runtime -- which will make things slow, so do yourself a favor and
          # rebuild the docker image! (it automatically pulls the latest requirements.txt on build)
          source ~/env3.6/bin/activate
          export PATH=$JAVA_HOME/bin:$PATH
          pip3 install --exists-action w --upgrade -r ~/cassandra-dtest/requirements.txt
          pip3 uninstall -y cqlsh
          pip3 freeze
    - run:
        name: Run repeated Python dtest
        no_output_timeout: 15m
        command: |
          if [ "${REPEATED_DTESTS}" == "<nil>" ]; then
            echo "Repeated dtest name hasn't been defined, exiting without running any test"
          elif [ "${REPEATED_DTESTS_COUNT}" == "<nil>" ]; then
            echo "Repeated dtest count hasn't been defined, exiting without running any test"
          elif [ "${REPEATED_DTESTS_COUNT}" -le 0 ]; then
            echo "Repeated dtest count is lesser or equals than zero, exiting without running any test"
          else

            # Calculate the number of test iterations to be run by the current parallel runner.
            # Since we are running the same test multiple times there is no need to use `circleci tests split`.
            count=$((${REPEATED_DTESTS_COUNT} / CIRCLE_NODE_TOTAL))
            if (($CIRCLE_NODE_INDEX < (${REPEATED_DTESTS_COUNT} % CIRCLE_NODE_TOTAL))); then
              count=$((count+1))
            fi

            if (($count <= 0)); then
              echo "No tests to run in this runner"
            else
              echo "Running ${REPEATED_DTESTS} $count times"

              source ~/env3.6/bin/activate
              export PATH=$JAVA_HOME/bin:$PATH

              java -version
              cd ~/cassandra-dtest
              mkdir -p /tmp/dtest

              echo "env: $(env)"
              echo "** done env"
              mkdir -p /tmp/results/dtests

              tests_arg=$(echo ${REPEATED_DTESTS} | sed -e "s/,/ /g")

              stop_on_failure_arg=""
              if ${REPEATED_TESTS_STOP_ON_FAILURE}; then
                stop_on_failure_arg="-x"
              fi

              vnodes_args=""
              if false; then
                vnodes_args="--use-vnodes --num-tokens=16"
              fi

              upgrade_arg=""
              if false; then
                upgrade_arg="--execute-upgrade-tests --upgrade-target-version-only --upgrade-version-selection all"
              fi

              # we need the "set -o pipefail" here so that the exit code that circleci will actually use is from pytest and not the exit code from tee
              set -o pipefail && cd ~/cassandra-dtest && pytest $vnodes_args --count=$count $stop_on_failure_arg $upgrade_arg --log-cli-level=DEBUG --junit-xml=/tmp/results/dtests/pytest_result.xml -s --cassandra-dir=/home/cassandra/cassandra --keep-test-dir $tests_arg | tee /tmp/dtest/stdout.txt
            fi
          fi
    - store_test_results:
        path: /tmp/results
    - store_artifacts:
        path: /tmp/dtest
        destination: dtest
    - store_artifacts:
        path: ~/cassandra-dtest/logs
        destination: dtest_logs
    environment:
    - ANT_HOME: /usr/share/ant
    - JAVA11_HOME: /usr/lib/jvm/java-11-openjdk-amd64
    - JAVA8_HOME: /usr/lib/jvm/java-8-openjdk-amd64
    - LANG: en_US.UTF-8
    - KEEP_TEST_DIR: true
    - DEFAULT_DIR: /home/cassandra/cassandra-dtest
    - PYTHONIOENCODING: utf-8
    - PYTHONUNBUFFERED: true
    - CASS_DRIVER_NO_EXTENSIONS: true
    - CASS_DRIVER_NO_CYTHON: true
    - CASSANDRA_SKIP_SYNC: true
    - DTEST_REPO: https://github.com/apache/cassandra-dtest.git
    - DTEST_BRANCH: trunk
    - CCM_MAX_HEAP_SIZE: 1024M
    - CCM_HEAP_NEWSIZE: 256M
    - REPEATED_TESTS_STOP_ON_FAILURE: false
    - REPEATED_UTESTS: null
    - REPEATED_UTESTS_COUNT: 500
    - REPEATED_UTESTS_FQLTOOL: null
    - REPEATED_UTESTS_FQLTOOL_COUNT: 500
    - REPEATED_UTESTS_LONG: null
    - REPEATED_UTESTS_LONG_COUNT: 100
    - REPEATED_UTESTS_STRESS: null
    - REPEATED_UTESTS_STRESS_COUNT: 500
    - REPEATED_SIMULATOR_DTESTS: null
    - REPEATED_SIMULATOR_DTESTS_COUNT: 500
    - REPEATED_JVM_DTESTS: null
    - REPEATED_JVM_DTESTS_COUNT: 500
    - REPEATED_JVM_UPGRADE_DTESTS: null
    - REPEATED_JVM_UPGRADE_DTESTS_COUNT: 500
    - REPEATED_DTESTS: null
    - REPEATED_DTESTS_COUNT: 500
    - REPEATED_UPGRADE_DTESTS: null
    - REPEATED_UPGRADE_DTESTS_COUNT: 25
    - REPEATED_ANT_TEST_TARGET: testsome
    - REPEATED_ANT_TEST_CLASS: null
    - REPEATED_ANT_TEST_METHODS: null
    - REPEATED_ANT_TEST_VNODES: false
    - REPEATED_ANT_TEST_COUNT: 500
    - JAVA_HOME: /usr/lib/jvm/java-11-openjdk-amd64
    - JDK_HOME: /usr/lib/jvm/java-11-openjdk-amd64
    - CASSANDRA_USE_JDK11: true
  j8_utests_fqltool_repeat:
    docker:
    - image: apache/cassandra-testing-ubuntu2004-java11-w-dependencies:latest
    resource_class: medium
    working_directory: ~/
    shell: /bin/bash -eo pipefail -l
    parallelism: 4
    steps:
    - attach_workspace:
        at: /home/cassandra
    - run:
        name: Log Environment Information
        command: |
          echo '*** id ***'
          id
          echo '*** cat /proc/cpuinfo ***'
          cat /proc/cpuinfo
          echo '*** free -m ***'
          free -m
          echo '*** df -m ***'
          df -m
          echo '*** ifconfig -a ***'
          ifconfig -a
          echo '*** uname -a ***'
          uname -a
          echo '*** mount ***'
          mount
          echo '*** env ***'
          env
          echo '*** java ***'
          which java
          java -version
    - run:
        name: Repeatedly run new or modifed JUnit tests
        no_output_timeout: 15m
        command: "set -x\nexport PATH=$JAVA_HOME/bin:$PATH\ntime mv ~/cassandra /tmp\ncd /tmp/cassandra\nif [ -d ~/dtest_jars ]; then\n  cp ~/dtest_jars/dtest* /tmp/cassandra/build/\nfi\n\n# Calculate the number of test iterations to be run by the current parallel runner.\ncount=$((${REPEATED_UTESTS_FQLTOOL_COUNT} / CIRCLE_NODE_TOTAL))\nif (($CIRCLE_NODE_INDEX < (${REPEATED_UTESTS_FQLTOOL_COUNT} % CIRCLE_NODE_TOTAL))); then\n  count=$((count+1))\nfi\n\n# Put manually specified tests and automatically detected tests together, removing duplicates\ntests=$(echo ${REPEATED_UTESTS_FQLTOOL} | sed -e \"s/<nil>//\" | sed -e \"s/ //\" | tr \",\" \"\\n\" | tr \" \" \"\\n\" | sort -n | uniq -u)\necho \"Tests to be repeated: ${tests}\"\n\n# Prepare the JVM dtests vnodes argument, which is optional.\nvnodes=false\nvnodes_args=\"\"\nif [ \"$vnodes\" = true ] ; then\n  vnodes_args=\"-Dtest.jvm.args='-Dcassandra.dtest.num_tokens=16'\"\nfi\n\n# Prepare the testtag for the target, used by the test macro in build.xml to group the output files\ntarget=fqltool-test\ntesttag=\"\"\nif [[ $target == \"test-cdc\" ]]; then\n  testtag=\"cdc\"\nelif [[ $target == \"test-compression\" ]]; then\n  testtag=\"compression\"\nelif [[ $target == \"test-system-keyspace-directory\" ]]; then\n  testtag=\"system_keyspace_directory\"\nfi\n\n# Run each test class as many times as requested.\nexit_code=\"$?\"\nfor test in $tests; do\n\n    # Split class and method names from the test name\n    if [[ $test =~ \"#\" ]]; then\n      class=${test%\"#\"*}\n      method=${test#*\"#\"}\n    else\n      class=$test\n      method=\"\"\n    fi\n\n    # Prepare the -Dtest.name argument.\n    # It can be the fully qualified class name or the short class name, depending on the target.\n    if [[ $target == \"test\" || \\\n          $target == \"test-cdc\" || \\\n          $target == \"test-compression\" || \\\n          $target == \"test-system-keyspace-directory\" || \\\n          $target == \"fqltool-test\" || \\\n          $target == \"long-test\" || \\\n          $target == \"stress-test\" || \\\n          $target == \"test-simulator-dtest\" ]]; then\n      name_arg=\"-Dtest.name=${class##*.}\"\n    else\n      name_arg=\"-Dtest.name=$class\"\n    fi\n\n    # Prepare the -Dtest.methods argument, which is optional\n    if [[ $method == \"\" ]]; then\n      methods_arg=\"\"\n    else\n      methods_arg=\"-Dtest.methods=$method\"\n    fi\n\n    for i in $(seq -w 1 $count); do\n      echo \"Running test $test, iteration $i of $count\"\n\n      # run the test\n      status=\"passes\"\n      if !( set -o pipefail && \\\n            ant fqltool-test $name_arg $methods_arg $vnodes_args -Dno-build-test=true | \\\n            tee stdout.txt \\\n          ); then\n        status=\"fails\"\n        exit_code=1\n      fi\n\n      # move the stdout output file\n      dest=/tmp/results/repeated_utests/stdout/${status}/${i}\n      mkdir -p $dest\n      mv stdout.txt $dest/${test}.txt\n\n      # move the XML output files\n      source=build/test/output/${testtag}\n      dest=/tmp/results/repeated_utests/output/${status}/${i}\n      mkdir -p $dest\n      if [[ -d $source && -n \"$(ls $source)\" ]]; then\n        mv $source/* $dest/\n      fi\n\n      # move the log files\n      source=build/test/logs/${testtag}\n      dest=/tmp/results/repeated_utests/logs/${status}/${i}\n      mkdir -p $dest\n      if [[ -d $source && -n \"$(ls $source)\" ]]; then\n        mv $source/* $dest/\n      fi\n      \n      # maybe stop iterations on test failure\n      if [[ ${REPEATED_TESTS_STOP_ON_FAILURE} = true ]] && (( $exit_code > 0 )); then\n        break\n      fi\n    done\ndone\n(exit ${exit_code})\n"
    - store_test_results:
        path: /tmp/results/repeated_utests/output
    - store_artifacts:
        path: /tmp/results/repeated_utests/stdout
        destination: stdout
    - store_artifacts:
        path: /tmp/results/repeated_utests/output
        destination: junitxml
    - store_artifacts:
        path: /tmp/results/repeated_utests/logs
        destination: logs
    environment:
    - ANT_HOME: /usr/share/ant
    - JAVA11_HOME: /usr/lib/jvm/java-11-openjdk-amd64
    - JAVA8_HOME: /usr/lib/jvm/java-8-openjdk-amd64
    - LANG: en_US.UTF-8
    - KEEP_TEST_DIR: true
    - DEFAULT_DIR: /home/cassandra/cassandra-dtest
    - PYTHONIOENCODING: utf-8
    - PYTHONUNBUFFERED: true
    - CASS_DRIVER_NO_EXTENSIONS: true
    - CASS_DRIVER_NO_CYTHON: true
    - CASSANDRA_SKIP_SYNC: true
    - DTEST_REPO: https://github.com/apache/cassandra-dtest.git
    - DTEST_BRANCH: trunk
    - CCM_MAX_HEAP_SIZE: 1024M
    - CCM_HEAP_NEWSIZE: 256M
    - REPEATED_TESTS_STOP_ON_FAILURE: false
    - REPEATED_UTESTS: null
    - REPEATED_UTESTS_COUNT: 500
    - REPEATED_UTESTS_FQLTOOL: null
    - REPEATED_UTESTS_FQLTOOL_COUNT: 500
    - REPEATED_UTESTS_LONG: null
    - REPEATED_UTESTS_LONG_COUNT: 100
    - REPEATED_UTESTS_STRESS: null
    - REPEATED_UTESTS_STRESS_COUNT: 500
    - REPEATED_SIMULATOR_DTESTS: null
    - REPEATED_SIMULATOR_DTESTS_COUNT: 500
    - REPEATED_JVM_DTESTS: null
    - REPEATED_JVM_DTESTS_COUNT: 500
    - REPEATED_JVM_UPGRADE_DTESTS: null
    - REPEATED_JVM_UPGRADE_DTESTS_COUNT: 500
    - REPEATED_DTESTS: null
    - REPEATED_DTESTS_COUNT: 500
    - REPEATED_UPGRADE_DTESTS: null
    - REPEATED_UPGRADE_DTESTS_COUNT: 25
    - REPEATED_ANT_TEST_TARGET: testsome
    - REPEATED_ANT_TEST_CLASS: null
    - REPEATED_ANT_TEST_METHODS: null
    - REPEATED_ANT_TEST_VNODES: false
    - REPEATED_ANT_TEST_COUNT: 500
    - JAVA_HOME: /usr/lib/jvm/java-8-openjdk-amd64
    - JDK_HOME: /usr/lib/jvm/java-8-openjdk-amd64
  j8_jvm_dtests_vnode_repeat:
    docker:
    - image: apache/cassandra-testing-ubuntu2004-java11-w-dependencies:latest
    resource_class: medium
    working_directory: ~/
    shell: /bin/bash -eo pipefail -l
    parallelism: 4
    steps:
    - attach_workspace:
        at: /home/cassandra
    - run:
        name: Log Environment Information
        command: |
          echo '*** id ***'
          id
          echo '*** cat /proc/cpuinfo ***'
          cat /proc/cpuinfo
          echo '*** free -m ***'
          free -m
          echo '*** df -m ***'
          df -m
          echo '*** ifconfig -a ***'
          ifconfig -a
          echo '*** uname -a ***'
          uname -a
          echo '*** mount ***'
          mount
          echo '*** env ***'
          env
          echo '*** java ***'
          which java
          java -version
    - run:
        name: Repeatedly run new or modifed JUnit tests
        no_output_timeout: 15m
        command: "set -x\nexport PATH=$JAVA_HOME/bin:$PATH\ntime mv ~/cassandra /tmp\ncd /tmp/cassandra\nif [ -d ~/dtest_jars ]; then\n  cp ~/dtest_jars/dtest* /tmp/cassandra/build/\nfi\n\n# Calculate the number of test iterations to be run by the current parallel runner.\ncount=$((${REPEATED_JVM_DTESTS_COUNT} / CIRCLE_NODE_TOTAL))\nif (($CIRCLE_NODE_INDEX < (${REPEATED_JVM_DTESTS_COUNT} % CIRCLE_NODE_TOTAL))); then\n  count=$((count+1))\nfi\n\n# Put manually specified tests and automatically detected tests together, removing duplicates\ntests=$(echo ${REPEATED_JVM_DTESTS} | sed -e \"s/<nil>//\" | sed -e \"s/ //\" | tr \",\" \"\\n\" | tr \" \" \"\\n\" | sort -n | uniq -u)\necho \"Tests to be repeated: ${tests}\"\n\n# Prepare the JVM dtests vnodes argument, which is optional.\nvnodes=true\nvnodes_args=\"\"\nif [ \"$vnodes\" = true ] ; then\n  vnodes_args=\"-Dtest.jvm.args='-Dcassandra.dtest.num_tokens=16'\"\nfi\n\n# Prepare the testtag for the target, used by the test macro in build.xml to group the output files\ntarget=test-jvm-dtest-some\ntesttag=\"\"\nif [[ $target == \"test-cdc\" ]]; then\n  testtag=\"cdc\"\nelif [[ $target == \"test-compression\" ]]; then\n  testtag=\"compression\"\nelif [[ $target == \"test-system-keyspace-directory\" ]]; then\n  testtag=\"system_keyspace_directory\"\nfi\n\n# Run each test class as many times as requested.\nexit_code=\"$?\"\nfor test in $tests; do\n\n    # Split class and method names from the test name\n    if [[ $test =~ \"#\" ]]; then\n      class=${test%\"#\"*}\n      method=${test#*\"#\"}\n    else\n      class=$test\n      method=\"\"\n    fi\n\n    # Prepare the -Dtest.name argument.\n    # It can be the fully qualified class name or the short class name, depending on the target.\n    if [[ $target == \"test\" || \\\n          $target == \"test-cdc\" || \\\n          $target == \"test-compression\" || \\\n          $target == \"test-system-keyspace-directory\" || \\\n          $target == \"fqltool-test\" || \\\n          $target == \"long-test\" || \\\n          $target == \"stress-test\" || \\\n          $target == \"test-simulator-dtest\" ]]; then\n      name_arg=\"-Dtest.name=${class##*.}\"\n    else\n      name_arg=\"-Dtest.name=$class\"\n    fi\n\n    # Prepare the -Dtest.methods argument, which is optional\n    if [[ $method == \"\" ]]; then\n      methods_arg=\"\"\n    else\n      methods_arg=\"-Dtest.methods=$method\"\n    fi\n\n    for i in $(seq -w 1 $count); do\n      echo \"Running test $test, iteration $i of $count\"\n\n      # run the test\n      status=\"passes\"\n      if !( set -o pipefail && \\\n            ant test-jvm-dtest-some $name_arg $methods_arg $vnodes_args -Dno-build-test=true | \\\n            tee stdout.txt \\\n          ); then\n        status=\"fails\"\n        exit_code=1\n      fi\n\n      # move the stdout output file\n      dest=/tmp/results/repeated_utests/stdout/${status}/${i}\n      mkdir -p $dest\n      mv stdout.txt $dest/${test}.txt\n\n      # move the XML output files\n      source=build/test/output/${testtag}\n      dest=/tmp/results/repeated_utests/output/${status}/${i}\n      mkdir -p $dest\n      if [[ -d $source && -n \"$(ls $source)\" ]]; then\n        mv $source/* $dest/\n      fi\n\n      # move the log files\n      source=build/test/logs/${testtag}\n      dest=/tmp/results/repeated_utests/logs/${status}/${i}\n      mkdir -p $dest\n      if [[ -d $source && -n \"$(ls $source)\" ]]; then\n        mv $source/* $dest/\n      fi\n      \n      # maybe stop iterations on test failure\n      if [[ ${REPEATED_TESTS_STOP_ON_FAILURE} = true ]] && (( $exit_code > 0 )); then\n        break\n      fi\n    done\ndone\n(exit ${exit_code})\n"
    - store_test_results:
        path: /tmp/results/repeated_utests/output
    - store_artifacts:
        path: /tmp/results/repeated_utests/stdout
        destination: stdout
    - store_artifacts:
        path: /tmp/results/repeated_utests/output
        destination: junitxml
    - store_artifacts:
        path: /tmp/results/repeated_utests/logs
        destination: logs
    environment:
    - ANT_HOME: /usr/share/ant
    - JAVA11_HOME: /usr/lib/jvm/java-11-openjdk-amd64
    - JAVA8_HOME: /usr/lib/jvm/java-8-openjdk-amd64
    - LANG: en_US.UTF-8
    - KEEP_TEST_DIR: true
    - DEFAULT_DIR: /home/cassandra/cassandra-dtest
    - PYTHONIOENCODING: utf-8
    - PYTHONUNBUFFERED: true
    - CASS_DRIVER_NO_EXTENSIONS: true
    - CASS_DRIVER_NO_CYTHON: true
    - CASSANDRA_SKIP_SYNC: true
    - DTEST_REPO: https://github.com/apache/cassandra-dtest.git
    - DTEST_BRANCH: trunk
    - CCM_MAX_HEAP_SIZE: 1024M
    - CCM_HEAP_NEWSIZE: 256M
    - REPEATED_TESTS_STOP_ON_FAILURE: false
    - REPEATED_UTESTS: null
    - REPEATED_UTESTS_COUNT: 500
    - REPEATED_UTESTS_FQLTOOL: null
    - REPEATED_UTESTS_FQLTOOL_COUNT: 500
    - REPEATED_UTESTS_LONG: null
    - REPEATED_UTESTS_LONG_COUNT: 100
    - REPEATED_UTESTS_STRESS: null
    - REPEATED_UTESTS_STRESS_COUNT: 500
    - REPEATED_SIMULATOR_DTESTS: null
    - REPEATED_SIMULATOR_DTESTS_COUNT: 500
    - REPEATED_JVM_DTESTS: null
    - REPEATED_JVM_DTESTS_COUNT: 500
    - REPEATED_JVM_UPGRADE_DTESTS: null
    - REPEATED_JVM_UPGRADE_DTESTS_COUNT: 500
    - REPEATED_DTESTS: null
    - REPEATED_DTESTS_COUNT: 500
    - REPEATED_UPGRADE_DTESTS: null
    - REPEATED_UPGRADE_DTESTS_COUNT: 25
    - REPEATED_ANT_TEST_TARGET: testsome
    - REPEATED_ANT_TEST_CLASS: null
    - REPEATED_ANT_TEST_METHODS: null
    - REPEATED_ANT_TEST_VNODES: false
    - REPEATED_ANT_TEST_COUNT: 500
    - JAVA_HOME: /usr/lib/jvm/java-8-openjdk-amd64
    - JDK_HOME: /usr/lib/jvm/java-8-openjdk-amd64
  j11_utests_compression:
    docker:
    - image: apache/cassandra-testing-ubuntu2004-java11:latest
    resource_class: medium
    working_directory: ~/
    shell: /bin/bash -eo pipefail -l
    parallelism: 4
    steps:
    - attach_workspace:
        at: /home/cassandra
    - run:
        name: Determine unit Tests to Run
        command: |
          # reminder: this code (along with all the steps) is independently executed on every circle container
          # so the goal here is to get the circleci script to return the tests *this* container will run
          # which we do via the `circleci` cli tool.

          rm -fr ~/cassandra-dtest/upgrade_tests
          echo "***java tests***"

          # get all of our unit test filenames
          set -eo pipefail && circleci tests glob "$HOME/cassandra/test/unit/**/*.java" > /tmp/all_java_unit_tests.txt

          # split up the unit tests into groups based on the number of containers we have
          set -eo pipefail && circleci tests split --split-by=timings --timings-type=filename --index=${CIRCLE_NODE_INDEX} --total=${CIRCLE_NODE_TOTAL} /tmp/all_java_unit_tests.txt > /tmp/java_tests_${CIRCLE_NODE_INDEX}.txt
          set -eo pipefail && cat /tmp/java_tests_${CIRCLE_NODE_INDEX}.txt | sed "s;^/home/cassandra/cassandra/test/unit/;;g" | grep "Test\.java$"  > /tmp/java_tests_${CIRCLE_NODE_INDEX}_final.txt
          echo "** /tmp/java_tests_${CIRCLE_NODE_INDEX}_final.txt"
          cat /tmp/java_tests_${CIRCLE_NODE_INDEX}_final.txt
        no_output_timeout: 15m
    - run:
        name: Log Environment Information
        command: |
          echo '*** id ***'
          id
          echo '*** cat /proc/cpuinfo ***'
          cat /proc/cpuinfo
          echo '*** free -m ***'
          free -m
          echo '*** df -m ***'
          df -m
          echo '*** ifconfig -a ***'
          ifconfig -a
          echo '*** uname -a ***'
          uname -a
          echo '*** mount ***'
          mount
          echo '*** env ***'
          env
          echo '*** java ***'
          which java
          java -version
    - run:
        name: Run Unit Tests (testclasslist-compression)
        command: |
          set -x
          export PATH=$JAVA_HOME/bin:$PATH
          time mv ~/cassandra /tmp
          cd /tmp/cassandra
          if [ -d ~/dtest_jars ]; then
            cp ~/dtest_jars/dtest* /tmp/cassandra/build/
          fi
          test_timeout=$(grep 'name="test.unit.timeout"' build.xml | awk -F'"' '{print $4}' || true)
          if [ -z "$test_timeout" ]; then
            test_timeout=$(grep 'name="test.timeout"' build.xml | awk -F'"' '{print $4}')
          fi
<<<<<<< HEAD
          ant testclasslist-compression   -Dtest.timeout="$test_timeout" -Dtest.classlistfile=/tmp/java_tests_${CIRCLE_NODE_INDEX}_final.txt  -Dtest.classlistprefix=unit
=======
          ant testclasslist-compression -Dtest.timeout="$test_timeout" -Dtest.classlistfile=/tmp/java_tests_${CIRCLE_NODE_INDEX}_final.txt  -Dtest.classlistprefix=unit -Dno-build-test=true
>>>>>>> 5e705a84
        no_output_timeout: 15m
    - store_test_results:
        path: /tmp/cassandra/build/test/output/
    - store_artifacts:
        path: /tmp/cassandra/build/test/output
        destination: junitxml
    - store_artifacts:
        path: /tmp/cassandra/build/test/logs
        destination: logs
    environment:
    - ANT_HOME: /usr/share/ant
    - JAVA11_HOME: /usr/lib/jvm/java-11-openjdk-amd64
    - JAVA8_HOME: /usr/lib/jvm/java-8-openjdk-amd64
    - LANG: en_US.UTF-8
    - KEEP_TEST_DIR: true
    - DEFAULT_DIR: /home/cassandra/cassandra-dtest
    - PYTHONIOENCODING: utf-8
    - PYTHONUNBUFFERED: true
    - CASS_DRIVER_NO_EXTENSIONS: true
    - CASS_DRIVER_NO_CYTHON: true
    - CASSANDRA_SKIP_SYNC: true
    - DTEST_REPO: https://github.com/apache/cassandra-dtest.git
    - DTEST_BRANCH: trunk
    - CCM_MAX_HEAP_SIZE: 1024M
    - CCM_HEAP_NEWSIZE: 256M
    - REPEATED_TESTS_STOP_ON_FAILURE: false
    - REPEATED_UTESTS: null
    - REPEATED_UTESTS_COUNT: 500
    - REPEATED_UTESTS_FQLTOOL: null
    - REPEATED_UTESTS_FQLTOOL_COUNT: 500
    - REPEATED_UTESTS_LONG: null
    - REPEATED_UTESTS_LONG_COUNT: 100
    - REPEATED_UTESTS_STRESS: null
    - REPEATED_UTESTS_STRESS_COUNT: 500
    - REPEATED_SIMULATOR_DTESTS: null
    - REPEATED_SIMULATOR_DTESTS_COUNT: 500
    - REPEATED_JVM_DTESTS: null
    - REPEATED_JVM_DTESTS_COUNT: 500
    - REPEATED_JVM_UPGRADE_DTESTS: null
    - REPEATED_JVM_UPGRADE_DTESTS_COUNT: 500
    - REPEATED_DTESTS: null
    - REPEATED_DTESTS_COUNT: 500
    - REPEATED_UPGRADE_DTESTS: null
    - REPEATED_UPGRADE_DTESTS_COUNT: 25
    - REPEATED_ANT_TEST_TARGET: testsome
    - REPEATED_ANT_TEST_CLASS: null
    - REPEATED_ANT_TEST_METHODS: null
    - REPEATED_ANT_TEST_VNODES: false
    - REPEATED_ANT_TEST_COUNT: 500
    - JAVA_HOME: /usr/lib/jvm/java-11-openjdk-amd64
    - JDK_HOME: /usr/lib/jvm/java-11-openjdk-amd64
    - CASSANDRA_USE_JDK11: true
  j8_cqlsh_dtests_py38:
    docker:
    - image: apache/cassandra-testing-ubuntu2004-java11-w-dependencies:latest
    resource_class: medium
    working_directory: ~/
    shell: /bin/bash -eo pipefail -l
    parallelism: 4
    steps:
    - attach_workspace:
        at: /home/cassandra
    - run:
        name: Clone Cassandra dtest Repository (via git)
        command: |
          git clone --single-branch --branch $DTEST_BRANCH --depth 1 $DTEST_REPO ~/cassandra-dtest
    - run:
        name: Configure virtualenv and python Dependencies
        command: |
          # note, this should be super quick as all dependencies should be pre-installed in the docker image
          # if additional dependencies were added to requirmeents.txt and the docker image hasn't been updated
          # we'd have to install it here at runtime -- which will make things slow, so do yourself a favor and
          # rebuild the docker image! (it automatically pulls the latest requirements.txt on build)
          source ~/env3.8/bin/activate
          export PATH=$JAVA_HOME/bin:$PATH
          pip3 install --exists-action w --upgrade -r ~/cassandra-dtest/requirements.txt
          pip3 uninstall -y cqlsh
          pip3 freeze
    - run:
        name: Determine Tests to Run (j8_without_vnodes)
        no_output_timeout: 5m
        command: "# reminder: this code (along with all the steps) is independently executed on every circle container\n# so the goal here is to get the circleci script to return the tests *this* container will run\n# which we do via the `circleci` cli tool.\n\ncd cassandra-dtest\nsource ~/env3.8/bin/activate\nexport PATH=$JAVA_HOME/bin:$PATH\n\nif [ -n '' ]; then\n  export \nfi\n\necho \"***Collected DTests (j8_without_vnodes)***\"\nset -eo pipefail && ./run_dtests.py --skip-resource-intensive-tests --pytest-options '-k cql' --dtest-print-tests-only --dtest-print-tests-output=/tmp/all_dtest_tests_j8_without_vnodes_raw --cassandra-dir=../cassandra\nif [ -z '' ]; then\n  mv /tmp/all_dtest_tests_j8_without_vnodes_raw /tmp/all_dtest_tests_j8_without_vnodes\nelse\n  grep -e '' /tmp/all_dtest_tests_j8_without_vnodes_raw > /tmp/all_dtest_tests_j8_without_vnodes || { echo \"Filter did not match any tests! Exiting build.\"; exit 0; }\nfi\nset -eo pipefail && circleci tests split --split-by=timings --timings-type=classname /tmp/all_dtest_tests_j8_without_vnodes > /tmp/split_dtest_tests_j8_without_vnodes.txt\ncat /tmp/split_dtest_tests_j8_without_vnodes.txt | tr '\\n' ' ' > /tmp/split_dtest_tests_j8_without_vnodes_final.txt\ncat /tmp/split_dtest_tests_j8_without_vnodes_final.txt\n"
    - run:
        name: Run dtests (j8_without_vnodes)
        no_output_timeout: 15m
        command: |
          echo "cat /tmp/split_dtest_tests_j8_without_vnodes_final.txt"
          cat /tmp/split_dtest_tests_j8_without_vnodes_final.txt

          source ~/env3.8/bin/activate
          export PATH=$JAVA_HOME/bin:$PATH
          if [ -n 'CQLSH_PYTHON=/usr/bin/python3.8' ]; then
            export CQLSH_PYTHON=/usr/bin/python3.8
          fi

          java -version
          cd ~/cassandra-dtest
          mkdir -p /tmp/dtest

          echo "env: $(env)"
          echo "** done env"
          mkdir -p /tmp/results/dtests
          # we need the "set -o pipefail" here so that the exit code that circleci will actually use is from pytest and not the exit code from tee
          export SPLIT_TESTS=`cat /tmp/split_dtest_tests_j8_without_vnodes_final.txt`
          set -o pipefail && cd ~/cassandra-dtest && pytest --skip-resource-intensive-tests --log-cli-level=DEBUG --junit-xml=/tmp/results/dtests/pytest_result_j8_without_vnodes.xml -s --cassandra-dir=/home/cassandra/cassandra --keep-test-dir $SPLIT_TESTS 2>&1 | tee /tmp/dtest/stdout.txt
    - store_test_results:
        path: /tmp/results
    - store_artifacts:
        path: /tmp/dtest
        destination: dtest_j8_without_vnodes
    - store_artifacts:
        path: ~/cassandra-dtest/logs
        destination: dtest_j8_without_vnodes_logs
    environment:
    - ANT_HOME: /usr/share/ant
    - JAVA11_HOME: /usr/lib/jvm/java-11-openjdk-amd64
    - JAVA8_HOME: /usr/lib/jvm/java-8-openjdk-amd64
    - LANG: en_US.UTF-8
    - KEEP_TEST_DIR: true
    - DEFAULT_DIR: /home/cassandra/cassandra-dtest
    - PYTHONIOENCODING: utf-8
    - PYTHONUNBUFFERED: true
    - CASS_DRIVER_NO_EXTENSIONS: true
    - CASS_DRIVER_NO_CYTHON: true
    - CASSANDRA_SKIP_SYNC: true
    - DTEST_REPO: https://github.com/apache/cassandra-dtest.git
    - DTEST_BRANCH: trunk
    - CCM_MAX_HEAP_SIZE: 1024M
    - CCM_HEAP_NEWSIZE: 256M
    - REPEATED_TESTS_STOP_ON_FAILURE: false
    - REPEATED_UTESTS: null
    - REPEATED_UTESTS_COUNT: 500
    - REPEATED_UTESTS_FQLTOOL: null
    - REPEATED_UTESTS_FQLTOOL_COUNT: 500
    - REPEATED_UTESTS_LONG: null
    - REPEATED_UTESTS_LONG_COUNT: 100
    - REPEATED_UTESTS_STRESS: null
    - REPEATED_UTESTS_STRESS_COUNT: 500
    - REPEATED_SIMULATOR_DTESTS: null
    - REPEATED_SIMULATOR_DTESTS_COUNT: 500
    - REPEATED_JVM_DTESTS: null
    - REPEATED_JVM_DTESTS_COUNT: 500
    - REPEATED_JVM_UPGRADE_DTESTS: null
    - REPEATED_JVM_UPGRADE_DTESTS_COUNT: 500
    - REPEATED_DTESTS: null
    - REPEATED_DTESTS_COUNT: 500
    - REPEATED_UPGRADE_DTESTS: null
    - REPEATED_UPGRADE_DTESTS_COUNT: 25
    - REPEATED_ANT_TEST_TARGET: testsome
    - REPEATED_ANT_TEST_CLASS: null
    - REPEATED_ANT_TEST_METHODS: null
    - REPEATED_ANT_TEST_VNODES: false
    - REPEATED_ANT_TEST_COUNT: 500
    - JAVA_HOME: /usr/lib/jvm/java-8-openjdk-amd64
    - JDK_HOME: /usr/lib/jvm/java-8-openjdk-amd64
  j8_simulator_dtests_repeat:
    docker:
    - image: apache/cassandra-testing-ubuntu2004-java11-w-dependencies:latest
    resource_class: medium
    working_directory: ~/
    shell: /bin/bash -eo pipefail -l
    parallelism: 4
    steps:
    - attach_workspace:
        at: /home/cassandra
    - run:
        name: Log Environment Information
        command: |
          echo '*** id ***'
          id
          echo '*** cat /proc/cpuinfo ***'
          cat /proc/cpuinfo
          echo '*** free -m ***'
          free -m
          echo '*** df -m ***'
          df -m
          echo '*** ifconfig -a ***'
          ifconfig -a
          echo '*** uname -a ***'
          uname -a
          echo '*** mount ***'
          mount
          echo '*** env ***'
          env
          echo '*** java ***'
          which java
          java -version
    - run:
        name: Repeatedly run new or modifed JUnit tests
        no_output_timeout: 15m
        command: "set -x\nexport PATH=$JAVA_HOME/bin:$PATH\ntime mv ~/cassandra /tmp\ncd /tmp/cassandra\nif [ -d ~/dtest_jars ]; then\n  cp ~/dtest_jars/dtest* /tmp/cassandra/build/\nfi\n\n# Calculate the number of test iterations to be run by the current parallel runner.\ncount=$((${REPEATED_SIMULATOR_DTESTS_COUNT} / CIRCLE_NODE_TOTAL))\nif (($CIRCLE_NODE_INDEX < (${REPEATED_SIMULATOR_DTESTS_COUNT} % CIRCLE_NODE_TOTAL))); then\n  count=$((count+1))\nfi\n\n# Put manually specified tests and automatically detected tests together, removing duplicates\ntests=$(echo ${REPEATED_SIMULATOR_DTESTS} | sed -e \"s/<nil>//\" | sed -e \"s/ //\" | tr \",\" \"\\n\" | tr \" \" \"\\n\" | sort -n | uniq -u)\necho \"Tests to be repeated: ${tests}\"\n\n# Prepare the JVM dtests vnodes argument, which is optional.\nvnodes=false\nvnodes_args=\"\"\nif [ \"$vnodes\" = true ] ; then\n  vnodes_args=\"-Dtest.jvm.args='-Dcassandra.dtest.num_tokens=16'\"\nfi\n\n# Prepare the testtag for the target, used by the test macro in build.xml to group the output files\ntarget=test-simulator-dtest\ntesttag=\"\"\nif [[ $target == \"test-cdc\" ]]; then\n  testtag=\"cdc\"\nelif [[ $target == \"test-compression\" ]]; then\n  testtag=\"compression\"\nelif [[ $target == \"test-system-keyspace-directory\" ]]; then\n  testtag=\"system_keyspace_directory\"\nfi\n\n# Run each test class as many times as requested.\nexit_code=\"$?\"\nfor test in $tests; do\n\n    # Split class and method names from the test name\n    if [[ $test =~ \"#\" ]]; then\n      class=${test%\"#\"*}\n      method=${test#*\"#\"}\n    else\n      class=$test\n      method=\"\"\n    fi\n\n    # Prepare the -Dtest.name argument.\n    # It can be the fully qualified class name or the short class name, depending on the target.\n    if [[ $target == \"test\" || \\\n          $target == \"test-cdc\" || \\\n          $target == \"test-compression\" || \\\n          $target == \"test-system-keyspace-directory\" || \\\n          $target == \"fqltool-test\" || \\\n          $target == \"long-test\" || \\\n          $target == \"stress-test\" || \\\n          $target == \"test-simulator-dtest\" ]]; then\n      name_arg=\"-Dtest.name=${class##*.}\"\n    else\n      name_arg=\"-Dtest.name=$class\"\n    fi\n\n    # Prepare the -Dtest.methods argument, which is optional\n    if [[ $method == \"\" ]]; then\n      methods_arg=\"\"\n    else\n      methods_arg=\"-Dtest.methods=$method\"\n    fi\n\n    for i in $(seq -w 1 $count); do\n      echo \"Running test $test, iteration $i of $count\"\n\n      # run the test\n      status=\"passes\"\n      if !( set -o pipefail && \\\n            ant test-simulator-dtest $name_arg $methods_arg $vnodes_args -Dno-build-test=true | \\\n            tee stdout.txt \\\n          ); then\n        status=\"fails\"\n        exit_code=1\n      fi\n\n      # move the stdout output file\n      dest=/tmp/results/repeated_utests/stdout/${status}/${i}\n      mkdir -p $dest\n      mv stdout.txt $dest/${test}.txt\n\n      # move the XML output files\n      source=build/test/output/${testtag}\n      dest=/tmp/results/repeated_utests/output/${status}/${i}\n      mkdir -p $dest\n      if [[ -d $source && -n \"$(ls $source)\" ]]; then\n        mv $source/* $dest/\n      fi\n\n      # move the log files\n      source=build/test/logs/${testtag}\n      dest=/tmp/results/repeated_utests/logs/${status}/${i}\n      mkdir -p $dest\n      if [[ -d $source && -n \"$(ls $source)\" ]]; then\n        mv $source/* $dest/\n      fi\n      \n      # maybe stop iterations on test failure\n      if [[ ${REPEATED_TESTS_STOP_ON_FAILURE} = true ]] && (( $exit_code > 0 )); then\n        break\n      fi\n    done\ndone\n(exit ${exit_code})\n"
    - store_test_results:
        path: /tmp/results/repeated_utests/output
    - store_artifacts:
        path: /tmp/results/repeated_utests/stdout
        destination: stdout
    - store_artifacts:
        path: /tmp/results/repeated_utests/output
        destination: junitxml
    - store_artifacts:
        path: /tmp/results/repeated_utests/logs
        destination: logs
    environment:
    - ANT_HOME: /usr/share/ant
    - JAVA11_HOME: /usr/lib/jvm/java-11-openjdk-amd64
    - JAVA8_HOME: /usr/lib/jvm/java-8-openjdk-amd64
    - LANG: en_US.UTF-8
    - KEEP_TEST_DIR: true
    - DEFAULT_DIR: /home/cassandra/cassandra-dtest
    - PYTHONIOENCODING: utf-8
    - PYTHONUNBUFFERED: true
    - CASS_DRIVER_NO_EXTENSIONS: true
    - CASS_DRIVER_NO_CYTHON: true
    - CASSANDRA_SKIP_SYNC: true
    - DTEST_REPO: https://github.com/apache/cassandra-dtest.git
    - DTEST_BRANCH: trunk
    - CCM_MAX_HEAP_SIZE: 1024M
    - CCM_HEAP_NEWSIZE: 256M
    - REPEATED_TESTS_STOP_ON_FAILURE: false
    - REPEATED_UTESTS: null
    - REPEATED_UTESTS_COUNT: 500
    - REPEATED_UTESTS_FQLTOOL: null
    - REPEATED_UTESTS_FQLTOOL_COUNT: 500
    - REPEATED_UTESTS_LONG: null
    - REPEATED_UTESTS_LONG_COUNT: 100
    - REPEATED_UTESTS_STRESS: null
    - REPEATED_UTESTS_STRESS_COUNT: 500
    - REPEATED_SIMULATOR_DTESTS: null
    - REPEATED_SIMULATOR_DTESTS_COUNT: 500
    - REPEATED_JVM_DTESTS: null
    - REPEATED_JVM_DTESTS_COUNT: 500
    - REPEATED_JVM_UPGRADE_DTESTS: null
    - REPEATED_JVM_UPGRADE_DTESTS_COUNT: 500
    - REPEATED_DTESTS: null
    - REPEATED_DTESTS_COUNT: 500
    - REPEATED_UPGRADE_DTESTS: null
    - REPEATED_UPGRADE_DTESTS_COUNT: 25
    - REPEATED_ANT_TEST_TARGET: testsome
    - REPEATED_ANT_TEST_CLASS: null
    - REPEATED_ANT_TEST_METHODS: null
    - REPEATED_ANT_TEST_VNODES: false
    - REPEATED_ANT_TEST_COUNT: 500
    - JAVA_HOME: /usr/lib/jvm/java-8-openjdk-amd64
    - JDK_HOME: /usr/lib/jvm/java-8-openjdk-amd64
  j8_utests_system_keyspace_directory_repeat:
    docker:
    - image: apache/cassandra-testing-ubuntu2004-java11-w-dependencies:latest
    resource_class: medium
    working_directory: ~/
    shell: /bin/bash -eo pipefail -l
    parallelism: 4
    steps:
    - attach_workspace:
        at: /home/cassandra
    - run:
        name: Log Environment Information
        command: |
          echo '*** id ***'
          id
          echo '*** cat /proc/cpuinfo ***'
          cat /proc/cpuinfo
          echo '*** free -m ***'
          free -m
          echo '*** df -m ***'
          df -m
          echo '*** ifconfig -a ***'
          ifconfig -a
          echo '*** uname -a ***'
          uname -a
          echo '*** mount ***'
          mount
          echo '*** env ***'
          env
          echo '*** java ***'
          which java
          java -version
    - run:
        name: Repeatedly run new or modifed JUnit tests
        no_output_timeout: 15m
        command: "set -x\nexport PATH=$JAVA_HOME/bin:$PATH\ntime mv ~/cassandra /tmp\ncd /tmp/cassandra\nif [ -d ~/dtest_jars ]; then\n  cp ~/dtest_jars/dtest* /tmp/cassandra/build/\nfi\n\n# Calculate the number of test iterations to be run by the current parallel runner.\ncount=$((${REPEATED_UTESTS_COUNT} / CIRCLE_NODE_TOTAL))\nif (($CIRCLE_NODE_INDEX < (${REPEATED_UTESTS_COUNT} % CIRCLE_NODE_TOTAL))); then\n  count=$((count+1))\nfi\n\n# Put manually specified tests and automatically detected tests together, removing duplicates\ntests=$(echo ${REPEATED_UTESTS} | sed -e \"s/<nil>//\" | sed -e \"s/ //\" | tr \",\" \"\\n\" | tr \" \" \"\\n\" | sort -n | uniq -u)\necho \"Tests to be repeated: ${tests}\"\n\n# Prepare the JVM dtests vnodes argument, which is optional.\nvnodes=false\nvnodes_args=\"\"\nif [ \"$vnodes\" = true ] ; then\n  vnodes_args=\"-Dtest.jvm.args='-Dcassandra.dtest.num_tokens=16'\"\nfi\n\n# Prepare the testtag for the target, used by the test macro in build.xml to group the output files\ntarget=test-system-keyspace-directory\ntesttag=\"\"\nif [[ $target == \"test-cdc\" ]]; then\n  testtag=\"cdc\"\nelif [[ $target == \"test-compression\" ]]; then\n  testtag=\"compression\"\nelif [[ $target == \"test-system-keyspace-directory\" ]]; then\n  testtag=\"system_keyspace_directory\"\nfi\n\n# Run each test class as many times as requested.\nexit_code=\"$?\"\nfor test in $tests; do\n\n    # Split class and method names from the test name\n    if [[ $test =~ \"#\" ]]; then\n      class=${test%\"#\"*}\n      method=${test#*\"#\"}\n    else\n      class=$test\n      method=\"\"\n    fi\n\n    # Prepare the -Dtest.name argument.\n    # It can be the fully qualified class name or the short class name, depending on the target.\n    if [[ $target == \"test\" || \\\n          $target == \"test-cdc\" || \\\n          $target == \"test-compression\" || \\\n          $target == \"test-system-keyspace-directory\" || \\\n          $target == \"fqltool-test\" || \\\n          $target == \"long-test\" || \\\n          $target == \"stress-test\" || \\\n          $target == \"test-simulator-dtest\" ]]; then\n      name_arg=\"-Dtest.name=${class##*.}\"\n    else\n      name_arg=\"-Dtest.name=$class\"\n    fi\n\n    # Prepare the -Dtest.methods argument, which is optional\n    if [[ $method == \"\" ]]; then\n      methods_arg=\"\"\n    else\n      methods_arg=\"-Dtest.methods=$method\"\n    fi\n\n    for i in $(seq -w 1 $count); do\n      echo \"Running test $test, iteration $i of $count\"\n\n      # run the test\n      status=\"passes\"\n      if !( set -o pipefail && \\\n            ant test-system-keyspace-directory $name_arg $methods_arg $vnodes_args -Dno-build-test=true | \\\n            tee stdout.txt \\\n          ); then\n        status=\"fails\"\n        exit_code=1\n      fi\n\n      # move the stdout output file\n      dest=/tmp/results/repeated_utests/stdout/${status}/${i}\n      mkdir -p $dest\n      mv stdout.txt $dest/${test}.txt\n\n      # move the XML output files\n      source=build/test/output/${testtag}\n      dest=/tmp/results/repeated_utests/output/${status}/${i}\n      mkdir -p $dest\n      if [[ -d $source && -n \"$(ls $source)\" ]]; then\n        mv $source/* $dest/\n      fi\n\n      # move the log files\n      source=build/test/logs/${testtag}\n      dest=/tmp/results/repeated_utests/logs/${status}/${i}\n      mkdir -p $dest\n      if [[ -d $source && -n \"$(ls $source)\" ]]; then\n        mv $source/* $dest/\n      fi\n      \n      # maybe stop iterations on test failure\n      if [[ ${REPEATED_TESTS_STOP_ON_FAILURE} = true ]] && (( $exit_code > 0 )); then\n        break\n      fi\n    done\ndone\n(exit ${exit_code})\n"
    - store_test_results:
        path: /tmp/results/repeated_utests/output
    - store_artifacts:
        path: /tmp/results/repeated_utests/stdout
        destination: stdout
    - store_artifacts:
        path: /tmp/results/repeated_utests/output
        destination: junitxml
    - store_artifacts:
        path: /tmp/results/repeated_utests/logs
        destination: logs
    environment:
    - ANT_HOME: /usr/share/ant
    - JAVA11_HOME: /usr/lib/jvm/java-11-openjdk-amd64
    - JAVA8_HOME: /usr/lib/jvm/java-8-openjdk-amd64
    - LANG: en_US.UTF-8
    - KEEP_TEST_DIR: true
    - DEFAULT_DIR: /home/cassandra/cassandra-dtest
    - PYTHONIOENCODING: utf-8
    - PYTHONUNBUFFERED: true
    - CASS_DRIVER_NO_EXTENSIONS: true
    - CASS_DRIVER_NO_CYTHON: true
    - CASSANDRA_SKIP_SYNC: true
    - DTEST_REPO: https://github.com/apache/cassandra-dtest.git
    - DTEST_BRANCH: trunk
    - CCM_MAX_HEAP_SIZE: 1024M
    - CCM_HEAP_NEWSIZE: 256M
    - REPEATED_TESTS_STOP_ON_FAILURE: false
    - REPEATED_UTESTS: null
    - REPEATED_UTESTS_COUNT: 500
    - REPEATED_UTESTS_FQLTOOL: null
    - REPEATED_UTESTS_FQLTOOL_COUNT: 500
    - REPEATED_UTESTS_LONG: null
    - REPEATED_UTESTS_LONG_COUNT: 100
    - REPEATED_UTESTS_STRESS: null
    - REPEATED_UTESTS_STRESS_COUNT: 500
    - REPEATED_SIMULATOR_DTESTS: null
    - REPEATED_SIMULATOR_DTESTS_COUNT: 500
    - REPEATED_JVM_DTESTS: null
    - REPEATED_JVM_DTESTS_COUNT: 500
    - REPEATED_JVM_UPGRADE_DTESTS: null
    - REPEATED_JVM_UPGRADE_DTESTS_COUNT: 500
    - REPEATED_DTESTS: null
    - REPEATED_DTESTS_COUNT: 500
    - REPEATED_UPGRADE_DTESTS: null
    - REPEATED_UPGRADE_DTESTS_COUNT: 25
    - REPEATED_ANT_TEST_TARGET: testsome
    - REPEATED_ANT_TEST_CLASS: null
    - REPEATED_ANT_TEST_METHODS: null
    - REPEATED_ANT_TEST_VNODES: false
    - REPEATED_ANT_TEST_COUNT: 500
    - JAVA_HOME: /usr/lib/jvm/java-8-openjdk-amd64
    - JDK_HOME: /usr/lib/jvm/java-8-openjdk-amd64
  j8_utests_stress_repeat:
    docker:
    - image: apache/cassandra-testing-ubuntu2004-java11-w-dependencies:latest
    resource_class: medium
    working_directory: ~/
    shell: /bin/bash -eo pipefail -l
    parallelism: 4
    steps:
    - attach_workspace:
        at: /home/cassandra
    - run:
        name: Log Environment Information
        command: |
          echo '*** id ***'
          id
          echo '*** cat /proc/cpuinfo ***'
          cat /proc/cpuinfo
          echo '*** free -m ***'
          free -m
          echo '*** df -m ***'
          df -m
          echo '*** ifconfig -a ***'
          ifconfig -a
          echo '*** uname -a ***'
          uname -a
          echo '*** mount ***'
          mount
          echo '*** env ***'
          env
          echo '*** java ***'
          which java
          java -version
    - run:
        name: Repeatedly run new or modifed JUnit tests
        no_output_timeout: 15m
        command: "set -x\nexport PATH=$JAVA_HOME/bin:$PATH\ntime mv ~/cassandra /tmp\ncd /tmp/cassandra\nif [ -d ~/dtest_jars ]; then\n  cp ~/dtest_jars/dtest* /tmp/cassandra/build/\nfi\n\n# Calculate the number of test iterations to be run by the current parallel runner.\ncount=$((${REPEATED_UTESTS_STRESS_COUNT} / CIRCLE_NODE_TOTAL))\nif (($CIRCLE_NODE_INDEX < (${REPEATED_UTESTS_STRESS_COUNT} % CIRCLE_NODE_TOTAL))); then\n  count=$((count+1))\nfi\n\n# Put manually specified tests and automatically detected tests together, removing duplicates\ntests=$(echo ${REPEATED_UTESTS_STRESS} | sed -e \"s/<nil>//\" | sed -e \"s/ //\" | tr \",\" \"\\n\" | tr \" \" \"\\n\" | sort -n | uniq -u)\necho \"Tests to be repeated: ${tests}\"\n\n# Prepare the JVM dtests vnodes argument, which is optional.\nvnodes=false\nvnodes_args=\"\"\nif [ \"$vnodes\" = true ] ; then\n  vnodes_args=\"-Dtest.jvm.args='-Dcassandra.dtest.num_tokens=16'\"\nfi\n\n# Prepare the testtag for the target, used by the test macro in build.xml to group the output files\ntarget=stress-test-some\ntesttag=\"\"\nif [[ $target == \"test-cdc\" ]]; then\n  testtag=\"cdc\"\nelif [[ $target == \"test-compression\" ]]; then\n  testtag=\"compression\"\nelif [[ $target == \"test-system-keyspace-directory\" ]]; then\n  testtag=\"system_keyspace_directory\"\nfi\n\n# Run each test class as many times as requested.\nexit_code=\"$?\"\nfor test in $tests; do\n\n    # Split class and method names from the test name\n    if [[ $test =~ \"#\" ]]; then\n      class=${test%\"#\"*}\n      method=${test#*\"#\"}\n    else\n      class=$test\n      method=\"\"\n    fi\n\n    # Prepare the -Dtest.name argument.\n    # It can be the fully qualified class name or the short class name, depending on the target.\n    if [[ $target == \"test\" || \\\n          $target == \"test-cdc\" || \\\n          $target == \"test-compression\" || \\\n          $target == \"test-system-keyspace-directory\" || \\\n          $target == \"fqltool-test\" || \\\n          $target == \"long-test\" || \\\n          $target == \"stress-test\" || \\\n          $target == \"test-simulator-dtest\" ]]; then\n      name_arg=\"-Dtest.name=${class##*.}\"\n    else\n      name_arg=\"-Dtest.name=$class\"\n    fi\n\n    # Prepare the -Dtest.methods argument, which is optional\n    if [[ $method == \"\" ]]; then\n      methods_arg=\"\"\n    else\n      methods_arg=\"-Dtest.methods=$method\"\n    fi\n\n    for i in $(seq -w 1 $count); do\n      echo \"Running test $test, iteration $i of $count\"\n\n      # run the test\n      status=\"passes\"\n      if !( set -o pipefail && \\\n            ant stress-test-some $name_arg $methods_arg $vnodes_args -Dno-build-test=true | \\\n            tee stdout.txt \\\n          ); then\n        status=\"fails\"\n        exit_code=1\n      fi\n\n      # move the stdout output file\n      dest=/tmp/results/repeated_utests/stdout/${status}/${i}\n      mkdir -p $dest\n      mv stdout.txt $dest/${test}.txt\n\n      # move the XML output files\n      source=build/test/output/${testtag}\n      dest=/tmp/results/repeated_utests/output/${status}/${i}\n      mkdir -p $dest\n      if [[ -d $source && -n \"$(ls $source)\" ]]; then\n        mv $source/* $dest/\n      fi\n\n      # move the log files\n      source=build/test/logs/${testtag}\n      dest=/tmp/results/repeated_utests/logs/${status}/${i}\n      mkdir -p $dest\n      if [[ -d $source && -n \"$(ls $source)\" ]]; then\n        mv $source/* $dest/\n      fi\n      \n      # maybe stop iterations on test failure\n      if [[ ${REPEATED_TESTS_STOP_ON_FAILURE} = true ]] && (( $exit_code > 0 )); then\n        break\n      fi\n    done\ndone\n(exit ${exit_code})\n"
    - store_test_results:
        path: /tmp/results/repeated_utests/output
    - store_artifacts:
        path: /tmp/results/repeated_utests/stdout
        destination: stdout
    - store_artifacts:
        path: /tmp/results/repeated_utests/output
        destination: junitxml
    - store_artifacts:
        path: /tmp/results/repeated_utests/logs
        destination: logs
    environment:
    - ANT_HOME: /usr/share/ant
    - JAVA11_HOME: /usr/lib/jvm/java-11-openjdk-amd64
    - JAVA8_HOME: /usr/lib/jvm/java-8-openjdk-amd64
    - LANG: en_US.UTF-8
    - KEEP_TEST_DIR: true
    - DEFAULT_DIR: /home/cassandra/cassandra-dtest
    - PYTHONIOENCODING: utf-8
    - PYTHONUNBUFFERED: true
    - CASS_DRIVER_NO_EXTENSIONS: true
    - CASS_DRIVER_NO_CYTHON: true
    - CASSANDRA_SKIP_SYNC: true
    - DTEST_REPO: https://github.com/apache/cassandra-dtest.git
    - DTEST_BRANCH: trunk
    - CCM_MAX_HEAP_SIZE: 1024M
    - CCM_HEAP_NEWSIZE: 256M
    - REPEATED_TESTS_STOP_ON_FAILURE: false
    - REPEATED_UTESTS: null
    - REPEATED_UTESTS_COUNT: 500
    - REPEATED_UTESTS_FQLTOOL: null
    - REPEATED_UTESTS_FQLTOOL_COUNT: 500
    - REPEATED_UTESTS_LONG: null
    - REPEATED_UTESTS_LONG_COUNT: 100
    - REPEATED_UTESTS_STRESS: null
    - REPEATED_UTESTS_STRESS_COUNT: 500
    - REPEATED_SIMULATOR_DTESTS: null
    - REPEATED_SIMULATOR_DTESTS_COUNT: 500
    - REPEATED_JVM_DTESTS: null
    - REPEATED_JVM_DTESTS_COUNT: 500
    - REPEATED_JVM_UPGRADE_DTESTS: null
    - REPEATED_JVM_UPGRADE_DTESTS_COUNT: 500
    - REPEATED_DTESTS: null
    - REPEATED_DTESTS_COUNT: 500
    - REPEATED_UPGRADE_DTESTS: null
    - REPEATED_UPGRADE_DTESTS_COUNT: 25
    - REPEATED_ANT_TEST_TARGET: testsome
    - REPEATED_ANT_TEST_CLASS: null
    - REPEATED_ANT_TEST_METHODS: null
    - REPEATED_ANT_TEST_VNODES: false
    - REPEATED_ANT_TEST_COUNT: 500
    - JAVA_HOME: /usr/lib/jvm/java-8-openjdk-amd64
    - JDK_HOME: /usr/lib/jvm/java-8-openjdk-amd64
  j8_dtests_vnode_repeat:
    docker:
    - image: apache/cassandra-testing-ubuntu2004-java11-w-dependencies:latest
    resource_class: medium
    working_directory: ~/
    shell: /bin/bash -eo pipefail -l
    parallelism: 4
    steps:
    - attach_workspace:
        at: /home/cassandra
    - run:
        name: Clone Cassandra dtest Repository (via git)
        command: |
          git clone --single-branch --branch $DTEST_BRANCH --depth 1 $DTEST_REPO ~/cassandra-dtest
    - run:
        name: Configure virtualenv and python Dependencies
        command: |
          # note, this should be super quick as all dependencies should be pre-installed in the docker image
          # if additional dependencies were added to requirmeents.txt and the docker image hasn't been updated
          # we'd have to install it here at runtime -- which will make things slow, so do yourself a favor and
          # rebuild the docker image! (it automatically pulls the latest requirements.txt on build)
          source ~/env3.6/bin/activate
          export PATH=$JAVA_HOME/bin:$PATH
          pip3 install --exists-action w --upgrade -r ~/cassandra-dtest/requirements.txt
          pip3 uninstall -y cqlsh
          pip3 freeze
    - run:
        name: Run repeated Python dtest
        no_output_timeout: 15m
        command: |
          if [ "${REPEATED_DTESTS}" == "<nil>" ]; then
            echo "Repeated dtest name hasn't been defined, exiting without running any test"
          elif [ "${REPEATED_DTESTS_COUNT}" == "<nil>" ]; then
            echo "Repeated dtest count hasn't been defined, exiting without running any test"
          elif [ "${REPEATED_DTESTS_COUNT}" -le 0 ]; then
            echo "Repeated dtest count is lesser or equals than zero, exiting without running any test"
          else

            # Calculate the number of test iterations to be run by the current parallel runner.
            # Since we are running the same test multiple times there is no need to use `circleci tests split`.
            count=$((${REPEATED_DTESTS_COUNT} / CIRCLE_NODE_TOTAL))
            if (($CIRCLE_NODE_INDEX < (${REPEATED_DTESTS_COUNT} % CIRCLE_NODE_TOTAL))); then
              count=$((count+1))
            fi

            if (($count <= 0)); then
              echo "No tests to run in this runner"
            else
              echo "Running ${REPEATED_DTESTS} $count times"

              source ~/env3.6/bin/activate
              export PATH=$JAVA_HOME/bin:$PATH

              java -version
              cd ~/cassandra-dtest
              mkdir -p /tmp/dtest

              echo "env: $(env)"
              echo "** done env"
              mkdir -p /tmp/results/dtests

              tests_arg=$(echo ${REPEATED_DTESTS} | sed -e "s/,/ /g")

              stop_on_failure_arg=""
              if ${REPEATED_TESTS_STOP_ON_FAILURE}; then
                stop_on_failure_arg="-x"
              fi

              vnodes_args=""
              if true; then
                vnodes_args="--use-vnodes --num-tokens=16"
              fi

              upgrade_arg=""
              if false; then
                upgrade_arg="--execute-upgrade-tests --upgrade-target-version-only --upgrade-version-selection all"
              fi

              # we need the "set -o pipefail" here so that the exit code that circleci will actually use is from pytest and not the exit code from tee
              set -o pipefail && cd ~/cassandra-dtest && pytest $vnodes_args --count=$count $stop_on_failure_arg $upgrade_arg --log-cli-level=DEBUG --junit-xml=/tmp/results/dtests/pytest_result.xml -s --cassandra-dir=/home/cassandra/cassandra --keep-test-dir $tests_arg | tee /tmp/dtest/stdout.txt
            fi
          fi
    - store_test_results:
        path: /tmp/results
    - store_artifacts:
        path: /tmp/dtest
        destination: dtest
    - store_artifacts:
        path: ~/cassandra-dtest/logs
        destination: dtest_logs
    environment:
    - ANT_HOME: /usr/share/ant
    - JAVA11_HOME: /usr/lib/jvm/java-11-openjdk-amd64
    - JAVA8_HOME: /usr/lib/jvm/java-8-openjdk-amd64
    - LANG: en_US.UTF-8
    - KEEP_TEST_DIR: true
    - DEFAULT_DIR: /home/cassandra/cassandra-dtest
    - PYTHONIOENCODING: utf-8
    - PYTHONUNBUFFERED: true
    - CASS_DRIVER_NO_EXTENSIONS: true
    - CASS_DRIVER_NO_CYTHON: true
    - CASSANDRA_SKIP_SYNC: true
    - DTEST_REPO: https://github.com/apache/cassandra-dtest.git
    - DTEST_BRANCH: trunk
    - CCM_MAX_HEAP_SIZE: 1024M
    - CCM_HEAP_NEWSIZE: 256M
    - REPEATED_TESTS_STOP_ON_FAILURE: false
    - REPEATED_UTESTS: null
    - REPEATED_UTESTS_COUNT: 500
    - REPEATED_UTESTS_FQLTOOL: null
    - REPEATED_UTESTS_FQLTOOL_COUNT: 500
    - REPEATED_UTESTS_LONG: null
    - REPEATED_UTESTS_LONG_COUNT: 100
    - REPEATED_UTESTS_STRESS: null
    - REPEATED_UTESTS_STRESS_COUNT: 500
    - REPEATED_SIMULATOR_DTESTS: null
    - REPEATED_SIMULATOR_DTESTS_COUNT: 500
    - REPEATED_JVM_DTESTS: null
    - REPEATED_JVM_DTESTS_COUNT: 500
    - REPEATED_JVM_UPGRADE_DTESTS: null
    - REPEATED_JVM_UPGRADE_DTESTS_COUNT: 500
    - REPEATED_DTESTS: null
    - REPEATED_DTESTS_COUNT: 500
    - REPEATED_UPGRADE_DTESTS: null
    - REPEATED_UPGRADE_DTESTS_COUNT: 25
    - REPEATED_ANT_TEST_TARGET: testsome
    - REPEATED_ANT_TEST_CLASS: null
    - REPEATED_ANT_TEST_METHODS: null
    - REPEATED_ANT_TEST_VNODES: false
    - REPEATED_ANT_TEST_COUNT: 500
    - JAVA_HOME: /usr/lib/jvm/java-8-openjdk-amd64
    - JDK_HOME: /usr/lib/jvm/java-8-openjdk-amd64
  j11_cqlsh_dtests_py3_vnode:
    docker:
    - image: apache/cassandra-testing-ubuntu2004-java11:latest
    resource_class: medium
    working_directory: ~/
    shell: /bin/bash -eo pipefail -l
    parallelism: 4
    steps:
    - attach_workspace:
        at: /home/cassandra
    - run:
        name: Clone Cassandra dtest Repository (via git)
        command: |
          git clone --single-branch --branch $DTEST_BRANCH --depth 1 $DTEST_REPO ~/cassandra-dtest
    - run:
        name: Configure virtualenv and python Dependencies
        command: |
          # note, this should be super quick as all dependencies should be pre-installed in the docker image
          # if additional dependencies were added to requirmeents.txt and the docker image hasn't been updated
          # we'd have to install it here at runtime -- which will make things slow, so do yourself a favor and
          # rebuild the docker image! (it automatically pulls the latest requirements.txt on build)
          source ~/env3.6/bin/activate
          export PATH=$JAVA_HOME/bin:$PATH
          pip3 install --exists-action w --upgrade -r ~/cassandra-dtest/requirements.txt
          pip3 uninstall -y cqlsh
          pip3 freeze
    - run:
        name: Determine Tests to Run (j11_with_vnodes)
        no_output_timeout: 5m
        command: "# reminder: this code (along with all the steps) is independently executed on every circle container\n# so the goal here is to get the circleci script to return the tests *this* container will run\n# which we do via the `circleci` cli tool.\n\ncd cassandra-dtest\nsource ~/env3.6/bin/activate\nexport PATH=$JAVA_HOME/bin:$PATH\n\nif [ -n '' ]; then\n  export \nfi\n\necho \"***Collected DTests (j11_with_vnodes)***\"\nset -eo pipefail && ./run_dtests.py --use-vnodes --skip-resource-intensive-tests --pytest-options '-k cql' --dtest-print-tests-only --dtest-print-tests-output=/tmp/all_dtest_tests_j11_with_vnodes_raw --cassandra-dir=../cassandra\nif [ -z '' ]; then\n  mv /tmp/all_dtest_tests_j11_with_vnodes_raw /tmp/all_dtest_tests_j11_with_vnodes\nelse\n  grep -e '' /tmp/all_dtest_tests_j11_with_vnodes_raw > /tmp/all_dtest_tests_j11_with_vnodes || { echo \"Filter did not match any tests! Exiting build.\"; exit 0; }\nfi\nset -eo pipefail && circleci tests split --split-by=timings --timings-type=classname /tmp/all_dtest_tests_j11_with_vnodes > /tmp/split_dtest_tests_j11_with_vnodes.txt\ncat /tmp/split_dtest_tests_j11_with_vnodes.txt | tr '\\n' ' ' > /tmp/split_dtest_tests_j11_with_vnodes_final.txt\ncat /tmp/split_dtest_tests_j11_with_vnodes_final.txt\n"
    - run:
        name: Run dtests (j11_with_vnodes)
        no_output_timeout: 15m
        command: |
          echo "cat /tmp/split_dtest_tests_j11_with_vnodes_final.txt"
          cat /tmp/split_dtest_tests_j11_with_vnodes_final.txt

          source ~/env3.6/bin/activate
          export PATH=$JAVA_HOME/bin:$PATH
          if [ -n 'CQLSH_PYTHON=/usr/bin/python3.6' ]; then
            export CQLSH_PYTHON=/usr/bin/python3.6
          fi

          java -version
          cd ~/cassandra-dtest
          mkdir -p /tmp/dtest

          echo "env: $(env)"
          echo "** done env"
          mkdir -p /tmp/results/dtests
          # we need the "set -o pipefail" here so that the exit code that circleci will actually use is from pytest and not the exit code from tee
          export SPLIT_TESTS=`cat /tmp/split_dtest_tests_j11_with_vnodes_final.txt`
          set -o pipefail && cd ~/cassandra-dtest && pytest --use-vnodes --num-tokens=16 --skip-resource-intensive-tests --log-cli-level=DEBUG --junit-xml=/tmp/results/dtests/pytest_result_j11_with_vnodes.xml -s --cassandra-dir=/home/cassandra/cassandra --keep-test-dir $SPLIT_TESTS 2>&1 | tee /tmp/dtest/stdout.txt
    - store_test_results:
        path: /tmp/results
    - store_artifacts:
        path: /tmp/dtest
        destination: dtest_j11_with_vnodes
    - store_artifacts:
        path: ~/cassandra-dtest/logs
        destination: dtest_j11_with_vnodes_logs
    environment:
    - ANT_HOME: /usr/share/ant
    - JAVA11_HOME: /usr/lib/jvm/java-11-openjdk-amd64
    - JAVA8_HOME: /usr/lib/jvm/java-8-openjdk-amd64
    - LANG: en_US.UTF-8
    - KEEP_TEST_DIR: true
    - DEFAULT_DIR: /home/cassandra/cassandra-dtest
    - PYTHONIOENCODING: utf-8
    - PYTHONUNBUFFERED: true
    - CASS_DRIVER_NO_EXTENSIONS: true
    - CASS_DRIVER_NO_CYTHON: true
    - CASSANDRA_SKIP_SYNC: true
    - DTEST_REPO: https://github.com/apache/cassandra-dtest.git
    - DTEST_BRANCH: trunk
    - CCM_MAX_HEAP_SIZE: 1024M
    - CCM_HEAP_NEWSIZE: 256M
    - REPEATED_TESTS_STOP_ON_FAILURE: false
    - REPEATED_UTESTS: null
    - REPEATED_UTESTS_COUNT: 500
    - REPEATED_UTESTS_FQLTOOL: null
    - REPEATED_UTESTS_FQLTOOL_COUNT: 500
    - REPEATED_UTESTS_LONG: null
    - REPEATED_UTESTS_LONG_COUNT: 100
    - REPEATED_UTESTS_STRESS: null
    - REPEATED_UTESTS_STRESS_COUNT: 500
    - REPEATED_SIMULATOR_DTESTS: null
    - REPEATED_SIMULATOR_DTESTS_COUNT: 500
    - REPEATED_JVM_DTESTS: null
    - REPEATED_JVM_DTESTS_COUNT: 500
    - REPEATED_JVM_UPGRADE_DTESTS: null
    - REPEATED_JVM_UPGRADE_DTESTS_COUNT: 500
    - REPEATED_DTESTS: null
    - REPEATED_DTESTS_COUNT: 500
    - REPEATED_UPGRADE_DTESTS: null
    - REPEATED_UPGRADE_DTESTS_COUNT: 25
    - REPEATED_ANT_TEST_TARGET: testsome
    - REPEATED_ANT_TEST_CLASS: null
    - REPEATED_ANT_TEST_METHODS: null
    - REPEATED_ANT_TEST_VNODES: false
    - REPEATED_ANT_TEST_COUNT: 500
    - JAVA_HOME: /usr/lib/jvm/java-11-openjdk-amd64
    - JDK_HOME: /usr/lib/jvm/java-11-openjdk-amd64
    - CASSANDRA_USE_JDK11: true
  j8_upgrade_dtests:
    docker:
    - image: apache/cassandra-testing-ubuntu2004-java11-w-dependencies:latest
    resource_class: medium
    working_directory: ~/
    shell: /bin/bash -eo pipefail -l
    parallelism: 4
    steps:
    - attach_workspace:
        at: /home/cassandra
    - run:
        name: Clone Cassandra dtest Repository (via git)
        command: |
          git clone --single-branch --branch $DTEST_BRANCH --depth 1 $DTEST_REPO ~/cassandra-dtest
    - run:
        name: Configure virtualenv and python Dependencies
        command: |
          # note, this should be super quick as all dependencies should be pre-installed in the docker image
          # if additional dependencies were added to requirmeents.txt and the docker image hasn't been updated
          # we'd have to install it here at runtime -- which will make things slow, so do yourself a favor and
          # rebuild the docker image! (it automatically pulls the latest requirements.txt on build)
          source ~/env3.6/bin/activate
          export PATH=$JAVA_HOME/bin:$PATH
          pip3 install --exists-action w --upgrade -r ~/cassandra-dtest/requirements.txt
          pip3 uninstall -y cqlsh
          pip3 freeze
    - run:
        name: Determine Tests to Run (j8_upgradetests_without_vnodes)
        no_output_timeout: 5m
        command: "# reminder: this code (along with all the steps) is independently executed on every circle container\n# so the goal here is to get the circleci script to return the tests *this* container will run\n# which we do via the `circleci` cli tool.\n\ncd cassandra-dtest\nsource ~/env3.6/bin/activate\nexport PATH=$JAVA_HOME/bin:$PATH\n\nif [ -n '' ]; then\n  export \nfi\n\necho \"***Collected DTests (j8_upgradetests_without_vnodes)***\"\nset -eo pipefail && ./run_dtests.py --execute-upgrade-tests-only --upgrade-target-version-only --upgrade-version-selection all --dtest-print-tests-only --dtest-print-tests-output=/tmp/all_dtest_tests_j8_upgradetests_without_vnodes_raw --cassandra-dir=../cassandra\nif [ -z '' ]; then\n  mv /tmp/all_dtest_tests_j8_upgradetests_without_vnodes_raw /tmp/all_dtest_tests_j8_upgradetests_without_vnodes\nelse\n  grep -e '' /tmp/all_dtest_tests_j8_upgradetests_without_vnodes_raw > /tmp/all_dtest_tests_j8_upgradetests_without_vnodes || { echo \"Filter did not match any tests! Exiting build.\"; exit 0; }\nfi\nset -eo pipefail && circleci tests split --split-by=timings --timings-type=classname /tmp/all_dtest_tests_j8_upgradetests_without_vnodes > /tmp/split_dtest_tests_j8_upgradetests_without_vnodes.txt\ncat /tmp/split_dtest_tests_j8_upgradetests_without_vnodes.txt | tr '\\n' ' ' > /tmp/split_dtest_tests_j8_upgradetests_without_vnodes_final.txt\ncat /tmp/split_dtest_tests_j8_upgradetests_without_vnodes_final.txt\n"
    - run:
        name: Run dtests (j8_upgradetests_without_vnodes)
        no_output_timeout: 15m
        command: "echo \"cat /tmp/split_dtest_tests_j8_upgradetests_without_vnodes_final.txt\"\ncat /tmp/split_dtest_tests_j8_upgradetests_without_vnodes_final.txt\n\nsource ~/env3.6/bin/activate\nexport PATH=$JAVA_HOME/bin:$PATH\nif [ -n '' ]; then\n  export \nfi\n\njava -version\ncd ~/cassandra-dtest\nmkdir -p /tmp/dtest\n\necho \"env: $(env)\"\necho \"** done env\"\nmkdir -p /tmp/results/dtests\n# we need the \"set -o pipefail\" here so that the exit code that circleci will actually use is from pytest and not the exit code from tee\nexport SPLIT_TESTS=`cat /tmp/split_dtest_tests_j8_upgradetests_without_vnodes_final.txt`\nset -o pipefail && cd ~/cassandra-dtest && pytest --execute-upgrade-tests-only --upgrade-target-version-only --upgrade-version-selection all --log-cli-level=DEBUG --junit-xml=/tmp/results/dtests/pytest_result_j8_upgradetests_without_vnodes.xml -s --cassandra-dir=/home/cassandra/cassandra --keep-test-dir $SPLIT_TESTS 2>&1 | tee /tmp/dtest/stdout.txt\n"
    - store_test_results:
        path: /tmp/results
    - store_artifacts:
        path: /tmp/dtest
        destination: dtest_j8_upgradetests_without_vnodes
    - store_artifacts:
        path: ~/cassandra-dtest/logs
        destination: dtest_j8_upgradetests_without_vnodes_logs
    environment:
    - ANT_HOME: /usr/share/ant
    - JAVA11_HOME: /usr/lib/jvm/java-11-openjdk-amd64
    - JAVA8_HOME: /usr/lib/jvm/java-8-openjdk-amd64
    - LANG: en_US.UTF-8
    - KEEP_TEST_DIR: true
    - DEFAULT_DIR: /home/cassandra/cassandra-dtest
    - PYTHONIOENCODING: utf-8
    - PYTHONUNBUFFERED: true
    - CASS_DRIVER_NO_EXTENSIONS: true
    - CASS_DRIVER_NO_CYTHON: true
    - CASSANDRA_SKIP_SYNC: true
    - DTEST_REPO: https://github.com/apache/cassandra-dtest.git
    - DTEST_BRANCH: trunk
    - CCM_MAX_HEAP_SIZE: 1024M
    - CCM_HEAP_NEWSIZE: 256M
    - REPEATED_TESTS_STOP_ON_FAILURE: false
    - REPEATED_UTESTS: null
    - REPEATED_UTESTS_COUNT: 500
    - REPEATED_UTESTS_FQLTOOL: null
    - REPEATED_UTESTS_FQLTOOL_COUNT: 500
    - REPEATED_UTESTS_LONG: null
    - REPEATED_UTESTS_LONG_COUNT: 100
    - REPEATED_UTESTS_STRESS: null
    - REPEATED_UTESTS_STRESS_COUNT: 500
    - REPEATED_SIMULATOR_DTESTS: null
    - REPEATED_SIMULATOR_DTESTS_COUNT: 500
    - REPEATED_JVM_DTESTS: null
    - REPEATED_JVM_DTESTS_COUNT: 500
    - REPEATED_JVM_UPGRADE_DTESTS: null
    - REPEATED_JVM_UPGRADE_DTESTS_COUNT: 500
    - REPEATED_DTESTS: null
    - REPEATED_DTESTS_COUNT: 500
    - REPEATED_UPGRADE_DTESTS: null
    - REPEATED_UPGRADE_DTESTS_COUNT: 25
    - REPEATED_ANT_TEST_TARGET: testsome
    - REPEATED_ANT_TEST_CLASS: null
    - REPEATED_ANT_TEST_METHODS: null
    - REPEATED_ANT_TEST_VNODES: false
    - REPEATED_ANT_TEST_COUNT: 500
    - JAVA_HOME: /usr/lib/jvm/java-8-openjdk-amd64
    - JDK_HOME: /usr/lib/jvm/java-8-openjdk-amd64
  j8_jvm_upgrade_dtests_repeat:
    docker:
    - image: apache/cassandra-testing-ubuntu2004-java11-w-dependencies:latest
    resource_class: medium
    working_directory: ~/
    shell: /bin/bash -eo pipefail -l
    parallelism: 4
    steps:
    - attach_workspace:
        at: /home/cassandra
    - run:
        name: Log Environment Information
        command: |
          echo '*** id ***'
          id
          echo '*** cat /proc/cpuinfo ***'
          cat /proc/cpuinfo
          echo '*** free -m ***'
          free -m
          echo '*** df -m ***'
          df -m
          echo '*** ifconfig -a ***'
          ifconfig -a
          echo '*** uname -a ***'
          uname -a
          echo '*** mount ***'
          mount
          echo '*** env ***'
          env
          echo '*** java ***'
          which java
          java -version
    - run:
        name: Repeatedly run new or modifed JUnit tests
        no_output_timeout: 15m
        command: "set -x\nexport PATH=$JAVA_HOME/bin:$PATH\ntime mv ~/cassandra /tmp\ncd /tmp/cassandra\nif [ -d ~/dtest_jars ]; then\n  cp ~/dtest_jars/dtest* /tmp/cassandra/build/\nfi\n\n# Calculate the number of test iterations to be run by the current parallel runner.\ncount=$((${REPEATED_JVM_UPGRADE_DTESTS_COUNT} / CIRCLE_NODE_TOTAL))\nif (($CIRCLE_NODE_INDEX < (${REPEATED_JVM_UPGRADE_DTESTS_COUNT} % CIRCLE_NODE_TOTAL))); then\n  count=$((count+1))\nfi\n\n# Put manually specified tests and automatically detected tests together, removing duplicates\ntests=$(echo ${REPEATED_JVM_UPGRADE_DTESTS} | sed -e \"s/<nil>//\" | sed -e \"s/ //\" | tr \",\" \"\\n\" | tr \" \" \"\\n\" | sort -n | uniq -u)\necho \"Tests to be repeated: ${tests}\"\n\n# Prepare the JVM dtests vnodes argument, which is optional.\nvnodes=false\nvnodes_args=\"\"\nif [ \"$vnodes\" = true ] ; then\n  vnodes_args=\"-Dtest.jvm.args='-Dcassandra.dtest.num_tokens=16'\"\nfi\n\n# Prepare the testtag for the target, used by the test macro in build.xml to group the output files\ntarget=test-jvm-dtest-some\ntesttag=\"\"\nif [[ $target == \"test-cdc\" ]]; then\n  testtag=\"cdc\"\nelif [[ $target == \"test-compression\" ]]; then\n  testtag=\"compression\"\nelif [[ $target == \"test-system-keyspace-directory\" ]]; then\n  testtag=\"system_keyspace_directory\"\nfi\n\n# Run each test class as many times as requested.\nexit_code=\"$?\"\nfor test in $tests; do\n\n    # Split class and method names from the test name\n    if [[ $test =~ \"#\" ]]; then\n      class=${test%\"#\"*}\n      method=${test#*\"#\"}\n    else\n      class=$test\n      method=\"\"\n    fi\n\n    # Prepare the -Dtest.name argument.\n    # It can be the fully qualified class name or the short class name, depending on the target.\n    if [[ $target == \"test\" || \\\n          $target == \"test-cdc\" || \\\n          $target == \"test-compression\" || \\\n          $target == \"test-system-keyspace-directory\" || \\\n          $target == \"fqltool-test\" || \\\n          $target == \"long-test\" || \\\n          $target == \"stress-test\" || \\\n          $target == \"test-simulator-dtest\" ]]; then\n      name_arg=\"-Dtest.name=${class##*.}\"\n    else\n      name_arg=\"-Dtest.name=$class\"\n    fi\n\n    # Prepare the -Dtest.methods argument, which is optional\n    if [[ $method == \"\" ]]; then\n      methods_arg=\"\"\n    else\n      methods_arg=\"-Dtest.methods=$method\"\n    fi\n\n    for i in $(seq -w 1 $count); do\n      echo \"Running test $test, iteration $i of $count\"\n\n      # run the test\n      status=\"passes\"\n      if !( set -o pipefail && \\\n            ant test-jvm-dtest-some $name_arg $methods_arg $vnodes_args -Dno-build-test=true | \\\n            tee stdout.txt \\\n          ); then\n        status=\"fails\"\n        exit_code=1\n      fi\n\n      # move the stdout output file\n      dest=/tmp/results/repeated_utests/stdout/${status}/${i}\n      mkdir -p $dest\n      mv stdout.txt $dest/${test}.txt\n\n      # move the XML output files\n      source=build/test/output/${testtag}\n      dest=/tmp/results/repeated_utests/output/${status}/${i}\n      mkdir -p $dest\n      if [[ -d $source && -n \"$(ls $source)\" ]]; then\n        mv $source/* $dest/\n      fi\n\n      # move the log files\n      source=build/test/logs/${testtag}\n      dest=/tmp/results/repeated_utests/logs/${status}/${i}\n      mkdir -p $dest\n      if [[ -d $source && -n \"$(ls $source)\" ]]; then\n        mv $source/* $dest/\n      fi\n      \n      # maybe stop iterations on test failure\n      if [[ ${REPEATED_TESTS_STOP_ON_FAILURE} = true ]] && (( $exit_code > 0 )); then\n        break\n      fi\n    done\ndone\n(exit ${exit_code})\n"
    - store_test_results:
        path: /tmp/results/repeated_utests/output
    - store_artifacts:
        path: /tmp/results/repeated_utests/stdout
        destination: stdout
    - store_artifacts:
        path: /tmp/results/repeated_utests/output
        destination: junitxml
    - store_artifacts:
        path: /tmp/results/repeated_utests/logs
        destination: logs
    environment:
    - ANT_HOME: /usr/share/ant
    - JAVA11_HOME: /usr/lib/jvm/java-11-openjdk-amd64
    - JAVA8_HOME: /usr/lib/jvm/java-8-openjdk-amd64
    - LANG: en_US.UTF-8
    - KEEP_TEST_DIR: true
    - DEFAULT_DIR: /home/cassandra/cassandra-dtest
    - PYTHONIOENCODING: utf-8
    - PYTHONUNBUFFERED: true
    - CASS_DRIVER_NO_EXTENSIONS: true
    - CASS_DRIVER_NO_CYTHON: true
    - CASSANDRA_SKIP_SYNC: true
    - DTEST_REPO: https://github.com/apache/cassandra-dtest.git
    - DTEST_BRANCH: trunk
    - CCM_MAX_HEAP_SIZE: 1024M
    - CCM_HEAP_NEWSIZE: 256M
    - REPEATED_TESTS_STOP_ON_FAILURE: false
    - REPEATED_UTESTS: null
    - REPEATED_UTESTS_COUNT: 500
    - REPEATED_UTESTS_FQLTOOL: null
    - REPEATED_UTESTS_FQLTOOL_COUNT: 500
    - REPEATED_UTESTS_LONG: null
    - REPEATED_UTESTS_LONG_COUNT: 100
    - REPEATED_UTESTS_STRESS: null
    - REPEATED_UTESTS_STRESS_COUNT: 500
    - REPEATED_SIMULATOR_DTESTS: null
    - REPEATED_SIMULATOR_DTESTS_COUNT: 500
    - REPEATED_JVM_DTESTS: null
    - REPEATED_JVM_DTESTS_COUNT: 500
    - REPEATED_JVM_UPGRADE_DTESTS: null
    - REPEATED_JVM_UPGRADE_DTESTS_COUNT: 500
    - REPEATED_DTESTS: null
    - REPEATED_DTESTS_COUNT: 500
    - REPEATED_UPGRADE_DTESTS: null
    - REPEATED_UPGRADE_DTESTS_COUNT: 25
    - REPEATED_ANT_TEST_TARGET: testsome
    - REPEATED_ANT_TEST_CLASS: null
    - REPEATED_ANT_TEST_METHODS: null
    - REPEATED_ANT_TEST_VNODES: false
    - REPEATED_ANT_TEST_COUNT: 500
    - JAVA_HOME: /usr/lib/jvm/java-8-openjdk-amd64
    - JDK_HOME: /usr/lib/jvm/java-8-openjdk-amd64
  j11_cqlsh_dtests_py38_vnode:
    docker:
    - image: apache/cassandra-testing-ubuntu2004-java11:latest
    resource_class: medium
    working_directory: ~/
    shell: /bin/bash -eo pipefail -l
    parallelism: 4
    steps:
    - attach_workspace:
        at: /home/cassandra
    - run:
        name: Clone Cassandra dtest Repository (via git)
        command: |
          git clone --single-branch --branch $DTEST_BRANCH --depth 1 $DTEST_REPO ~/cassandra-dtest
    - run:
        name: Configure virtualenv and python Dependencies
        command: |
          # note, this should be super quick as all dependencies should be pre-installed in the docker image
          # if additional dependencies were added to requirmeents.txt and the docker image hasn't been updated
          # we'd have to install it here at runtime -- which will make things slow, so do yourself a favor and
          # rebuild the docker image! (it automatically pulls the latest requirements.txt on build)
          source ~/env3.8/bin/activate
          export PATH=$JAVA_HOME/bin:$PATH
          pip3 install --exists-action w --upgrade -r ~/cassandra-dtest/requirements.txt
          pip3 uninstall -y cqlsh
          pip3 freeze
    - run:
        name: Determine Tests to Run (j11_with_vnodes)
        no_output_timeout: 5m
        command: "# reminder: this code (along with all the steps) is independently executed on every circle container\n# so the goal here is to get the circleci script to return the tests *this* container will run\n# which we do via the `circleci` cli tool.\n\ncd cassandra-dtest\nsource ~/env3.8/bin/activate\nexport PATH=$JAVA_HOME/bin:$PATH\n\nif [ -n '' ]; then\n  export \nfi\n\necho \"***Collected DTests (j11_with_vnodes)***\"\nset -eo pipefail && ./run_dtests.py --use-vnodes --skip-resource-intensive-tests --pytest-options '-k cql' --dtest-print-tests-only --dtest-print-tests-output=/tmp/all_dtest_tests_j11_with_vnodes_raw --cassandra-dir=../cassandra\nif [ -z '' ]; then\n  mv /tmp/all_dtest_tests_j11_with_vnodes_raw /tmp/all_dtest_tests_j11_with_vnodes\nelse\n  grep -e '' /tmp/all_dtest_tests_j11_with_vnodes_raw > /tmp/all_dtest_tests_j11_with_vnodes || { echo \"Filter did not match any tests! Exiting build.\"; exit 0; }\nfi\nset -eo pipefail && circleci tests split --split-by=timings --timings-type=classname /tmp/all_dtest_tests_j11_with_vnodes > /tmp/split_dtest_tests_j11_with_vnodes.txt\ncat /tmp/split_dtest_tests_j11_with_vnodes.txt | tr '\\n' ' ' > /tmp/split_dtest_tests_j11_with_vnodes_final.txt\ncat /tmp/split_dtest_tests_j11_with_vnodes_final.txt\n"
    - run:
        name: Run dtests (j11_with_vnodes)
        no_output_timeout: 15m
        command: |
          echo "cat /tmp/split_dtest_tests_j11_with_vnodes_final.txt"
          cat /tmp/split_dtest_tests_j11_with_vnodes_final.txt

          source ~/env3.8/bin/activate
          export PATH=$JAVA_HOME/bin:$PATH
          if [ -n 'CQLSH_PYTHON=/usr/bin/python3.8' ]; then
            export CQLSH_PYTHON=/usr/bin/python3.8
          fi

          java -version
          cd ~/cassandra-dtest
          mkdir -p /tmp/dtest

          echo "env: $(env)"
          echo "** done env"
          mkdir -p /tmp/results/dtests
          # we need the "set -o pipefail" here so that the exit code that circleci will actually use is from pytest and not the exit code from tee
          export SPLIT_TESTS=`cat /tmp/split_dtest_tests_j11_with_vnodes_final.txt`
          set -o pipefail && cd ~/cassandra-dtest && pytest --use-vnodes --num-tokens=16 --skip-resource-intensive-tests --log-cli-level=DEBUG --junit-xml=/tmp/results/dtests/pytest_result_j11_with_vnodes.xml -s --cassandra-dir=/home/cassandra/cassandra --keep-test-dir $SPLIT_TESTS 2>&1 | tee /tmp/dtest/stdout.txt
    - store_test_results:
        path: /tmp/results
    - store_artifacts:
        path: /tmp/dtest
        destination: dtest_j11_with_vnodes
    - store_artifacts:
        path: ~/cassandra-dtest/logs
        destination: dtest_j11_with_vnodes_logs
    environment:
    - ANT_HOME: /usr/share/ant
    - JAVA11_HOME: /usr/lib/jvm/java-11-openjdk-amd64
    - JAVA8_HOME: /usr/lib/jvm/java-8-openjdk-amd64
    - LANG: en_US.UTF-8
    - KEEP_TEST_DIR: true
    - DEFAULT_DIR: /home/cassandra/cassandra-dtest
    - PYTHONIOENCODING: utf-8
    - PYTHONUNBUFFERED: true
    - CASS_DRIVER_NO_EXTENSIONS: true
    - CASS_DRIVER_NO_CYTHON: true
    - CASSANDRA_SKIP_SYNC: true
    - DTEST_REPO: https://github.com/apache/cassandra-dtest.git
    - DTEST_BRANCH: trunk
    - CCM_MAX_HEAP_SIZE: 1024M
    - CCM_HEAP_NEWSIZE: 256M
    - REPEATED_TESTS_STOP_ON_FAILURE: false
    - REPEATED_UTESTS: null
    - REPEATED_UTESTS_COUNT: 500
    - REPEATED_UTESTS_FQLTOOL: null
    - REPEATED_UTESTS_FQLTOOL_COUNT: 500
    - REPEATED_UTESTS_LONG: null
    - REPEATED_UTESTS_LONG_COUNT: 100
    - REPEATED_UTESTS_STRESS: null
    - REPEATED_UTESTS_STRESS_COUNT: 500
    - REPEATED_SIMULATOR_DTESTS: null
    - REPEATED_SIMULATOR_DTESTS_COUNT: 500
    - REPEATED_JVM_DTESTS: null
    - REPEATED_JVM_DTESTS_COUNT: 500
    - REPEATED_JVM_UPGRADE_DTESTS: null
    - REPEATED_JVM_UPGRADE_DTESTS_COUNT: 500
    - REPEATED_DTESTS: null
    - REPEATED_DTESTS_COUNT: 500
    - REPEATED_UPGRADE_DTESTS: null
    - REPEATED_UPGRADE_DTESTS_COUNT: 25
    - REPEATED_ANT_TEST_TARGET: testsome
    - REPEATED_ANT_TEST_CLASS: null
    - REPEATED_ANT_TEST_METHODS: null
    - REPEATED_ANT_TEST_VNODES: false
    - REPEATED_ANT_TEST_COUNT: 500
    - JAVA_HOME: /usr/lib/jvm/java-11-openjdk-amd64
    - JDK_HOME: /usr/lib/jvm/java-11-openjdk-amd64
    - CASSANDRA_USE_JDK11: true
  j11_jvm_dtests_repeat:
    docker:
    - image: apache/cassandra-testing-ubuntu2004-java11:latest
    resource_class: medium
    working_directory: ~/
    shell: /bin/bash -eo pipefail -l
    parallelism: 4
    steps:
    - attach_workspace:
        at: /home/cassandra
    - run:
        name: Log Environment Information
        command: |
          echo '*** id ***'
          id
          echo '*** cat /proc/cpuinfo ***'
          cat /proc/cpuinfo
          echo '*** free -m ***'
          free -m
          echo '*** df -m ***'
          df -m
          echo '*** ifconfig -a ***'
          ifconfig -a
          echo '*** uname -a ***'
          uname -a
          echo '*** mount ***'
          mount
          echo '*** env ***'
          env
          echo '*** java ***'
          which java
          java -version
    - run:
        name: Repeatedly run new or modifed JUnit tests
        no_output_timeout: 15m
        command: "set -x\nexport PATH=$JAVA_HOME/bin:$PATH\ntime mv ~/cassandra /tmp\ncd /tmp/cassandra\nif [ -d ~/dtest_jars ]; then\n  cp ~/dtest_jars/dtest* /tmp/cassandra/build/\nfi\n\n# Calculate the number of test iterations to be run by the current parallel runner.\ncount=$((${REPEATED_JVM_DTESTS_COUNT} / CIRCLE_NODE_TOTAL))\nif (($CIRCLE_NODE_INDEX < (${REPEATED_JVM_DTESTS_COUNT} % CIRCLE_NODE_TOTAL))); then\n  count=$((count+1))\nfi\n\n# Put manually specified tests and automatically detected tests together, removing duplicates\ntests=$(echo ${REPEATED_JVM_DTESTS} | sed -e \"s/<nil>//\" | sed -e \"s/ //\" | tr \",\" \"\\n\" | tr \" \" \"\\n\" | sort -n | uniq -u)\necho \"Tests to be repeated: ${tests}\"\n\n# Prepare the JVM dtests vnodes argument, which is optional.\nvnodes=false\nvnodes_args=\"\"\nif [ \"$vnodes\" = true ] ; then\n  vnodes_args=\"-Dtest.jvm.args='-Dcassandra.dtest.num_tokens=16'\"\nfi\n\n# Prepare the testtag for the target, used by the test macro in build.xml to group the output files\ntarget=test-jvm-dtest-some\ntesttag=\"\"\nif [[ $target == \"test-cdc\" ]]; then\n  testtag=\"cdc\"\nelif [[ $target == \"test-compression\" ]]; then\n  testtag=\"compression\"\nelif [[ $target == \"test-system-keyspace-directory\" ]]; then\n  testtag=\"system_keyspace_directory\"\nfi\n\n# Run each test class as many times as requested.\nexit_code=\"$?\"\nfor test in $tests; do\n\n    # Split class and method names from the test name\n    if [[ $test =~ \"#\" ]]; then\n      class=${test%\"#\"*}\n      method=${test#*\"#\"}\n    else\n      class=$test\n      method=\"\"\n    fi\n\n    # Prepare the -Dtest.name argument.\n    # It can be the fully qualified class name or the short class name, depending on the target.\n    if [[ $target == \"test\" || \\\n          $target == \"test-cdc\" || \\\n          $target == \"test-compression\" || \\\n          $target == \"test-system-keyspace-directory\" || \\\n          $target == \"fqltool-test\" || \\\n          $target == \"long-test\" || \\\n          $target == \"stress-test\" || \\\n          $target == \"test-simulator-dtest\" ]]; then\n      name_arg=\"-Dtest.name=${class##*.}\"\n    else\n      name_arg=\"-Dtest.name=$class\"\n    fi\n\n    # Prepare the -Dtest.methods argument, which is optional\n    if [[ $method == \"\" ]]; then\n      methods_arg=\"\"\n    else\n      methods_arg=\"-Dtest.methods=$method\"\n    fi\n\n    for i in $(seq -w 1 $count); do\n      echo \"Running test $test, iteration $i of $count\"\n\n      # run the test\n      status=\"passes\"\n      if !( set -o pipefail && \\\n            ant test-jvm-dtest-some $name_arg $methods_arg $vnodes_args -Dno-build-test=true | \\\n            tee stdout.txt \\\n          ); then\n        status=\"fails\"\n        exit_code=1\n      fi\n\n      # move the stdout output file\n      dest=/tmp/results/repeated_utests/stdout/${status}/${i}\n      mkdir -p $dest\n      mv stdout.txt $dest/${test}.txt\n\n      # move the XML output files\n      source=build/test/output/${testtag}\n      dest=/tmp/results/repeated_utests/output/${status}/${i}\n      mkdir -p $dest\n      if [[ -d $source && -n \"$(ls $source)\" ]]; then\n        mv $source/* $dest/\n      fi\n\n      # move the log files\n      source=build/test/logs/${testtag}\n      dest=/tmp/results/repeated_utests/logs/${status}/${i}\n      mkdir -p $dest\n      if [[ -d $source && -n \"$(ls $source)\" ]]; then\n        mv $source/* $dest/\n      fi\n      \n      # maybe stop iterations on test failure\n      if [[ ${REPEATED_TESTS_STOP_ON_FAILURE} = true ]] && (( $exit_code > 0 )); then\n        break\n      fi\n    done\ndone\n(exit ${exit_code})\n"
    - store_test_results:
        path: /tmp/results/repeated_utests/output
    - store_artifacts:
        path: /tmp/results/repeated_utests/stdout
        destination: stdout
    - store_artifacts:
        path: /tmp/results/repeated_utests/output
        destination: junitxml
    - store_artifacts:
        path: /tmp/results/repeated_utests/logs
        destination: logs
    environment:
    - ANT_HOME: /usr/share/ant
    - JAVA11_HOME: /usr/lib/jvm/java-11-openjdk-amd64
    - JAVA8_HOME: /usr/lib/jvm/java-8-openjdk-amd64
    - LANG: en_US.UTF-8
    - KEEP_TEST_DIR: true
    - DEFAULT_DIR: /home/cassandra/cassandra-dtest
    - PYTHONIOENCODING: utf-8
    - PYTHONUNBUFFERED: true
    - CASS_DRIVER_NO_EXTENSIONS: true
    - CASS_DRIVER_NO_CYTHON: true
    - CASSANDRA_SKIP_SYNC: true
    - DTEST_REPO: https://github.com/apache/cassandra-dtest.git
    - DTEST_BRANCH: trunk
    - CCM_MAX_HEAP_SIZE: 1024M
    - CCM_HEAP_NEWSIZE: 256M
    - REPEATED_TESTS_STOP_ON_FAILURE: false
    - REPEATED_UTESTS: null
    - REPEATED_UTESTS_COUNT: 500
    - REPEATED_UTESTS_FQLTOOL: null
    - REPEATED_UTESTS_FQLTOOL_COUNT: 500
    - REPEATED_UTESTS_LONG: null
    - REPEATED_UTESTS_LONG_COUNT: 100
    - REPEATED_UTESTS_STRESS: null
    - REPEATED_UTESTS_STRESS_COUNT: 500
    - REPEATED_SIMULATOR_DTESTS: null
    - REPEATED_SIMULATOR_DTESTS_COUNT: 500
    - REPEATED_JVM_DTESTS: null
    - REPEATED_JVM_DTESTS_COUNT: 500
    - REPEATED_JVM_UPGRADE_DTESTS: null
    - REPEATED_JVM_UPGRADE_DTESTS_COUNT: 500
    - REPEATED_DTESTS: null
    - REPEATED_DTESTS_COUNT: 500
    - REPEATED_UPGRADE_DTESTS: null
    - REPEATED_UPGRADE_DTESTS_COUNT: 25
    - REPEATED_ANT_TEST_TARGET: testsome
    - REPEATED_ANT_TEST_CLASS: null
    - REPEATED_ANT_TEST_METHODS: null
    - REPEATED_ANT_TEST_VNODES: false
    - REPEATED_ANT_TEST_COUNT: 500
    - JAVA_HOME: /usr/lib/jvm/java-11-openjdk-amd64
    - JDK_HOME: /usr/lib/jvm/java-11-openjdk-amd64
    - CASSANDRA_USE_JDK11: true
  j8_utests_long_repeat:
    docker:
    - image: apache/cassandra-testing-ubuntu2004-java11-w-dependencies:latest
    resource_class: medium
    working_directory: ~/
    shell: /bin/bash -eo pipefail -l
    parallelism: 4
    steps:
    - attach_workspace:
        at: /home/cassandra
    - run:
        name: Log Environment Information
        command: |
          echo '*** id ***'
          id
          echo '*** cat /proc/cpuinfo ***'
          cat /proc/cpuinfo
          echo '*** free -m ***'
          free -m
          echo '*** df -m ***'
          df -m
          echo '*** ifconfig -a ***'
          ifconfig -a
          echo '*** uname -a ***'
          uname -a
          echo '*** mount ***'
          mount
          echo '*** env ***'
          env
          echo '*** java ***'
          which java
          java -version
    - run:
        name: Repeatedly run new or modifed JUnit tests
        no_output_timeout: 15m
        command: "set -x\nexport PATH=$JAVA_HOME/bin:$PATH\ntime mv ~/cassandra /tmp\ncd /tmp/cassandra\nif [ -d ~/dtest_jars ]; then\n  cp ~/dtest_jars/dtest* /tmp/cassandra/build/\nfi\n\n# Calculate the number of test iterations to be run by the current parallel runner.\ncount=$((${REPEATED_UTESTS_LONG_COUNT} / CIRCLE_NODE_TOTAL))\nif (($CIRCLE_NODE_INDEX < (${REPEATED_UTESTS_LONG_COUNT} % CIRCLE_NODE_TOTAL))); then\n  count=$((count+1))\nfi\n\n# Put manually specified tests and automatically detected tests together, removing duplicates\ntests=$(echo ${REPEATED_UTESTS_LONG} | sed -e \"s/<nil>//\" | sed -e \"s/ //\" | tr \",\" \"\\n\" | tr \" \" \"\\n\" | sort -n | uniq -u)\necho \"Tests to be repeated: ${tests}\"\n\n# Prepare the JVM dtests vnodes argument, which is optional.\nvnodes=false\nvnodes_args=\"\"\nif [ \"$vnodes\" = true ] ; then\n  vnodes_args=\"-Dtest.jvm.args='-Dcassandra.dtest.num_tokens=16'\"\nfi\n\n# Prepare the testtag for the target, used by the test macro in build.xml to group the output files\ntarget=long-testsome\ntesttag=\"\"\nif [[ $target == \"test-cdc\" ]]; then\n  testtag=\"cdc\"\nelif [[ $target == \"test-compression\" ]]; then\n  testtag=\"compression\"\nelif [[ $target == \"test-system-keyspace-directory\" ]]; then\n  testtag=\"system_keyspace_directory\"\nfi\n\n# Run each test class as many times as requested.\nexit_code=\"$?\"\nfor test in $tests; do\n\n    # Split class and method names from the test name\n    if [[ $test =~ \"#\" ]]; then\n      class=${test%\"#\"*}\n      method=${test#*\"#\"}\n    else\n      class=$test\n      method=\"\"\n    fi\n\n    # Prepare the -Dtest.name argument.\n    # It can be the fully qualified class name or the short class name, depending on the target.\n    if [[ $target == \"test\" || \\\n          $target == \"test-cdc\" || \\\n          $target == \"test-compression\" || \\\n          $target == \"test-system-keyspace-directory\" || \\\n          $target == \"fqltool-test\" || \\\n          $target == \"long-test\" || \\\n          $target == \"stress-test\" || \\\n          $target == \"test-simulator-dtest\" ]]; then\n      name_arg=\"-Dtest.name=${class##*.}\"\n    else\n      name_arg=\"-Dtest.name=$class\"\n    fi\n\n    # Prepare the -Dtest.methods argument, which is optional\n    if [[ $method == \"\" ]]; then\n      methods_arg=\"\"\n    else\n      methods_arg=\"-Dtest.methods=$method\"\n    fi\n\n    for i in $(seq -w 1 $count); do\n      echo \"Running test $test, iteration $i of $count\"\n\n      # run the test\n      status=\"passes\"\n      if !( set -o pipefail && \\\n            ant long-testsome $name_arg $methods_arg $vnodes_args -Dno-build-test=true | \\\n            tee stdout.txt \\\n          ); then\n        status=\"fails\"\n        exit_code=1\n      fi\n\n      # move the stdout output file\n      dest=/tmp/results/repeated_utests/stdout/${status}/${i}\n      mkdir -p $dest\n      mv stdout.txt $dest/${test}.txt\n\n      # move the XML output files\n      source=build/test/output/${testtag}\n      dest=/tmp/results/repeated_utests/output/${status}/${i}\n      mkdir -p $dest\n      if [[ -d $source && -n \"$(ls $source)\" ]]; then\n        mv $source/* $dest/\n      fi\n\n      # move the log files\n      source=build/test/logs/${testtag}\n      dest=/tmp/results/repeated_utests/logs/${status}/${i}\n      mkdir -p $dest\n      if [[ -d $source && -n \"$(ls $source)\" ]]; then\n        mv $source/* $dest/\n      fi\n      \n      # maybe stop iterations on test failure\n      if [[ ${REPEATED_TESTS_STOP_ON_FAILURE} = true ]] && (( $exit_code > 0 )); then\n        break\n      fi\n    done\ndone\n(exit ${exit_code})\n"
    - store_test_results:
        path: /tmp/results/repeated_utests/output
    - store_artifacts:
        path: /tmp/results/repeated_utests/stdout
        destination: stdout
    - store_artifacts:
        path: /tmp/results/repeated_utests/output
        destination: junitxml
    - store_artifacts:
        path: /tmp/results/repeated_utests/logs
        destination: logs
    environment:
    - ANT_HOME: /usr/share/ant
    - JAVA11_HOME: /usr/lib/jvm/java-11-openjdk-amd64
    - JAVA8_HOME: /usr/lib/jvm/java-8-openjdk-amd64
    - LANG: en_US.UTF-8
    - KEEP_TEST_DIR: true
    - DEFAULT_DIR: /home/cassandra/cassandra-dtest
    - PYTHONIOENCODING: utf-8
    - PYTHONUNBUFFERED: true
    - CASS_DRIVER_NO_EXTENSIONS: true
    - CASS_DRIVER_NO_CYTHON: true
    - CASSANDRA_SKIP_SYNC: true
    - DTEST_REPO: https://github.com/apache/cassandra-dtest.git
    - DTEST_BRANCH: trunk
    - CCM_MAX_HEAP_SIZE: 1024M
    - CCM_HEAP_NEWSIZE: 256M
    - REPEATED_TESTS_STOP_ON_FAILURE: false
    - REPEATED_UTESTS: null
    - REPEATED_UTESTS_COUNT: 500
    - REPEATED_UTESTS_FQLTOOL: null
    - REPEATED_UTESTS_FQLTOOL_COUNT: 500
    - REPEATED_UTESTS_LONG: null
    - REPEATED_UTESTS_LONG_COUNT: 100
    - REPEATED_UTESTS_STRESS: null
    - REPEATED_UTESTS_STRESS_COUNT: 500
    - REPEATED_SIMULATOR_DTESTS: null
    - REPEATED_SIMULATOR_DTESTS_COUNT: 500
    - REPEATED_JVM_DTESTS: null
    - REPEATED_JVM_DTESTS_COUNT: 500
    - REPEATED_JVM_UPGRADE_DTESTS: null
    - REPEATED_JVM_UPGRADE_DTESTS_COUNT: 500
    - REPEATED_DTESTS: null
    - REPEATED_DTESTS_COUNT: 500
    - REPEATED_UPGRADE_DTESTS: null
    - REPEATED_UPGRADE_DTESTS_COUNT: 25
    - REPEATED_ANT_TEST_TARGET: testsome
    - REPEATED_ANT_TEST_CLASS: null
    - REPEATED_ANT_TEST_METHODS: null
    - REPEATED_ANT_TEST_VNODES: false
    - REPEATED_ANT_TEST_COUNT: 500
    - JAVA_HOME: /usr/lib/jvm/java-8-openjdk-amd64
    - JDK_HOME: /usr/lib/jvm/java-8-openjdk-amd64
  j8_unit_tests:
    docker:
    - image: apache/cassandra-testing-ubuntu2004-java11-w-dependencies:latest
    resource_class: medium
    working_directory: ~/
    shell: /bin/bash -eo pipefail -l
    parallelism: 4
    steps:
    - attach_workspace:
        at: /home/cassandra
    - run:
        name: Determine unit Tests to Run
        command: |
          # reminder: this code (along with all the steps) is independently executed on every circle container
          # so the goal here is to get the circleci script to return the tests *this* container will run
          # which we do via the `circleci` cli tool.

          rm -fr ~/cassandra-dtest/upgrade_tests
          echo "***java tests***"

          # get all of our unit test filenames
          set -eo pipefail && circleci tests glob "$HOME/cassandra/test/unit/**/*.java" > /tmp/all_java_unit_tests.txt

          # split up the unit tests into groups based on the number of containers we have
          set -eo pipefail && circleci tests split --split-by=timings --timings-type=filename --index=${CIRCLE_NODE_INDEX} --total=${CIRCLE_NODE_TOTAL} /tmp/all_java_unit_tests.txt > /tmp/java_tests_${CIRCLE_NODE_INDEX}.txt
          set -eo pipefail && cat /tmp/java_tests_${CIRCLE_NODE_INDEX}.txt | sed "s;^/home/cassandra/cassandra/test/unit/;;g" | grep "Test\.java$"  > /tmp/java_tests_${CIRCLE_NODE_INDEX}_final.txt
          echo "** /tmp/java_tests_${CIRCLE_NODE_INDEX}_final.txt"
          cat /tmp/java_tests_${CIRCLE_NODE_INDEX}_final.txt
        no_output_timeout: 15m
    - run:
        name: Log Environment Information
        command: |
          echo '*** id ***'
          id
          echo '*** cat /proc/cpuinfo ***'
          cat /proc/cpuinfo
          echo '*** free -m ***'
          free -m
          echo '*** df -m ***'
          df -m
          echo '*** ifconfig -a ***'
          ifconfig -a
          echo '*** uname -a ***'
          uname -a
          echo '*** mount ***'
          mount
          echo '*** env ***'
          env
          echo '*** java ***'
          which java
          java -version
    - run:
        name: Run Unit Tests (testclasslist)
        command: |
          set -x
          export PATH=$JAVA_HOME/bin:$PATH
          time mv ~/cassandra /tmp
          cd /tmp/cassandra
          if [ -d ~/dtest_jars ]; then
            cp ~/dtest_jars/dtest* /tmp/cassandra/build/
          fi
          test_timeout=$(grep 'name="test.unit.timeout"' build.xml | awk -F'"' '{print $4}' || true)
          if [ -z "$test_timeout" ]; then
            test_timeout=$(grep 'name="test.timeout"' build.xml | awk -F'"' '{print $4}')
          fi
<<<<<<< HEAD
          ant testclasslist   -Dtest.timeout="$test_timeout" -Dtest.classlistfile=/tmp/java_tests_${CIRCLE_NODE_INDEX}_final.txt  -Dtest.classlistprefix=unit
=======
          ant testclasslist -Dtest.timeout="$test_timeout" -Dtest.classlistfile=/tmp/java_tests_${CIRCLE_NODE_INDEX}_final.txt  -Dtest.classlistprefix=unit -Dno-build-test=true
>>>>>>> 5e705a84
        no_output_timeout: 15m
    - store_test_results:
        path: /tmp/cassandra/build/test/output/
    - store_artifacts:
        path: /tmp/cassandra/build/test/output
        destination: junitxml
    - store_artifacts:
        path: /tmp/cassandra/build/test/logs
        destination: logs
    environment:
    - ANT_HOME: /usr/share/ant
    - JAVA11_HOME: /usr/lib/jvm/java-11-openjdk-amd64
    - JAVA8_HOME: /usr/lib/jvm/java-8-openjdk-amd64
    - LANG: en_US.UTF-8
    - KEEP_TEST_DIR: true
    - DEFAULT_DIR: /home/cassandra/cassandra-dtest
    - PYTHONIOENCODING: utf-8
    - PYTHONUNBUFFERED: true
    - CASS_DRIVER_NO_EXTENSIONS: true
    - CASS_DRIVER_NO_CYTHON: true
    - CASSANDRA_SKIP_SYNC: true
    - DTEST_REPO: https://github.com/apache/cassandra-dtest.git
    - DTEST_BRANCH: trunk
    - CCM_MAX_HEAP_SIZE: 1024M
    - CCM_HEAP_NEWSIZE: 256M
    - REPEATED_TESTS_STOP_ON_FAILURE: false
    - REPEATED_UTESTS: null
    - REPEATED_UTESTS_COUNT: 500
    - REPEATED_UTESTS_FQLTOOL: null
    - REPEATED_UTESTS_FQLTOOL_COUNT: 500
    - REPEATED_UTESTS_LONG: null
    - REPEATED_UTESTS_LONG_COUNT: 100
    - REPEATED_UTESTS_STRESS: null
    - REPEATED_UTESTS_STRESS_COUNT: 500
    - REPEATED_SIMULATOR_DTESTS: null
    - REPEATED_SIMULATOR_DTESTS_COUNT: 500
    - REPEATED_JVM_DTESTS: null
    - REPEATED_JVM_DTESTS_COUNT: 500
    - REPEATED_JVM_UPGRADE_DTESTS: null
    - REPEATED_JVM_UPGRADE_DTESTS_COUNT: 500
    - REPEATED_DTESTS: null
    - REPEATED_DTESTS_COUNT: 500
    - REPEATED_UPGRADE_DTESTS: null
    - REPEATED_UPGRADE_DTESTS_COUNT: 25
    - REPEATED_ANT_TEST_TARGET: testsome
    - REPEATED_ANT_TEST_CLASS: null
    - REPEATED_ANT_TEST_METHODS: null
    - REPEATED_ANT_TEST_VNODES: false
    - REPEATED_ANT_TEST_COUNT: 500
    - JAVA_HOME: /usr/lib/jvm/java-8-openjdk-amd64
    - JDK_HOME: /usr/lib/jvm/java-8-openjdk-amd64
  j11_jvm_dtests:
    docker:
    - image: apache/cassandra-testing-ubuntu2004-java11:latest
    resource_class: medium
    working_directory: ~/
    shell: /bin/bash -eo pipefail -l
    parallelism: 1
    steps:
    - attach_workspace:
        at: /home/cassandra
    - run:
        name: Determine distributed Tests to Run
        command: |
          # reminder: this code (along with all the steps) is independently executed on every circle container
          # so the goal here is to get the circleci script to return the tests *this* container will run
          # which we do via the `circleci` cli tool.

          rm -fr ~/cassandra-dtest/upgrade_tests
          echo "***java tests***"

          # get all of our unit test filenames
          set -eo pipefail && circleci tests glob "$HOME/cassandra/test/distributed/**/*.java" > /tmp/all_java_unit_tests.txt

          # split up the unit tests into groups based on the number of containers we have
          set -eo pipefail && circleci tests split --split-by=timings --timings-type=filename --index=${CIRCLE_NODE_INDEX} --total=${CIRCLE_NODE_TOTAL} /tmp/all_java_unit_tests.txt > /tmp/java_tests_${CIRCLE_NODE_INDEX}.txt
          set -eo pipefail && cat /tmp/java_tests_${CIRCLE_NODE_INDEX}.txt | sed "s;^/home/cassandra/cassandra/test/distributed/;;g" | grep "Test\.java$" | grep -v upgrade > /tmp/java_tests_${CIRCLE_NODE_INDEX}_final.txt
          echo "** /tmp/java_tests_${CIRCLE_NODE_INDEX}_final.txt"
          cat /tmp/java_tests_${CIRCLE_NODE_INDEX}_final.txt
        no_output_timeout: 15m
    - run:
        name: Log Environment Information
        command: |
          echo '*** id ***'
          id
          echo '*** cat /proc/cpuinfo ***'
          cat /proc/cpuinfo
          echo '*** free -m ***'
          free -m
          echo '*** df -m ***'
          df -m
          echo '*** ifconfig -a ***'
          ifconfig -a
          echo '*** uname -a ***'
          uname -a
          echo '*** mount ***'
          mount
          echo '*** env ***'
          env
          echo '*** java ***'
          which java
          java -version
    - run:
        name: Run Unit Tests (testclasslist)
        command: |
          set -x
          export PATH=$JAVA_HOME/bin:$PATH
          time mv ~/cassandra /tmp
          cd /tmp/cassandra
          if [ -d ~/dtest_jars ]; then
            cp ~/dtest_jars/dtest* /tmp/cassandra/build/
          fi
          test_timeout=$(grep 'name="test.distributed.timeout"' build.xml | awk -F'"' '{print $4}' || true)
          if [ -z "$test_timeout" ]; then
            test_timeout=$(grep 'name="test.timeout"' build.xml | awk -F'"' '{print $4}')
          fi
<<<<<<< HEAD
          ant testclasslist   -Dtest.timeout="$test_timeout" -Dtest.classlistfile=/tmp/java_tests_${CIRCLE_NODE_INDEX}_final.txt  -Dtest.classlistprefix=distributed
=======
          ant testclasslist -Dtest.timeout="$test_timeout" -Dtest.classlistfile=/tmp/java_tests_${CIRCLE_NODE_INDEX}_final.txt  -Dtest.classlistprefix=distributed -Dno-build-test=true
>>>>>>> 5e705a84
        no_output_timeout: 15m
    - store_test_results:
        path: /tmp/cassandra/build/test/output/
    - store_artifacts:
        path: /tmp/cassandra/build/test/output
        destination: junitxml
    - store_artifacts:
        path: /tmp/cassandra/build/test/logs
        destination: logs
    environment:
    - ANT_HOME: /usr/share/ant
    - JAVA11_HOME: /usr/lib/jvm/java-11-openjdk-amd64
    - JAVA8_HOME: /usr/lib/jvm/java-8-openjdk-amd64
    - LANG: en_US.UTF-8
    - KEEP_TEST_DIR: true
    - DEFAULT_DIR: /home/cassandra/cassandra-dtest
    - PYTHONIOENCODING: utf-8
    - PYTHONUNBUFFERED: true
    - CASS_DRIVER_NO_EXTENSIONS: true
    - CASS_DRIVER_NO_CYTHON: true
    - CASSANDRA_SKIP_SYNC: true
    - DTEST_REPO: https://github.com/apache/cassandra-dtest.git
    - DTEST_BRANCH: trunk
    - CCM_MAX_HEAP_SIZE: 1024M
    - CCM_HEAP_NEWSIZE: 256M
    - REPEATED_TESTS_STOP_ON_FAILURE: false
    - REPEATED_UTESTS: null
    - REPEATED_UTESTS_COUNT: 500
    - REPEATED_UTESTS_FQLTOOL: null
    - REPEATED_UTESTS_FQLTOOL_COUNT: 500
    - REPEATED_UTESTS_LONG: null
    - REPEATED_UTESTS_LONG_COUNT: 100
    - REPEATED_UTESTS_STRESS: null
    - REPEATED_UTESTS_STRESS_COUNT: 500
    - REPEATED_SIMULATOR_DTESTS: null
    - REPEATED_SIMULATOR_DTESTS_COUNT: 500
    - REPEATED_JVM_DTESTS: null
    - REPEATED_JVM_DTESTS_COUNT: 500
    - REPEATED_JVM_UPGRADE_DTESTS: null
    - REPEATED_JVM_UPGRADE_DTESTS_COUNT: 500
    - REPEATED_DTESTS: null
    - REPEATED_DTESTS_COUNT: 500
    - REPEATED_UPGRADE_DTESTS: null
    - REPEATED_UPGRADE_DTESTS_COUNT: 25
    - REPEATED_ANT_TEST_TARGET: testsome
    - REPEATED_ANT_TEST_CLASS: null
    - REPEATED_ANT_TEST_METHODS: null
    - REPEATED_ANT_TEST_VNODES: false
    - REPEATED_ANT_TEST_COUNT: 500
    - JAVA_HOME: /usr/lib/jvm/java-11-openjdk-amd64
    - JDK_HOME: /usr/lib/jvm/java-11-openjdk-amd64
    - CASSANDRA_USE_JDK11: true
  j11_jvm_dtests_vnode_repeat:
    docker:
    - image: apache/cassandra-testing-ubuntu2004-java11:latest
    resource_class: medium
    working_directory: ~/
    shell: /bin/bash -eo pipefail -l
    parallelism: 4
    steps:
    - attach_workspace:
        at: /home/cassandra
    - run:
        name: Log Environment Information
        command: |
          echo '*** id ***'
          id
          echo '*** cat /proc/cpuinfo ***'
          cat /proc/cpuinfo
          echo '*** free -m ***'
          free -m
          echo '*** df -m ***'
          df -m
          echo '*** ifconfig -a ***'
          ifconfig -a
          echo '*** uname -a ***'
          uname -a
          echo '*** mount ***'
          mount
          echo '*** env ***'
          env
          echo '*** java ***'
          which java
          java -version
    - run:
        name: Repeatedly run new or modifed JUnit tests
        no_output_timeout: 15m
        command: "set -x\nexport PATH=$JAVA_HOME/bin:$PATH\ntime mv ~/cassandra /tmp\ncd /tmp/cassandra\nif [ -d ~/dtest_jars ]; then\n  cp ~/dtest_jars/dtest* /tmp/cassandra/build/\nfi\n\n# Calculate the number of test iterations to be run by the current parallel runner.\ncount=$((${REPEATED_JVM_DTESTS_COUNT} / CIRCLE_NODE_TOTAL))\nif (($CIRCLE_NODE_INDEX < (${REPEATED_JVM_DTESTS_COUNT} % CIRCLE_NODE_TOTAL))); then\n  count=$((count+1))\nfi\n\n# Put manually specified tests and automatically detected tests together, removing duplicates\ntests=$(echo ${REPEATED_JVM_DTESTS} | sed -e \"s/<nil>//\" | sed -e \"s/ //\" | tr \",\" \"\\n\" | tr \" \" \"\\n\" | sort -n | uniq -u)\necho \"Tests to be repeated: ${tests}\"\n\n# Prepare the JVM dtests vnodes argument, which is optional.\nvnodes=true\nvnodes_args=\"\"\nif [ \"$vnodes\" = true ] ; then\n  vnodes_args=\"-Dtest.jvm.args='-Dcassandra.dtest.num_tokens=16'\"\nfi\n\n# Prepare the testtag for the target, used by the test macro in build.xml to group the output files\ntarget=test-jvm-dtest-some\ntesttag=\"\"\nif [[ $target == \"test-cdc\" ]]; then\n  testtag=\"cdc\"\nelif [[ $target == \"test-compression\" ]]; then\n  testtag=\"compression\"\nelif [[ $target == \"test-system-keyspace-directory\" ]]; then\n  testtag=\"system_keyspace_directory\"\nfi\n\n# Run each test class as many times as requested.\nexit_code=\"$?\"\nfor test in $tests; do\n\n    # Split class and method names from the test name\n    if [[ $test =~ \"#\" ]]; then\n      class=${test%\"#\"*}\n      method=${test#*\"#\"}\n    else\n      class=$test\n      method=\"\"\n    fi\n\n    # Prepare the -Dtest.name argument.\n    # It can be the fully qualified class name or the short class name, depending on the target.\n    if [[ $target == \"test\" || \\\n          $target == \"test-cdc\" || \\\n          $target == \"test-compression\" || \\\n          $target == \"test-system-keyspace-directory\" || \\\n          $target == \"fqltool-test\" || \\\n          $target == \"long-test\" || \\\n          $target == \"stress-test\" || \\\n          $target == \"test-simulator-dtest\" ]]; then\n      name_arg=\"-Dtest.name=${class##*.}\"\n    else\n      name_arg=\"-Dtest.name=$class\"\n    fi\n\n    # Prepare the -Dtest.methods argument, which is optional\n    if [[ $method == \"\" ]]; then\n      methods_arg=\"\"\n    else\n      methods_arg=\"-Dtest.methods=$method\"\n    fi\n\n    for i in $(seq -w 1 $count); do\n      echo \"Running test $test, iteration $i of $count\"\n\n      # run the test\n      status=\"passes\"\n      if !( set -o pipefail && \\\n            ant test-jvm-dtest-some $name_arg $methods_arg $vnodes_args -Dno-build-test=true | \\\n            tee stdout.txt \\\n          ); then\n        status=\"fails\"\n        exit_code=1\n      fi\n\n      # move the stdout output file\n      dest=/tmp/results/repeated_utests/stdout/${status}/${i}\n      mkdir -p $dest\n      mv stdout.txt $dest/${test}.txt\n\n      # move the XML output files\n      source=build/test/output/${testtag}\n      dest=/tmp/results/repeated_utests/output/${status}/${i}\n      mkdir -p $dest\n      if [[ -d $source && -n \"$(ls $source)\" ]]; then\n        mv $source/* $dest/\n      fi\n\n      # move the log files\n      source=build/test/logs/${testtag}\n      dest=/tmp/results/repeated_utests/logs/${status}/${i}\n      mkdir -p $dest\n      if [[ -d $source && -n \"$(ls $source)\" ]]; then\n        mv $source/* $dest/\n      fi\n      \n      # maybe stop iterations on test failure\n      if [[ ${REPEATED_TESTS_STOP_ON_FAILURE} = true ]] && (( $exit_code > 0 )); then\n        break\n      fi\n    done\ndone\n(exit ${exit_code})\n"
    - store_test_results:
        path: /tmp/results/repeated_utests/output
    - store_artifacts:
        path: /tmp/results/repeated_utests/stdout
        destination: stdout
    - store_artifacts:
        path: /tmp/results/repeated_utests/output
        destination: junitxml
    - store_artifacts:
        path: /tmp/results/repeated_utests/logs
        destination: logs
    environment:
    - ANT_HOME: /usr/share/ant
    - JAVA11_HOME: /usr/lib/jvm/java-11-openjdk-amd64
    - JAVA8_HOME: /usr/lib/jvm/java-8-openjdk-amd64
    - LANG: en_US.UTF-8
    - KEEP_TEST_DIR: true
    - DEFAULT_DIR: /home/cassandra/cassandra-dtest
    - PYTHONIOENCODING: utf-8
    - PYTHONUNBUFFERED: true
    - CASS_DRIVER_NO_EXTENSIONS: true
    - CASS_DRIVER_NO_CYTHON: true
    - CASSANDRA_SKIP_SYNC: true
    - DTEST_REPO: https://github.com/apache/cassandra-dtest.git
    - DTEST_BRANCH: trunk
    - CCM_MAX_HEAP_SIZE: 1024M
    - CCM_HEAP_NEWSIZE: 256M
    - REPEATED_TESTS_STOP_ON_FAILURE: false
    - REPEATED_UTESTS: null
    - REPEATED_UTESTS_COUNT: 500
    - REPEATED_UTESTS_FQLTOOL: null
    - REPEATED_UTESTS_FQLTOOL_COUNT: 500
    - REPEATED_UTESTS_LONG: null
    - REPEATED_UTESTS_LONG_COUNT: 100
    - REPEATED_UTESTS_STRESS: null
    - REPEATED_UTESTS_STRESS_COUNT: 500
    - REPEATED_SIMULATOR_DTESTS: null
    - REPEATED_SIMULATOR_DTESTS_COUNT: 500
    - REPEATED_JVM_DTESTS: null
    - REPEATED_JVM_DTESTS_COUNT: 500
    - REPEATED_JVM_UPGRADE_DTESTS: null
    - REPEATED_JVM_UPGRADE_DTESTS_COUNT: 500
    - REPEATED_DTESTS: null
    - REPEATED_DTESTS_COUNT: 500
    - REPEATED_UPGRADE_DTESTS: null
    - REPEATED_UPGRADE_DTESTS_COUNT: 25
    - REPEATED_ANT_TEST_TARGET: testsome
    - REPEATED_ANT_TEST_CLASS: null
    - REPEATED_ANT_TEST_METHODS: null
    - REPEATED_ANT_TEST_VNODES: false
    - REPEATED_ANT_TEST_COUNT: 500
    - JAVA_HOME: /usr/lib/jvm/java-11-openjdk-amd64
    - JDK_HOME: /usr/lib/jvm/java-11-openjdk-amd64
    - CASSANDRA_USE_JDK11: true
  j11_build:
    docker:
    - image: apache/cassandra-testing-ubuntu2004-java11:latest
    resource_class: medium
    working_directory: ~/
    shell: /bin/bash -eo pipefail -l
    parallelism: 1
    steps:
    - run:
        name: Log Environment Information
        command: |
          echo '*** id ***'
          id
          echo '*** cat /proc/cpuinfo ***'
          cat /proc/cpuinfo
          echo '*** free -m ***'
          free -m
          echo '*** df -m ***'
          df -m
          echo '*** ifconfig -a ***'
          ifconfig -a
          echo '*** uname -a ***'
          uname -a
          echo '*** mount ***'
          mount
          echo '*** env ***'
          env
          echo '*** java ***'
          which java
          java -version
    - run:
        name: Clone Cassandra Repository (via git)
        command: |
          git clone --single-branch --depth 1 --branch $CIRCLE_BRANCH https://github.com/$CIRCLE_PROJECT_USERNAME/$CIRCLE_PROJECT_REPONAME.git ~/cassandra
    - run:
        name: Build Cassandra
        command: |
          export PATH=$JAVA_HOME/bin:$PATH
          cd ~/cassandra
          # Loop to prevent failure due to maven-ant-tasks not downloading a jar..
          for x in $(seq 1 3); do
              ${ANT_HOME}/bin/ant clean realclean jar
              RETURN="$?"
              if [ "${RETURN}" -eq "0" ]; then
                  break
              fi
          done
          # Exit, if we didn't build successfully
          if [ "${RETURN}" -ne "0" ]; then
              echo "Build failed with exit code: ${RETURN}"
              exit ${RETURN}
          fi
        no_output_timeout: 15m
    - run:
        name: Run eclipse-warnings
        command: |
          export PATH=$JAVA_HOME/bin:$PATH
          cd ~/cassandra
          ant eclipse-warnings
    - persist_to_workspace:
        root: /home/cassandra
        paths:
        - cassandra
        - .m2
    environment:
    - ANT_HOME: /usr/share/ant
    - JAVA11_HOME: /usr/lib/jvm/java-11-openjdk-amd64
    - JAVA8_HOME: /usr/lib/jvm/java-8-openjdk-amd64
    - LANG: en_US.UTF-8
    - KEEP_TEST_DIR: true
    - DEFAULT_DIR: /home/cassandra/cassandra-dtest
    - PYTHONIOENCODING: utf-8
    - PYTHONUNBUFFERED: true
    - CASS_DRIVER_NO_EXTENSIONS: true
    - CASS_DRIVER_NO_CYTHON: true
    - CASSANDRA_SKIP_SYNC: true
    - DTEST_REPO: https://github.com/apache/cassandra-dtest.git
    - DTEST_BRANCH: trunk
    - CCM_MAX_HEAP_SIZE: 1024M
    - CCM_HEAP_NEWSIZE: 256M
    - REPEATED_TESTS_STOP_ON_FAILURE: false
    - REPEATED_UTESTS: null
    - REPEATED_UTESTS_COUNT: 500
    - REPEATED_UTESTS_FQLTOOL: null
    - REPEATED_UTESTS_FQLTOOL_COUNT: 500
    - REPEATED_UTESTS_LONG: null
    - REPEATED_UTESTS_LONG_COUNT: 100
    - REPEATED_UTESTS_STRESS: null
    - REPEATED_UTESTS_STRESS_COUNT: 500
    - REPEATED_SIMULATOR_DTESTS: null
    - REPEATED_SIMULATOR_DTESTS_COUNT: 500
    - REPEATED_JVM_DTESTS: null
    - REPEATED_JVM_DTESTS_COUNT: 500
    - REPEATED_JVM_UPGRADE_DTESTS: null
    - REPEATED_JVM_UPGRADE_DTESTS_COUNT: 500
    - REPEATED_DTESTS: null
    - REPEATED_DTESTS_COUNT: 500
    - REPEATED_UPGRADE_DTESTS: null
    - REPEATED_UPGRADE_DTESTS_COUNT: 25
    - REPEATED_ANT_TEST_TARGET: testsome
    - REPEATED_ANT_TEST_CLASS: null
    - REPEATED_ANT_TEST_METHODS: null
    - REPEATED_ANT_TEST_VNODES: false
    - REPEATED_ANT_TEST_COUNT: 500
    - JAVA_HOME: /usr/lib/jvm/java-11-openjdk-amd64
    - JDK_HOME: /usr/lib/jvm/java-11-openjdk-amd64
    - CASSANDRA_USE_JDK11: true
  j8_dtests:
    docker:
    - image: apache/cassandra-testing-ubuntu2004-java11-w-dependencies:latest
    resource_class: medium
    working_directory: ~/
    shell: /bin/bash -eo pipefail -l
    parallelism: 4
    steps:
    - attach_workspace:
        at: /home/cassandra
    - run:
        name: Clone Cassandra dtest Repository (via git)
        command: |
          git clone --single-branch --branch $DTEST_BRANCH --depth 1 $DTEST_REPO ~/cassandra-dtest
    - run:
        name: Configure virtualenv and python Dependencies
        command: |
          # note, this should be super quick as all dependencies should be pre-installed in the docker image
          # if additional dependencies were added to requirmeents.txt and the docker image hasn't been updated
          # we'd have to install it here at runtime -- which will make things slow, so do yourself a favor and
          # rebuild the docker image! (it automatically pulls the latest requirements.txt on build)
          source ~/env3.6/bin/activate
          export PATH=$JAVA_HOME/bin:$PATH
          pip3 install --exists-action w --upgrade -r ~/cassandra-dtest/requirements.txt
          pip3 uninstall -y cqlsh
          pip3 freeze
    - run:
        name: Determine Tests to Run (j8_without_vnodes)
        no_output_timeout: 5m
        command: "# reminder: this code (along with all the steps) is independently executed on every circle container\n# so the goal here is to get the circleci script to return the tests *this* container will run\n# which we do via the `circleci` cli tool.\n\ncd cassandra-dtest\nsource ~/env3.6/bin/activate\nexport PATH=$JAVA_HOME/bin:$PATH\n\nif [ -n '' ]; then\n  export \nfi\n\necho \"***Collected DTests (j8_without_vnodes)***\"\nset -eo pipefail && ./run_dtests.py --skip-resource-intensive-tests --pytest-options '-k not cql' --dtest-print-tests-only --dtest-print-tests-output=/tmp/all_dtest_tests_j8_without_vnodes_raw --cassandra-dir=../cassandra\nif [ -z '' ]; then\n  mv /tmp/all_dtest_tests_j8_without_vnodes_raw /tmp/all_dtest_tests_j8_without_vnodes\nelse\n  grep -e '' /tmp/all_dtest_tests_j8_without_vnodes_raw > /tmp/all_dtest_tests_j8_without_vnodes || { echo \"Filter did not match any tests! Exiting build.\"; exit 0; }\nfi\nset -eo pipefail && circleci tests split --split-by=timings --timings-type=classname /tmp/all_dtest_tests_j8_without_vnodes > /tmp/split_dtest_tests_j8_without_vnodes.txt\ncat /tmp/split_dtest_tests_j8_without_vnodes.txt | tr '\\n' ' ' > /tmp/split_dtest_tests_j8_without_vnodes_final.txt\ncat /tmp/split_dtest_tests_j8_without_vnodes_final.txt\n"
    - run:
        name: Run dtests (j8_without_vnodes)
        no_output_timeout: 15m
        command: "echo \"cat /tmp/split_dtest_tests_j8_without_vnodes_final.txt\"\ncat /tmp/split_dtest_tests_j8_without_vnodes_final.txt\n\nsource ~/env3.6/bin/activate\nexport PATH=$JAVA_HOME/bin:$PATH\nif [ -n '' ]; then\n  export \nfi\n\njava -version\ncd ~/cassandra-dtest\nmkdir -p /tmp/dtest\n\necho \"env: $(env)\"\necho \"** done env\"\nmkdir -p /tmp/results/dtests\n# we need the \"set -o pipefail\" here so that the exit code that circleci will actually use is from pytest and not the exit code from tee\nexport SPLIT_TESTS=`cat /tmp/split_dtest_tests_j8_without_vnodes_final.txt`\nset -o pipefail && cd ~/cassandra-dtest && pytest --skip-resource-intensive-tests --log-cli-level=DEBUG --junit-xml=/tmp/results/dtests/pytest_result_j8_without_vnodes.xml -s --cassandra-dir=/home/cassandra/cassandra --keep-test-dir $SPLIT_TESTS 2>&1 | tee /tmp/dtest/stdout.txt\n"
    - store_test_results:
        path: /tmp/results
    - store_artifacts:
        path: /tmp/dtest
        destination: dtest_j8_without_vnodes
    - store_artifacts:
        path: ~/cassandra-dtest/logs
        destination: dtest_j8_without_vnodes_logs
    environment:
    - ANT_HOME: /usr/share/ant
    - JAVA11_HOME: /usr/lib/jvm/java-11-openjdk-amd64
    - JAVA8_HOME: /usr/lib/jvm/java-8-openjdk-amd64
    - LANG: en_US.UTF-8
    - KEEP_TEST_DIR: true
    - DEFAULT_DIR: /home/cassandra/cassandra-dtest
    - PYTHONIOENCODING: utf-8
    - PYTHONUNBUFFERED: true
    - CASS_DRIVER_NO_EXTENSIONS: true
    - CASS_DRIVER_NO_CYTHON: true
    - CASSANDRA_SKIP_SYNC: true
    - DTEST_REPO: https://github.com/apache/cassandra-dtest.git
    - DTEST_BRANCH: trunk
    - CCM_MAX_HEAP_SIZE: 1024M
    - CCM_HEAP_NEWSIZE: 256M
    - REPEATED_TESTS_STOP_ON_FAILURE: false
    - REPEATED_UTESTS: null
    - REPEATED_UTESTS_COUNT: 500
    - REPEATED_UTESTS_FQLTOOL: null
    - REPEATED_UTESTS_FQLTOOL_COUNT: 500
    - REPEATED_UTESTS_LONG: null
    - REPEATED_UTESTS_LONG_COUNT: 100
    - REPEATED_UTESTS_STRESS: null
    - REPEATED_UTESTS_STRESS_COUNT: 500
    - REPEATED_SIMULATOR_DTESTS: null
    - REPEATED_SIMULATOR_DTESTS_COUNT: 500
    - REPEATED_JVM_DTESTS: null
    - REPEATED_JVM_DTESTS_COUNT: 500
    - REPEATED_JVM_UPGRADE_DTESTS: null
    - REPEATED_JVM_UPGRADE_DTESTS_COUNT: 500
    - REPEATED_DTESTS: null
    - REPEATED_DTESTS_COUNT: 500
    - REPEATED_UPGRADE_DTESTS: null
    - REPEATED_UPGRADE_DTESTS_COUNT: 25
    - REPEATED_ANT_TEST_TARGET: testsome
    - REPEATED_ANT_TEST_CLASS: null
    - REPEATED_ANT_TEST_METHODS: null
    - REPEATED_ANT_TEST_VNODES: false
    - REPEATED_ANT_TEST_COUNT: 500
    - JAVA_HOME: /usr/lib/jvm/java-8-openjdk-amd64
    - JDK_HOME: /usr/lib/jvm/java-8-openjdk-amd64
  j8_dtests_vnode:
    docker:
    - image: apache/cassandra-testing-ubuntu2004-java11-w-dependencies:latest
    resource_class: medium
    working_directory: ~/
    shell: /bin/bash -eo pipefail -l
    parallelism: 4
    steps:
    - attach_workspace:
        at: /home/cassandra
    - run:
        name: Clone Cassandra dtest Repository (via git)
        command: |
          git clone --single-branch --branch $DTEST_BRANCH --depth 1 $DTEST_REPO ~/cassandra-dtest
    - run:
        name: Configure virtualenv and python Dependencies
        command: |
          # note, this should be super quick as all dependencies should be pre-installed in the docker image
          # if additional dependencies were added to requirmeents.txt and the docker image hasn't been updated
          # we'd have to install it here at runtime -- which will make things slow, so do yourself a favor and
          # rebuild the docker image! (it automatically pulls the latest requirements.txt on build)
          source ~/env3.6/bin/activate
          export PATH=$JAVA_HOME/bin:$PATH
          pip3 install --exists-action w --upgrade -r ~/cassandra-dtest/requirements.txt
          pip3 uninstall -y cqlsh
          pip3 freeze
    - run:
        name: Determine Tests to Run (j8_with_vnodes)
        no_output_timeout: 5m
        command: "# reminder: this code (along with all the steps) is independently executed on every circle container\n# so the goal here is to get the circleci script to return the tests *this* container will run\n# which we do via the `circleci` cli tool.\n\ncd cassandra-dtest\nsource ~/env3.6/bin/activate\nexport PATH=$JAVA_HOME/bin:$PATH\n\nif [ -n '' ]; then\n  export \nfi\n\necho \"***Collected DTests (j8_with_vnodes)***\"\nset -eo pipefail && ./run_dtests.py --use-vnodes --skip-resource-intensive-tests --pytest-options '-k not cql' --dtest-print-tests-only --dtest-print-tests-output=/tmp/all_dtest_tests_j8_with_vnodes_raw --cassandra-dir=../cassandra\nif [ -z '' ]; then\n  mv /tmp/all_dtest_tests_j8_with_vnodes_raw /tmp/all_dtest_tests_j8_with_vnodes\nelse\n  grep -e '' /tmp/all_dtest_tests_j8_with_vnodes_raw > /tmp/all_dtest_tests_j8_with_vnodes || { echo \"Filter did not match any tests! Exiting build.\"; exit 0; }\nfi\nset -eo pipefail && circleci tests split --split-by=timings --timings-type=classname /tmp/all_dtest_tests_j8_with_vnodes > /tmp/split_dtest_tests_j8_with_vnodes.txt\ncat /tmp/split_dtest_tests_j8_with_vnodes.txt | tr '\\n' ' ' > /tmp/split_dtest_tests_j8_with_vnodes_final.txt\ncat /tmp/split_dtest_tests_j8_with_vnodes_final.txt\n"
    - run:
        name: Run dtests (j8_with_vnodes)
        no_output_timeout: 15m
        command: "echo \"cat /tmp/split_dtest_tests_j8_with_vnodes_final.txt\"\ncat /tmp/split_dtest_tests_j8_with_vnodes_final.txt\n\nsource ~/env3.6/bin/activate\nexport PATH=$JAVA_HOME/bin:$PATH\nif [ -n '' ]; then\n  export \nfi\n\njava -version\ncd ~/cassandra-dtest\nmkdir -p /tmp/dtest\n\necho \"env: $(env)\"\necho \"** done env\"\nmkdir -p /tmp/results/dtests\n# we need the \"set -o pipefail\" here so that the exit code that circleci will actually use is from pytest and not the exit code from tee\nexport SPLIT_TESTS=`cat /tmp/split_dtest_tests_j8_with_vnodes_final.txt`\nset -o pipefail && cd ~/cassandra-dtest && pytest --use-vnodes --num-tokens=16 --skip-resource-intensive-tests --log-cli-level=DEBUG --junit-xml=/tmp/results/dtests/pytest_result_j8_with_vnodes.xml -s --cassandra-dir=/home/cassandra/cassandra --keep-test-dir $SPLIT_TESTS 2>&1 | tee /tmp/dtest/stdout.txt\n"
    - store_test_results:
        path: /tmp/results
    - store_artifacts:
        path: /tmp/dtest
        destination: dtest_j8_with_vnodes
    - store_artifacts:
        path: ~/cassandra-dtest/logs
        destination: dtest_j8_with_vnodes_logs
    environment:
    - ANT_HOME: /usr/share/ant
    - JAVA11_HOME: /usr/lib/jvm/java-11-openjdk-amd64
    - JAVA8_HOME: /usr/lib/jvm/java-8-openjdk-amd64
    - LANG: en_US.UTF-8
    - KEEP_TEST_DIR: true
    - DEFAULT_DIR: /home/cassandra/cassandra-dtest
    - PYTHONIOENCODING: utf-8
    - PYTHONUNBUFFERED: true
    - CASS_DRIVER_NO_EXTENSIONS: true
    - CASS_DRIVER_NO_CYTHON: true
    - CASSANDRA_SKIP_SYNC: true
    - DTEST_REPO: https://github.com/apache/cassandra-dtest.git
    - DTEST_BRANCH: trunk
    - CCM_MAX_HEAP_SIZE: 1024M
    - CCM_HEAP_NEWSIZE: 256M
    - REPEATED_TESTS_STOP_ON_FAILURE: false
    - REPEATED_UTESTS: null
    - REPEATED_UTESTS_COUNT: 500
    - REPEATED_UTESTS_FQLTOOL: null
    - REPEATED_UTESTS_FQLTOOL_COUNT: 500
    - REPEATED_UTESTS_LONG: null
    - REPEATED_UTESTS_LONG_COUNT: 100
    - REPEATED_UTESTS_STRESS: null
    - REPEATED_UTESTS_STRESS_COUNT: 500
    - REPEATED_SIMULATOR_DTESTS: null
    - REPEATED_SIMULATOR_DTESTS_COUNT: 500
    - REPEATED_JVM_DTESTS: null
    - REPEATED_JVM_DTESTS_COUNT: 500
    - REPEATED_JVM_UPGRADE_DTESTS: null
    - REPEATED_JVM_UPGRADE_DTESTS_COUNT: 500
    - REPEATED_DTESTS: null
    - REPEATED_DTESTS_COUNT: 500
    - REPEATED_UPGRADE_DTESTS: null
    - REPEATED_UPGRADE_DTESTS_COUNT: 25
    - REPEATED_ANT_TEST_TARGET: testsome
    - REPEATED_ANT_TEST_CLASS: null
    - REPEATED_ANT_TEST_METHODS: null
    - REPEATED_ANT_TEST_VNODES: false
    - REPEATED_ANT_TEST_COUNT: 500
    - JAVA_HOME: /usr/lib/jvm/java-8-openjdk-amd64
    - JDK_HOME: /usr/lib/jvm/java-8-openjdk-amd64
  j11_cqlshlib_tests:
    docker:
    - image: apache/cassandra-testing-ubuntu2004-java11:latest
    resource_class: medium
    working_directory: ~/
    shell: /bin/bash -eo pipefail -l
    parallelism: 1
    steps:
    - attach_workspace:
        at: /home/cassandra
    - run:
        name: Run cqlshlib Unit Tests
        command: |
          export PATH=$JAVA_HOME/bin:$PATH
          time mv ~/cassandra /tmp
          cd /tmp/cassandra/pylib
          ./cassandra-cqlsh-tests.sh ..
        no_output_timeout: 15m
    - store_test_results:
        path: /tmp/cassandra/pylib
    environment:
    - ANT_HOME: /usr/share/ant
    - JAVA11_HOME: /usr/lib/jvm/java-11-openjdk-amd64
    - JAVA8_HOME: /usr/lib/jvm/java-8-openjdk-amd64
    - LANG: en_US.UTF-8
    - KEEP_TEST_DIR: true
    - DEFAULT_DIR: /home/cassandra/cassandra-dtest
    - PYTHONIOENCODING: utf-8
    - PYTHONUNBUFFERED: true
    - CASS_DRIVER_NO_EXTENSIONS: true
    - CASS_DRIVER_NO_CYTHON: true
    - CASSANDRA_SKIP_SYNC: true
    - DTEST_REPO: https://github.com/apache/cassandra-dtest.git
    - DTEST_BRANCH: trunk
    - CCM_MAX_HEAP_SIZE: 1024M
    - CCM_HEAP_NEWSIZE: 256M
    - REPEATED_TESTS_STOP_ON_FAILURE: false
    - REPEATED_UTESTS: null
    - REPEATED_UTESTS_COUNT: 500
    - REPEATED_UTESTS_FQLTOOL: null
    - REPEATED_UTESTS_FQLTOOL_COUNT: 500
    - REPEATED_UTESTS_LONG: null
    - REPEATED_UTESTS_LONG_COUNT: 100
    - REPEATED_UTESTS_STRESS: null
    - REPEATED_UTESTS_STRESS_COUNT: 500
    - REPEATED_SIMULATOR_DTESTS: null
    - REPEATED_SIMULATOR_DTESTS_COUNT: 500
    - REPEATED_JVM_DTESTS: null
    - REPEATED_JVM_DTESTS_COUNT: 500
    - REPEATED_JVM_UPGRADE_DTESTS: null
    - REPEATED_JVM_UPGRADE_DTESTS_COUNT: 500
    - REPEATED_DTESTS: null
    - REPEATED_DTESTS_COUNT: 500
    - REPEATED_UPGRADE_DTESTS: null
    - REPEATED_UPGRADE_DTESTS_COUNT: 25
    - REPEATED_ANT_TEST_TARGET: testsome
    - REPEATED_ANT_TEST_CLASS: null
    - REPEATED_ANT_TEST_METHODS: null
    - REPEATED_ANT_TEST_VNODES: false
    - REPEATED_ANT_TEST_COUNT: 500
    - JAVA_HOME: /usr/lib/jvm/java-11-openjdk-amd64
    - JDK_HOME: /usr/lib/jvm/java-11-openjdk-amd64
    - CASSANDRA_USE_JDK11: true
  j8_jvm_dtests_repeat:
    docker:
    - image: apache/cassandra-testing-ubuntu2004-java11-w-dependencies:latest
    resource_class: medium
    working_directory: ~/
    shell: /bin/bash -eo pipefail -l
    parallelism: 4
    steps:
    - attach_workspace:
        at: /home/cassandra
    - run:
        name: Log Environment Information
        command: |
          echo '*** id ***'
          id
          echo '*** cat /proc/cpuinfo ***'
          cat /proc/cpuinfo
          echo '*** free -m ***'
          free -m
          echo '*** df -m ***'
          df -m
          echo '*** ifconfig -a ***'
          ifconfig -a
          echo '*** uname -a ***'
          uname -a
          echo '*** mount ***'
          mount
          echo '*** env ***'
          env
          echo '*** java ***'
          which java
          java -version
    - run:
        name: Repeatedly run new or modifed JUnit tests
        no_output_timeout: 15m
        command: "set -x\nexport PATH=$JAVA_HOME/bin:$PATH\ntime mv ~/cassandra /tmp\ncd /tmp/cassandra\nif [ -d ~/dtest_jars ]; then\n  cp ~/dtest_jars/dtest* /tmp/cassandra/build/\nfi\n\n# Calculate the number of test iterations to be run by the current parallel runner.\ncount=$((${REPEATED_JVM_DTESTS_COUNT} / CIRCLE_NODE_TOTAL))\nif (($CIRCLE_NODE_INDEX < (${REPEATED_JVM_DTESTS_COUNT} % CIRCLE_NODE_TOTAL))); then\n  count=$((count+1))\nfi\n\n# Put manually specified tests and automatically detected tests together, removing duplicates\ntests=$(echo ${REPEATED_JVM_DTESTS} | sed -e \"s/<nil>//\" | sed -e \"s/ //\" | tr \",\" \"\\n\" | tr \" \" \"\\n\" | sort -n | uniq -u)\necho \"Tests to be repeated: ${tests}\"\n\n# Prepare the JVM dtests vnodes argument, which is optional.\nvnodes=false\nvnodes_args=\"\"\nif [ \"$vnodes\" = true ] ; then\n  vnodes_args=\"-Dtest.jvm.args='-Dcassandra.dtest.num_tokens=16'\"\nfi\n\n# Prepare the testtag for the target, used by the test macro in build.xml to group the output files\ntarget=test-jvm-dtest-some\ntesttag=\"\"\nif [[ $target == \"test-cdc\" ]]; then\n  testtag=\"cdc\"\nelif [[ $target == \"test-compression\" ]]; then\n  testtag=\"compression\"\nelif [[ $target == \"test-system-keyspace-directory\" ]]; then\n  testtag=\"system_keyspace_directory\"\nfi\n\n# Run each test class as many times as requested.\nexit_code=\"$?\"\nfor test in $tests; do\n\n    # Split class and method names from the test name\n    if [[ $test =~ \"#\" ]]; then\n      class=${test%\"#\"*}\n      method=${test#*\"#\"}\n    else\n      class=$test\n      method=\"\"\n    fi\n\n    # Prepare the -Dtest.name argument.\n    # It can be the fully qualified class name or the short class name, depending on the target.\n    if [[ $target == \"test\" || \\\n          $target == \"test-cdc\" || \\\n          $target == \"test-compression\" || \\\n          $target == \"test-system-keyspace-directory\" || \\\n          $target == \"fqltool-test\" || \\\n          $target == \"long-test\" || \\\n          $target == \"stress-test\" || \\\n          $target == \"test-simulator-dtest\" ]]; then\n      name_arg=\"-Dtest.name=${class##*.}\"\n    else\n      name_arg=\"-Dtest.name=$class\"\n    fi\n\n    # Prepare the -Dtest.methods argument, which is optional\n    if [[ $method == \"\" ]]; then\n      methods_arg=\"\"\n    else\n      methods_arg=\"-Dtest.methods=$method\"\n    fi\n\n    for i in $(seq -w 1 $count); do\n      echo \"Running test $test, iteration $i of $count\"\n\n      # run the test\n      status=\"passes\"\n      if !( set -o pipefail && \\\n            ant test-jvm-dtest-some $name_arg $methods_arg $vnodes_args -Dno-build-test=true | \\\n            tee stdout.txt \\\n          ); then\n        status=\"fails\"\n        exit_code=1\n      fi\n\n      # move the stdout output file\n      dest=/tmp/results/repeated_utests/stdout/${status}/${i}\n      mkdir -p $dest\n      mv stdout.txt $dest/${test}.txt\n\n      # move the XML output files\n      source=build/test/output/${testtag}\n      dest=/tmp/results/repeated_utests/output/${status}/${i}\n      mkdir -p $dest\n      if [[ -d $source && -n \"$(ls $source)\" ]]; then\n        mv $source/* $dest/\n      fi\n\n      # move the log files\n      source=build/test/logs/${testtag}\n      dest=/tmp/results/repeated_utests/logs/${status}/${i}\n      mkdir -p $dest\n      if [[ -d $source && -n \"$(ls $source)\" ]]; then\n        mv $source/* $dest/\n      fi\n      \n      # maybe stop iterations on test failure\n      if [[ ${REPEATED_TESTS_STOP_ON_FAILURE} = true ]] && (( $exit_code > 0 )); then\n        break\n      fi\n    done\ndone\n(exit ${exit_code})\n"
    - store_test_results:
        path: /tmp/results/repeated_utests/output
    - store_artifacts:
        path: /tmp/results/repeated_utests/stdout
        destination: stdout
    - store_artifacts:
        path: /tmp/results/repeated_utests/output
        destination: junitxml
    - store_artifacts:
        path: /tmp/results/repeated_utests/logs
        destination: logs
    environment:
    - ANT_HOME: /usr/share/ant
    - JAVA11_HOME: /usr/lib/jvm/java-11-openjdk-amd64
    - JAVA8_HOME: /usr/lib/jvm/java-8-openjdk-amd64
    - LANG: en_US.UTF-8
    - KEEP_TEST_DIR: true
    - DEFAULT_DIR: /home/cassandra/cassandra-dtest
    - PYTHONIOENCODING: utf-8
    - PYTHONUNBUFFERED: true
    - CASS_DRIVER_NO_EXTENSIONS: true
    - CASS_DRIVER_NO_CYTHON: true
    - CASSANDRA_SKIP_SYNC: true
    - DTEST_REPO: https://github.com/apache/cassandra-dtest.git
    - DTEST_BRANCH: trunk
    - CCM_MAX_HEAP_SIZE: 1024M
    - CCM_HEAP_NEWSIZE: 256M
    - REPEATED_TESTS_STOP_ON_FAILURE: false
    - REPEATED_UTESTS: null
    - REPEATED_UTESTS_COUNT: 500
    - REPEATED_UTESTS_FQLTOOL: null
    - REPEATED_UTESTS_FQLTOOL_COUNT: 500
    - REPEATED_UTESTS_LONG: null
    - REPEATED_UTESTS_LONG_COUNT: 100
    - REPEATED_UTESTS_STRESS: null
    - REPEATED_UTESTS_STRESS_COUNT: 500
    - REPEATED_SIMULATOR_DTESTS: null
    - REPEATED_SIMULATOR_DTESTS_COUNT: 500
    - REPEATED_JVM_DTESTS: null
    - REPEATED_JVM_DTESTS_COUNT: 500
    - REPEATED_JVM_UPGRADE_DTESTS: null
    - REPEATED_JVM_UPGRADE_DTESTS_COUNT: 500
    - REPEATED_DTESTS: null
    - REPEATED_DTESTS_COUNT: 500
    - REPEATED_UPGRADE_DTESTS: null
    - REPEATED_UPGRADE_DTESTS_COUNT: 25
    - REPEATED_ANT_TEST_TARGET: testsome
    - REPEATED_ANT_TEST_CLASS: null
    - REPEATED_ANT_TEST_METHODS: null
    - REPEATED_ANT_TEST_VNODES: false
    - REPEATED_ANT_TEST_COUNT: 500
    - JAVA_HOME: /usr/lib/jvm/java-8-openjdk-amd64
    - JDK_HOME: /usr/lib/jvm/java-8-openjdk-amd64
  j11_dtests:
    docker:
    - image: apache/cassandra-testing-ubuntu2004-java11:latest
    resource_class: medium
    working_directory: ~/
    shell: /bin/bash -eo pipefail -l
    parallelism: 4
    steps:
    - attach_workspace:
        at: /home/cassandra
    - run:
        name: Log Environment Information
        command: |
          echo '*** id ***'
          id
          echo '*** cat /proc/cpuinfo ***'
          cat /proc/cpuinfo
          echo '*** free -m ***'
          free -m
          echo '*** df -m ***'
          df -m
          echo '*** ifconfig -a ***'
          ifconfig -a
          echo '*** uname -a ***'
          uname -a
          echo '*** mount ***'
          mount
          echo '*** env ***'
          env
          echo '*** java ***'
          which java
          java -version
    - run:
        name: Clone Cassandra dtest Repository (via git)
        command: |
          git clone --single-branch --branch $DTEST_BRANCH --depth 1 $DTEST_REPO ~/cassandra-dtest
    - run:
        name: Configure virtualenv and python Dependencies
        command: |
          # note, this should be super quick as all dependencies should be pre-installed in the docker image
          # if additional dependencies were added to requirmeents.txt and the docker image hasn't been updated
          # we'd have to install it here at runtime -- which will make things slow, so do yourself a favor and
          # rebuild the docker image! (it automatically pulls the latest requirements.txt on build)
          source ~/env3.6/bin/activate
          export PATH=$JAVA_HOME/bin:$PATH
          pip3 install --exists-action w --upgrade -r ~/cassandra-dtest/requirements.txt
          pip3 uninstall -y cqlsh
          pip3 freeze
    - run:
        name: Determine Tests to Run (j11_without_vnodes)
        no_output_timeout: 5m
        command: "# reminder: this code (along with all the steps) is independently executed on every circle container\n# so the goal here is to get the circleci script to return the tests *this* container will run\n# which we do via the `circleci` cli tool.\n\ncd cassandra-dtest\nsource ~/env3.6/bin/activate\nexport PATH=$JAVA_HOME/bin:$PATH\n\nif [ -n '' ]; then\n  export \nfi\n\necho \"***Collected DTests (j11_without_vnodes)***\"\nset -eo pipefail && ./run_dtests.py --skip-resource-intensive-tests --pytest-options '-k not cql' --dtest-print-tests-only --dtest-print-tests-output=/tmp/all_dtest_tests_j11_without_vnodes_raw --cassandra-dir=../cassandra\nif [ -z '' ]; then\n  mv /tmp/all_dtest_tests_j11_without_vnodes_raw /tmp/all_dtest_tests_j11_without_vnodes\nelse\n  grep -e '' /tmp/all_dtest_tests_j11_without_vnodes_raw > /tmp/all_dtest_tests_j11_without_vnodes || { echo \"Filter did not match any tests! Exiting build.\"; exit 0; }\nfi\nset -eo pipefail && circleci tests split --split-by=timings --timings-type=classname /tmp/all_dtest_tests_j11_without_vnodes > /tmp/split_dtest_tests_j11_without_vnodes.txt\ncat /tmp/split_dtest_tests_j11_without_vnodes.txt | tr '\\n' ' ' > /tmp/split_dtest_tests_j11_without_vnodes_final.txt\ncat /tmp/split_dtest_tests_j11_without_vnodes_final.txt\n"
    - run:
        name: Run dtests (j11_without_vnodes)
        no_output_timeout: 15m
        command: "echo \"cat /tmp/split_dtest_tests_j11_without_vnodes_final.txt\"\ncat /tmp/split_dtest_tests_j11_without_vnodes_final.txt\n\nsource ~/env3.6/bin/activate\nexport PATH=$JAVA_HOME/bin:$PATH\nif [ -n '' ]; then\n  export \nfi\n\njava -version\ncd ~/cassandra-dtest\nmkdir -p /tmp/dtest\n\necho \"env: $(env)\"\necho \"** done env\"\nmkdir -p /tmp/results/dtests\n# we need the \"set -o pipefail\" here so that the exit code that circleci will actually use is from pytest and not the exit code from tee\nexport SPLIT_TESTS=`cat /tmp/split_dtest_tests_j11_without_vnodes_final.txt`\nset -o pipefail && cd ~/cassandra-dtest && pytest --skip-resource-intensive-tests --log-cli-level=DEBUG --junit-xml=/tmp/results/dtests/pytest_result_j11_without_vnodes.xml -s --cassandra-dir=/home/cassandra/cassandra --keep-test-dir $SPLIT_TESTS 2>&1 | tee /tmp/dtest/stdout.txt\n"
    - store_test_results:
        path: /tmp/results
    - store_artifacts:
        path: /tmp/dtest
        destination: dtest_j11_without_vnodes
    - store_artifacts:
        path: ~/cassandra-dtest/logs
        destination: dtest_j11_without_vnodes_logs
    environment:
    - ANT_HOME: /usr/share/ant
    - JAVA11_HOME: /usr/lib/jvm/java-11-openjdk-amd64
    - JAVA8_HOME: /usr/lib/jvm/java-8-openjdk-amd64
    - LANG: en_US.UTF-8
    - KEEP_TEST_DIR: true
    - DEFAULT_DIR: /home/cassandra/cassandra-dtest
    - PYTHONIOENCODING: utf-8
    - PYTHONUNBUFFERED: true
    - CASS_DRIVER_NO_EXTENSIONS: true
    - CASS_DRIVER_NO_CYTHON: true
    - CASSANDRA_SKIP_SYNC: true
    - DTEST_REPO: https://github.com/apache/cassandra-dtest.git
    - DTEST_BRANCH: trunk
    - CCM_MAX_HEAP_SIZE: 1024M
    - CCM_HEAP_NEWSIZE: 256M
    - REPEATED_TESTS_STOP_ON_FAILURE: false
    - REPEATED_UTESTS: null
    - REPEATED_UTESTS_COUNT: 500
    - REPEATED_UTESTS_FQLTOOL: null
    - REPEATED_UTESTS_FQLTOOL_COUNT: 500
    - REPEATED_UTESTS_LONG: null
    - REPEATED_UTESTS_LONG_COUNT: 100
    - REPEATED_UTESTS_STRESS: null
    - REPEATED_UTESTS_STRESS_COUNT: 500
    - REPEATED_SIMULATOR_DTESTS: null
    - REPEATED_SIMULATOR_DTESTS_COUNT: 500
    - REPEATED_JVM_DTESTS: null
    - REPEATED_JVM_DTESTS_COUNT: 500
    - REPEATED_JVM_UPGRADE_DTESTS: null
    - REPEATED_JVM_UPGRADE_DTESTS_COUNT: 500
    - REPEATED_DTESTS: null
    - REPEATED_DTESTS_COUNT: 500
    - REPEATED_UPGRADE_DTESTS: null
    - REPEATED_UPGRADE_DTESTS_COUNT: 25
    - REPEATED_ANT_TEST_TARGET: testsome
    - REPEATED_ANT_TEST_CLASS: null
    - REPEATED_ANT_TEST_METHODS: null
    - REPEATED_ANT_TEST_VNODES: false
    - REPEATED_ANT_TEST_COUNT: 500
    - JAVA_HOME: /usr/lib/jvm/java-11-openjdk-amd64
    - JDK_HOME: /usr/lib/jvm/java-11-openjdk-amd64
    - CASSANDRA_USE_JDK11: true
  j8_repeated_ant_test:
    docker:
    - image: apache/cassandra-testing-ubuntu2004-java11-w-dependencies:latest
    resource_class: medium
    working_directory: ~/
    shell: /bin/bash -eo pipefail -l
    parallelism: 4
    steps:
    - attach_workspace:
        at: /home/cassandra
    - run:
        name: Log Environment Information
        command: |
          echo '*** id ***'
          id
          echo '*** cat /proc/cpuinfo ***'
          cat /proc/cpuinfo
          echo '*** free -m ***'
          free -m
          echo '*** df -m ***'
          df -m
          echo '*** ifconfig -a ***'
          ifconfig -a
          echo '*** uname -a ***'
          uname -a
          echo '*** mount ***'
          mount
          echo '*** env ***'
          env
          echo '*** java ***'
          which java
          java -version
    - run:
        name: Run repeated JUnit test
        no_output_timeout: 15m
        command: |
          if [ "${REPEATED_ANT_TEST_CLASS}" == "<nil>" ]; then
            echo "Repeated utest class name hasn't been defined, exiting without running any test"
          elif [ "${REPEATED_ANT_TEST_COUNT}" == "<nil>" ]; then
            echo "Repeated utest count hasn't been defined, exiting without running any test"
          elif [ "${REPEATED_ANT_TEST_COUNT}" -le 0 ]; then
            echo "Repeated utest count is lesser or equals than zero, exiting without running any test"
          else

            # Calculate the number of test iterations to be run by the current parallel runner.
            # Since we are running the same test multiple times there is no need to use `circleci tests split`.
            count=$((${REPEATED_ANT_TEST_COUNT} / CIRCLE_NODE_TOTAL))
            if (($CIRCLE_NODE_INDEX < (${REPEATED_ANT_TEST_COUNT} % CIRCLE_NODE_TOTAL))); then
              count=$((count+1))
            fi

            if (($count <= 0)); then
              echo "No tests to run in this runner"
            else
              echo "Running ${REPEATED_ANT_TEST_TARGET} ${REPEATED_ANT_TEST_CLASS} ${REPEATED_ANT_TEST_METHODS} ${REPEATED_ANT_TEST_COUNT} times"

              set -x
              export PATH=$JAVA_HOME/bin:$PATH
              time mv ~/cassandra /tmp
              cd /tmp/cassandra
              if [ -d ~/dtest_jars ]; then
                cp ~/dtest_jars/dtest* /tmp/cassandra/build/
              fi

              target=${REPEATED_ANT_TEST_TARGET}
              class_path=${REPEATED_ANT_TEST_CLASS}
              class_name="${class_path##*.}"

              # Prepare the -Dtest.name argument.
              # It can be the fully qualified class name or the short class name, depending on the target.
              if [[ $target == "test" || \
                    $target == "test-cdc" || \
                    $target == "test-compression" || \
                    $target == "test-system-keyspace-directory" || \
                    $target == "fqltool-test" || \
                    $target == "long-test" || \
                    $target == "stress-test" || \
                    $target == "test-simulator-dtest" ]]; then
                name="-Dtest.name=$class_name"
              else
                name="-Dtest.name=$class_path"
              fi

              # Prepare the -Dtest.methods argument, which is optional
              if [ "${REPEATED_ANT_TEST_METHODS}" == "<nil>" ]; then
                methods=""
              else
                methods="-Dtest.methods=${REPEATED_ANT_TEST_METHODS}"
              fi

              # Prepare the JVM dtests vnodes argument, which is optional
              vnodes_args=""
              if ${REPEATED_ANT_TEST_VNODES}; then
                vnodes_args="-Dtest.jvm.args='-Dcassandra.dtest.num_tokens=16'"
              fi

              # Run the test target as many times as requested collecting the exit code,
              # stopping the iteration only if stop_on_failure is set.
              exit_code="$?"
              for i in $(seq -w 1 $count); do

                echo "Running test iteration $i of $count"

                # run the test
                status="passes"
                if !( set -o pipefail && ant $target $name $methods $vnodes_args -Dno-build-test=true | tee stdout.txt ); then
                  status="fails"
                  exit_code=1
                fi

                # move the stdout output file
                dest=/tmp/results/repeated_utest/stdout/${status}/${i}
                mkdir -p $dest
                mv stdout.txt $dest/${REPEATED_ANT_TEST_TARGET}-${REPEATED_ANT_TEST_CLASS}.txt

                # move the XML output files
                source=build/test/output
                dest=/tmp/results/repeated_utest/output/${status}/${i}
                mkdir -p $dest
                if [[ -d $source && -n "$(ls $source)" ]]; then
                  mv $source/* $dest/
                fi

                # move the log files
                source=build/test/logs
                dest=/tmp/results/repeated_utest/logs/${status}/${i}
                mkdir -p $dest
                if [[ -d $source && -n "$(ls $source)" ]]; then
                  mv $source/* $dest/
                fi

                # maybe stop iterations on test failure
                if [[ ${REPEATED_TESTS_STOP_ON_FAILURE} = true ]] && (( $exit_code > 0 )); then
                  break
                fi
              done

              (exit ${exit_code})
            fi
          fi
    - store_test_results:
        path: /tmp/results/repeated_utest/output
    - store_artifacts:
        path: /tmp/results/repeated_utest/stdout
        destination: stdout
    - store_artifacts:
        path: /tmp/results/repeated_utest/output
        destination: junitxml
    - store_artifacts:
        path: /tmp/results/repeated_utest/logs
        destination: logs
    environment:
    - ANT_HOME: /usr/share/ant
    - JAVA11_HOME: /usr/lib/jvm/java-11-openjdk-amd64
    - JAVA8_HOME: /usr/lib/jvm/java-8-openjdk-amd64
    - LANG: en_US.UTF-8
    - KEEP_TEST_DIR: true
    - DEFAULT_DIR: /home/cassandra/cassandra-dtest
    - PYTHONIOENCODING: utf-8
    - PYTHONUNBUFFERED: true
    - CASS_DRIVER_NO_EXTENSIONS: true
    - CASS_DRIVER_NO_CYTHON: true
    - CASSANDRA_SKIP_SYNC: true
    - DTEST_REPO: https://github.com/apache/cassandra-dtest.git
    - DTEST_BRANCH: trunk
    - CCM_MAX_HEAP_SIZE: 1024M
    - CCM_HEAP_NEWSIZE: 256M
    - REPEATED_TESTS_STOP_ON_FAILURE: false
    - REPEATED_UTESTS: null
    - REPEATED_UTESTS_COUNT: 500
    - REPEATED_UTESTS_FQLTOOL: null
    - REPEATED_UTESTS_FQLTOOL_COUNT: 500
    - REPEATED_UTESTS_LONG: null
    - REPEATED_UTESTS_LONG_COUNT: 100
    - REPEATED_UTESTS_STRESS: null
    - REPEATED_UTESTS_STRESS_COUNT: 500
    - REPEATED_SIMULATOR_DTESTS: null
    - REPEATED_SIMULATOR_DTESTS_COUNT: 500
    - REPEATED_JVM_DTESTS: null
    - REPEATED_JVM_DTESTS_COUNT: 500
    - REPEATED_JVM_UPGRADE_DTESTS: null
    - REPEATED_JVM_UPGRADE_DTESTS_COUNT: 500
    - REPEATED_DTESTS: null
    - REPEATED_DTESTS_COUNT: 500
    - REPEATED_UPGRADE_DTESTS: null
    - REPEATED_UPGRADE_DTESTS_COUNT: 25
    - REPEATED_ANT_TEST_TARGET: testsome
    - REPEATED_ANT_TEST_CLASS: null
    - REPEATED_ANT_TEST_METHODS: null
    - REPEATED_ANT_TEST_VNODES: false
    - REPEATED_ANT_TEST_COUNT: 500
    - JAVA_HOME: /usr/lib/jvm/java-8-openjdk-amd64
    - JDK_HOME: /usr/lib/jvm/java-8-openjdk-amd64
  j8_utests_long:
    docker:
    - image: apache/cassandra-testing-ubuntu2004-java11-w-dependencies:latest
    resource_class: medium
    working_directory: ~/
    shell: /bin/bash -eo pipefail -l
    parallelism: 1
    steps:
    - attach_workspace:
        at: /home/cassandra
    - run:
        name: Run Unit Tests (long-test)
        command: |
          export PATH=$JAVA_HOME/bin:$PATH
          time mv ~/cassandra /tmp
          cd /tmp/cassandra
          if [ -d ~/dtest_jars ]; then
            cp ~/dtest_jars/dtest* /tmp/cassandra/build/
          fi
          ant long-test -Dno-build-test=true
        no_output_timeout: 15m
    - store_test_results:
        path: /tmp/cassandra/build/test/output/
    - store_artifacts:
        path: /tmp/cassandra/build/test/output
        destination: junitxml
    - store_artifacts:
        path: /tmp/cassandra/build/test/logs
        destination: logs
    environment:
    - ANT_HOME: /usr/share/ant
    - JAVA11_HOME: /usr/lib/jvm/java-11-openjdk-amd64
    - JAVA8_HOME: /usr/lib/jvm/java-8-openjdk-amd64
    - LANG: en_US.UTF-8
    - KEEP_TEST_DIR: true
    - DEFAULT_DIR: /home/cassandra/cassandra-dtest
    - PYTHONIOENCODING: utf-8
    - PYTHONUNBUFFERED: true
    - CASS_DRIVER_NO_EXTENSIONS: true
    - CASS_DRIVER_NO_CYTHON: true
    - CASSANDRA_SKIP_SYNC: true
    - DTEST_REPO: https://github.com/apache/cassandra-dtest.git
    - DTEST_BRANCH: trunk
    - CCM_MAX_HEAP_SIZE: 1024M
    - CCM_HEAP_NEWSIZE: 256M
    - REPEATED_TESTS_STOP_ON_FAILURE: false
    - REPEATED_UTESTS: null
    - REPEATED_UTESTS_COUNT: 500
    - REPEATED_UTESTS_FQLTOOL: null
    - REPEATED_UTESTS_FQLTOOL_COUNT: 500
    - REPEATED_UTESTS_LONG: null
    - REPEATED_UTESTS_LONG_COUNT: 100
    - REPEATED_UTESTS_STRESS: null
    - REPEATED_UTESTS_STRESS_COUNT: 500
    - REPEATED_SIMULATOR_DTESTS: null
    - REPEATED_SIMULATOR_DTESTS_COUNT: 500
    - REPEATED_JVM_DTESTS: null
    - REPEATED_JVM_DTESTS_COUNT: 500
    - REPEATED_JVM_UPGRADE_DTESTS: null
    - REPEATED_JVM_UPGRADE_DTESTS_COUNT: 500
    - REPEATED_DTESTS: null
    - REPEATED_DTESTS_COUNT: 500
    - REPEATED_UPGRADE_DTESTS: null
    - REPEATED_UPGRADE_DTESTS_COUNT: 25
    - REPEATED_ANT_TEST_TARGET: testsome
    - REPEATED_ANT_TEST_CLASS: null
    - REPEATED_ANT_TEST_METHODS: null
    - REPEATED_ANT_TEST_VNODES: false
    - REPEATED_ANT_TEST_COUNT: 500
    - JAVA_HOME: /usr/lib/jvm/java-8-openjdk-amd64
    - JDK_HOME: /usr/lib/jvm/java-8-openjdk-amd64
  j8_utests_cdc:
    docker:
    - image: apache/cassandra-testing-ubuntu2004-java11-w-dependencies:latest
    resource_class: medium
    working_directory: ~/
    shell: /bin/bash -eo pipefail -l
    parallelism: 4
    steps:
    - attach_workspace:
        at: /home/cassandra
    - run:
        name: Determine unit Tests to Run
        command: |
          # reminder: this code (along with all the steps) is independently executed on every circle container
          # so the goal here is to get the circleci script to return the tests *this* container will run
          # which we do via the `circleci` cli tool.

          rm -fr ~/cassandra-dtest/upgrade_tests
          echo "***java tests***"

          # get all of our unit test filenames
          set -eo pipefail && circleci tests glob "$HOME/cassandra/test/unit/**/*.java" > /tmp/all_java_unit_tests.txt

          # split up the unit tests into groups based on the number of containers we have
          set -eo pipefail && circleci tests split --split-by=timings --timings-type=filename --index=${CIRCLE_NODE_INDEX} --total=${CIRCLE_NODE_TOTAL} /tmp/all_java_unit_tests.txt > /tmp/java_tests_${CIRCLE_NODE_INDEX}.txt
          set -eo pipefail && cat /tmp/java_tests_${CIRCLE_NODE_INDEX}.txt | sed "s;^/home/cassandra/cassandra/test/unit/;;g" | grep "Test\.java$"  > /tmp/java_tests_${CIRCLE_NODE_INDEX}_final.txt
          echo "** /tmp/java_tests_${CIRCLE_NODE_INDEX}_final.txt"
          cat /tmp/java_tests_${CIRCLE_NODE_INDEX}_final.txt
        no_output_timeout: 15m
    - run:
        name: Log Environment Information
        command: |
          echo '*** id ***'
          id
          echo '*** cat /proc/cpuinfo ***'
          cat /proc/cpuinfo
          echo '*** free -m ***'
          free -m
          echo '*** df -m ***'
          df -m
          echo '*** ifconfig -a ***'
          ifconfig -a
          echo '*** uname -a ***'
          uname -a
          echo '*** mount ***'
          mount
          echo '*** env ***'
          env
          echo '*** java ***'
          which java
          java -version
    - run:
        name: Run Unit Tests (testclasslist-cdc)
        command: |
          set -x
          export PATH=$JAVA_HOME/bin:$PATH
          time mv ~/cassandra /tmp
          cd /tmp/cassandra
          if [ -d ~/dtest_jars ]; then
            cp ~/dtest_jars/dtest* /tmp/cassandra/build/
          fi
          test_timeout=$(grep 'name="test.unit.timeout"' build.xml | awk -F'"' '{print $4}' || true)
          if [ -z "$test_timeout" ]; then
            test_timeout=$(grep 'name="test.timeout"' build.xml | awk -F'"' '{print $4}')
          fi
<<<<<<< HEAD
          ant testclasslist-cdc   -Dtest.timeout="$test_timeout" -Dtest.classlistfile=/tmp/java_tests_${CIRCLE_NODE_INDEX}_final.txt  -Dtest.classlistprefix=unit
=======
          ant testclasslist-cdc -Dtest.timeout="$test_timeout" -Dtest.classlistfile=/tmp/java_tests_${CIRCLE_NODE_INDEX}_final.txt  -Dtest.classlistprefix=unit -Dno-build-test=true
>>>>>>> 5e705a84
        no_output_timeout: 15m
    - store_test_results:
        path: /tmp/cassandra/build/test/output/
    - store_artifacts:
        path: /tmp/cassandra/build/test/output
        destination: junitxml
    - store_artifacts:
        path: /tmp/cassandra/build/test/logs
        destination: logs
    environment:
    - ANT_HOME: /usr/share/ant
    - JAVA11_HOME: /usr/lib/jvm/java-11-openjdk-amd64
    - JAVA8_HOME: /usr/lib/jvm/java-8-openjdk-amd64
    - LANG: en_US.UTF-8
    - KEEP_TEST_DIR: true
    - DEFAULT_DIR: /home/cassandra/cassandra-dtest
    - PYTHONIOENCODING: utf-8
    - PYTHONUNBUFFERED: true
    - CASS_DRIVER_NO_EXTENSIONS: true
    - CASS_DRIVER_NO_CYTHON: true
    - CASSANDRA_SKIP_SYNC: true
    - DTEST_REPO: https://github.com/apache/cassandra-dtest.git
    - DTEST_BRANCH: trunk
    - CCM_MAX_HEAP_SIZE: 1024M
    - CCM_HEAP_NEWSIZE: 256M
    - REPEATED_TESTS_STOP_ON_FAILURE: false
    - REPEATED_UTESTS: null
    - REPEATED_UTESTS_COUNT: 500
    - REPEATED_UTESTS_FQLTOOL: null
    - REPEATED_UTESTS_FQLTOOL_COUNT: 500
    - REPEATED_UTESTS_LONG: null
    - REPEATED_UTESTS_LONG_COUNT: 100
    - REPEATED_UTESTS_STRESS: null
    - REPEATED_UTESTS_STRESS_COUNT: 500
    - REPEATED_SIMULATOR_DTESTS: null
    - REPEATED_SIMULATOR_DTESTS_COUNT: 500
    - REPEATED_JVM_DTESTS: null
    - REPEATED_JVM_DTESTS_COUNT: 500
    - REPEATED_JVM_UPGRADE_DTESTS: null
    - REPEATED_JVM_UPGRADE_DTESTS_COUNT: 500
    - REPEATED_DTESTS: null
    - REPEATED_DTESTS_COUNT: 500
    - REPEATED_UPGRADE_DTESTS: null
    - REPEATED_UPGRADE_DTESTS_COUNT: 25
    - REPEATED_ANT_TEST_TARGET: testsome
    - REPEATED_ANT_TEST_CLASS: null
    - REPEATED_ANT_TEST_METHODS: null
    - REPEATED_ANT_TEST_VNODES: false
    - REPEATED_ANT_TEST_COUNT: 500
    - JAVA_HOME: /usr/lib/jvm/java-8-openjdk-amd64
    - JDK_HOME: /usr/lib/jvm/java-8-openjdk-amd64
  j8_dtests_repeat:
    docker:
    - image: apache/cassandra-testing-ubuntu2004-java11-w-dependencies:latest
    resource_class: medium
    working_directory: ~/
    shell: /bin/bash -eo pipefail -l
    parallelism: 4
    steps:
    - attach_workspace:
        at: /home/cassandra
    - run:
        name: Clone Cassandra dtest Repository (via git)
        command: |
          git clone --single-branch --branch $DTEST_BRANCH --depth 1 $DTEST_REPO ~/cassandra-dtest
    - run:
        name: Configure virtualenv and python Dependencies
        command: |
          # note, this should be super quick as all dependencies should be pre-installed in the docker image
          # if additional dependencies were added to requirmeents.txt and the docker image hasn't been updated
          # we'd have to install it here at runtime -- which will make things slow, so do yourself a favor and
          # rebuild the docker image! (it automatically pulls the latest requirements.txt on build)
          source ~/env3.6/bin/activate
          export PATH=$JAVA_HOME/bin:$PATH
          pip3 install --exists-action w --upgrade -r ~/cassandra-dtest/requirements.txt
          pip3 uninstall -y cqlsh
          pip3 freeze
    - run:
        name: Run repeated Python dtest
        no_output_timeout: 15m
        command: |
          if [ "${REPEATED_DTESTS}" == "<nil>" ]; then
            echo "Repeated dtest name hasn't been defined, exiting without running any test"
          elif [ "${REPEATED_DTESTS_COUNT}" == "<nil>" ]; then
            echo "Repeated dtest count hasn't been defined, exiting without running any test"
          elif [ "${REPEATED_DTESTS_COUNT}" -le 0 ]; then
            echo "Repeated dtest count is lesser or equals than zero, exiting without running any test"
          else

            # Calculate the number of test iterations to be run by the current parallel runner.
            # Since we are running the same test multiple times there is no need to use `circleci tests split`.
            count=$((${REPEATED_DTESTS_COUNT} / CIRCLE_NODE_TOTAL))
            if (($CIRCLE_NODE_INDEX < (${REPEATED_DTESTS_COUNT} % CIRCLE_NODE_TOTAL))); then
              count=$((count+1))
            fi

            if (($count <= 0)); then
              echo "No tests to run in this runner"
            else
              echo "Running ${REPEATED_DTESTS} $count times"

              source ~/env3.6/bin/activate
              export PATH=$JAVA_HOME/bin:$PATH

              java -version
              cd ~/cassandra-dtest
              mkdir -p /tmp/dtest

              echo "env: $(env)"
              echo "** done env"
              mkdir -p /tmp/results/dtests

              tests_arg=$(echo ${REPEATED_DTESTS} | sed -e "s/,/ /g")

              stop_on_failure_arg=""
              if ${REPEATED_TESTS_STOP_ON_FAILURE}; then
                stop_on_failure_arg="-x"
              fi

              vnodes_args=""
              if false; then
                vnodes_args="--use-vnodes --num-tokens=16"
              fi

              upgrade_arg=""
              if false; then
                upgrade_arg="--execute-upgrade-tests --upgrade-target-version-only --upgrade-version-selection all"
              fi

              # we need the "set -o pipefail" here so that the exit code that circleci will actually use is from pytest and not the exit code from tee
              set -o pipefail && cd ~/cassandra-dtest && pytest $vnodes_args --count=$count $stop_on_failure_arg $upgrade_arg --log-cli-level=DEBUG --junit-xml=/tmp/results/dtests/pytest_result.xml -s --cassandra-dir=/home/cassandra/cassandra --keep-test-dir $tests_arg | tee /tmp/dtest/stdout.txt
            fi
          fi
    - store_test_results:
        path: /tmp/results
    - store_artifacts:
        path: /tmp/dtest
        destination: dtest
    - store_artifacts:
        path: ~/cassandra-dtest/logs
        destination: dtest_logs
    environment:
    - ANT_HOME: /usr/share/ant
    - JAVA11_HOME: /usr/lib/jvm/java-11-openjdk-amd64
    - JAVA8_HOME: /usr/lib/jvm/java-8-openjdk-amd64
    - LANG: en_US.UTF-8
    - KEEP_TEST_DIR: true
    - DEFAULT_DIR: /home/cassandra/cassandra-dtest
    - PYTHONIOENCODING: utf-8
    - PYTHONUNBUFFERED: true
    - CASS_DRIVER_NO_EXTENSIONS: true
    - CASS_DRIVER_NO_CYTHON: true
    - CASSANDRA_SKIP_SYNC: true
    - DTEST_REPO: https://github.com/apache/cassandra-dtest.git
    - DTEST_BRANCH: trunk
    - CCM_MAX_HEAP_SIZE: 1024M
    - CCM_HEAP_NEWSIZE: 256M
    - REPEATED_TESTS_STOP_ON_FAILURE: false
    - REPEATED_UTESTS: null
    - REPEATED_UTESTS_COUNT: 500
    - REPEATED_UTESTS_FQLTOOL: null
    - REPEATED_UTESTS_FQLTOOL_COUNT: 500
    - REPEATED_UTESTS_LONG: null
    - REPEATED_UTESTS_LONG_COUNT: 100
    - REPEATED_UTESTS_STRESS: null
    - REPEATED_UTESTS_STRESS_COUNT: 500
    - REPEATED_SIMULATOR_DTESTS: null
    - REPEATED_SIMULATOR_DTESTS_COUNT: 500
    - REPEATED_JVM_DTESTS: null
    - REPEATED_JVM_DTESTS_COUNT: 500
    - REPEATED_JVM_UPGRADE_DTESTS: null
    - REPEATED_JVM_UPGRADE_DTESTS_COUNT: 500
    - REPEATED_DTESTS: null
    - REPEATED_DTESTS_COUNT: 500
    - REPEATED_UPGRADE_DTESTS: null
    - REPEATED_UPGRADE_DTESTS_COUNT: 25
    - REPEATED_ANT_TEST_TARGET: testsome
    - REPEATED_ANT_TEST_CLASS: null
    - REPEATED_ANT_TEST_METHODS: null
    - REPEATED_ANT_TEST_VNODES: false
    - REPEATED_ANT_TEST_COUNT: 500
    - JAVA_HOME: /usr/lib/jvm/java-8-openjdk-amd64
    - JDK_HOME: /usr/lib/jvm/java-8-openjdk-amd64
  j8_jvm_dtests:
    docker:
    - image: apache/cassandra-testing-ubuntu2004-java11-w-dependencies:latest
    resource_class: medium
    working_directory: ~/
    shell: /bin/bash -eo pipefail -l
    parallelism: 1
    steps:
    - attach_workspace:
        at: /home/cassandra
    - run:
        name: Determine distributed Tests to Run
        command: |
          # reminder: this code (along with all the steps) is independently executed on every circle container
          # so the goal here is to get the circleci script to return the tests *this* container will run
          # which we do via the `circleci` cli tool.

          rm -fr ~/cassandra-dtest/upgrade_tests
          echo "***java tests***"

          # get all of our unit test filenames
          set -eo pipefail && circleci tests glob "$HOME/cassandra/test/distributed/**/*.java" > /tmp/all_java_unit_tests.txt

          # split up the unit tests into groups based on the number of containers we have
          set -eo pipefail && circleci tests split --split-by=timings --timings-type=filename --index=${CIRCLE_NODE_INDEX} --total=${CIRCLE_NODE_TOTAL} /tmp/all_java_unit_tests.txt > /tmp/java_tests_${CIRCLE_NODE_INDEX}.txt
          set -eo pipefail && cat /tmp/java_tests_${CIRCLE_NODE_INDEX}.txt | sed "s;^/home/cassandra/cassandra/test/distributed/;;g" | grep "Test\.java$" | grep -v upgrade > /tmp/java_tests_${CIRCLE_NODE_INDEX}_final.txt
          echo "** /tmp/java_tests_${CIRCLE_NODE_INDEX}_final.txt"
          cat /tmp/java_tests_${CIRCLE_NODE_INDEX}_final.txt
        no_output_timeout: 15m
    - run:
        name: Log Environment Information
        command: |
          echo '*** id ***'
          id
          echo '*** cat /proc/cpuinfo ***'
          cat /proc/cpuinfo
          echo '*** free -m ***'
          free -m
          echo '*** df -m ***'
          df -m
          echo '*** ifconfig -a ***'
          ifconfig -a
          echo '*** uname -a ***'
          uname -a
          echo '*** mount ***'
          mount
          echo '*** env ***'
          env
          echo '*** java ***'
          which java
          java -version
    - run:
        name: Run Unit Tests (testclasslist)
        command: |
          set -x
          export PATH=$JAVA_HOME/bin:$PATH
          time mv ~/cassandra /tmp
          cd /tmp/cassandra
          if [ -d ~/dtest_jars ]; then
            cp ~/dtest_jars/dtest* /tmp/cassandra/build/
          fi
          test_timeout=$(grep 'name="test.distributed.timeout"' build.xml | awk -F'"' '{print $4}' || true)
          if [ -z "$test_timeout" ]; then
            test_timeout=$(grep 'name="test.timeout"' build.xml | awk -F'"' '{print $4}')
          fi
<<<<<<< HEAD
          ant testclasslist   -Dtest.timeout="$test_timeout" -Dtest.classlistfile=/tmp/java_tests_${CIRCLE_NODE_INDEX}_final.txt  -Dtest.classlistprefix=distributed
=======
          ant testclasslist -Dtest.timeout="$test_timeout" -Dtest.classlistfile=/tmp/java_tests_${CIRCLE_NODE_INDEX}_final.txt  -Dtest.classlistprefix=distributed -Dno-build-test=true
>>>>>>> 5e705a84
        no_output_timeout: 15m
    - store_test_results:
        path: /tmp/cassandra/build/test/output/
    - store_artifacts:
        path: /tmp/cassandra/build/test/output
        destination: junitxml
    - store_artifacts:
        path: /tmp/cassandra/build/test/logs
        destination: logs
    environment:
    - ANT_HOME: /usr/share/ant
    - JAVA11_HOME: /usr/lib/jvm/java-11-openjdk-amd64
    - JAVA8_HOME: /usr/lib/jvm/java-8-openjdk-amd64
    - LANG: en_US.UTF-8
    - KEEP_TEST_DIR: true
    - DEFAULT_DIR: /home/cassandra/cassandra-dtest
    - PYTHONIOENCODING: utf-8
    - PYTHONUNBUFFERED: true
    - CASS_DRIVER_NO_EXTENSIONS: true
    - CASS_DRIVER_NO_CYTHON: true
    - CASSANDRA_SKIP_SYNC: true
    - DTEST_REPO: https://github.com/apache/cassandra-dtest.git
    - DTEST_BRANCH: trunk
    - CCM_MAX_HEAP_SIZE: 1024M
    - CCM_HEAP_NEWSIZE: 256M
    - REPEATED_TESTS_STOP_ON_FAILURE: false
    - REPEATED_UTESTS: null
    - REPEATED_UTESTS_COUNT: 500
    - REPEATED_UTESTS_FQLTOOL: null
    - REPEATED_UTESTS_FQLTOOL_COUNT: 500
    - REPEATED_UTESTS_LONG: null
    - REPEATED_UTESTS_LONG_COUNT: 100
    - REPEATED_UTESTS_STRESS: null
    - REPEATED_UTESTS_STRESS_COUNT: 500
    - REPEATED_SIMULATOR_DTESTS: null
    - REPEATED_SIMULATOR_DTESTS_COUNT: 500
    - REPEATED_JVM_DTESTS: null
    - REPEATED_JVM_DTESTS_COUNT: 500
    - REPEATED_JVM_UPGRADE_DTESTS: null
    - REPEATED_JVM_UPGRADE_DTESTS_COUNT: 500
    - REPEATED_DTESTS: null
    - REPEATED_DTESTS_COUNT: 500
    - REPEATED_UPGRADE_DTESTS: null
    - REPEATED_UPGRADE_DTESTS_COUNT: 25
    - REPEATED_ANT_TEST_TARGET: testsome
    - REPEATED_ANT_TEST_CLASS: null
    - REPEATED_ANT_TEST_METHODS: null
    - REPEATED_ANT_TEST_VNODES: false
    - REPEATED_ANT_TEST_COUNT: 500
    - JAVA_HOME: /usr/lib/jvm/java-8-openjdk-amd64
    - JDK_HOME: /usr/lib/jvm/java-8-openjdk-amd64
  j8_build:
    docker:
    - image: apache/cassandra-testing-ubuntu2004-java11-w-dependencies:latest
    resource_class: medium
    working_directory: ~/
    shell: /bin/bash -eo pipefail -l
    parallelism: 1
    steps:
    - run:
        name: Log Environment Information
        command: |
          echo '*** id ***'
          id
          echo '*** cat /proc/cpuinfo ***'
          cat /proc/cpuinfo
          echo '*** free -m ***'
          free -m
          echo '*** df -m ***'
          df -m
          echo '*** ifconfig -a ***'
          ifconfig -a
          echo '*** uname -a ***'
          uname -a
          echo '*** mount ***'
          mount
          echo '*** env ***'
          env
          echo '*** java ***'
          which java
          java -version
    - run:
        name: Clone Cassandra Repository (via git)
        command: |
          git clone --single-branch --depth 1 --branch $CIRCLE_BRANCH https://github.com/$CIRCLE_PROJECT_USERNAME/$CIRCLE_PROJECT_REPONAME.git ~/cassandra
    - run:
        name: Build Cassandra
        command: |
          export PATH=$JAVA_HOME/bin:$PATH
          cd ~/cassandra
          # Loop to prevent failure due to maven-ant-tasks not downloading a jar..
          for x in $(seq 1 3); do
              ${ANT_HOME}/bin/ant clean realclean jar
              RETURN="$?"
              if [ "${RETURN}" -eq "0" ]; then
                  break
              fi
          done
          # Exit, if we didn't build successfully
          if [ "${RETURN}" -ne "0" ]; then
              echo "Build failed with exit code: ${RETURN}"
              exit ${RETURN}
          fi
        no_output_timeout: 15m
    - run:
        name: Run eclipse-warnings
        command: |
          export PATH=$JAVA_HOME/bin:$PATH
          cd ~/cassandra
          ant eclipse-warnings
    - persist_to_workspace:
        root: /home/cassandra
        paths:
        - cassandra
        - .m2
    environment:
    - ANT_HOME: /usr/share/ant
    - JAVA11_HOME: /usr/lib/jvm/java-11-openjdk-amd64
    - JAVA8_HOME: /usr/lib/jvm/java-8-openjdk-amd64
    - LANG: en_US.UTF-8
    - KEEP_TEST_DIR: true
    - DEFAULT_DIR: /home/cassandra/cassandra-dtest
    - PYTHONIOENCODING: utf-8
    - PYTHONUNBUFFERED: true
    - CASS_DRIVER_NO_EXTENSIONS: true
    - CASS_DRIVER_NO_CYTHON: true
    - CASSANDRA_SKIP_SYNC: true
    - DTEST_REPO: https://github.com/apache/cassandra-dtest.git
    - DTEST_BRANCH: trunk
    - CCM_MAX_HEAP_SIZE: 1024M
    - CCM_HEAP_NEWSIZE: 256M
    - REPEATED_TESTS_STOP_ON_FAILURE: false
    - REPEATED_UTESTS: null
    - REPEATED_UTESTS_COUNT: 500
    - REPEATED_UTESTS_FQLTOOL: null
    - REPEATED_UTESTS_FQLTOOL_COUNT: 500
    - REPEATED_UTESTS_LONG: null
    - REPEATED_UTESTS_LONG_COUNT: 100
    - REPEATED_UTESTS_STRESS: null
    - REPEATED_UTESTS_STRESS_COUNT: 500
    - REPEATED_SIMULATOR_DTESTS: null
    - REPEATED_SIMULATOR_DTESTS_COUNT: 500
    - REPEATED_JVM_DTESTS: null
    - REPEATED_JVM_DTESTS_COUNT: 500
    - REPEATED_JVM_UPGRADE_DTESTS: null
    - REPEATED_JVM_UPGRADE_DTESTS_COUNT: 500
    - REPEATED_DTESTS: null
    - REPEATED_DTESTS_COUNT: 500
    - REPEATED_UPGRADE_DTESTS: null
    - REPEATED_UPGRADE_DTESTS_COUNT: 25
    - REPEATED_ANT_TEST_TARGET: testsome
    - REPEATED_ANT_TEST_CLASS: null
    - REPEATED_ANT_TEST_METHODS: null
    - REPEATED_ANT_TEST_VNODES: false
    - REPEATED_ANT_TEST_COUNT: 500
    - JAVA_HOME: /usr/lib/jvm/java-8-openjdk-amd64
    - JDK_HOME: /usr/lib/jvm/java-8-openjdk-amd64
  j8_cqlsh_dtests_py38_vnode:
    docker:
    - image: apache/cassandra-testing-ubuntu2004-java11-w-dependencies:latest
    resource_class: medium
    working_directory: ~/
    shell: /bin/bash -eo pipefail -l
    parallelism: 4
    steps:
    - attach_workspace:
        at: /home/cassandra
    - run:
        name: Clone Cassandra dtest Repository (via git)
        command: |
          git clone --single-branch --branch $DTEST_BRANCH --depth 1 $DTEST_REPO ~/cassandra-dtest
    - run:
        name: Configure virtualenv and python Dependencies
        command: |
          # note, this should be super quick as all dependencies should be pre-installed in the docker image
          # if additional dependencies were added to requirmeents.txt and the docker image hasn't been updated
          # we'd have to install it here at runtime -- which will make things slow, so do yourself a favor and
          # rebuild the docker image! (it automatically pulls the latest requirements.txt on build)
          source ~/env3.8/bin/activate
          export PATH=$JAVA_HOME/bin:$PATH
          pip3 install --exists-action w --upgrade -r ~/cassandra-dtest/requirements.txt
          pip3 uninstall -y cqlsh
          pip3 freeze
    - run:
        name: Determine Tests to Run (j8_with_vnodes)
        no_output_timeout: 5m
        command: "# reminder: this code (along with all the steps) is independently executed on every circle container\n# so the goal here is to get the circleci script to return the tests *this* container will run\n# which we do via the `circleci` cli tool.\n\ncd cassandra-dtest\nsource ~/env3.8/bin/activate\nexport PATH=$JAVA_HOME/bin:$PATH\n\nif [ -n '' ]; then\n  export \nfi\n\necho \"***Collected DTests (j8_with_vnodes)***\"\nset -eo pipefail && ./run_dtests.py --use-vnodes --skip-resource-intensive-tests --pytest-options '-k cql' --dtest-print-tests-only --dtest-print-tests-output=/tmp/all_dtest_tests_j8_with_vnodes_raw --cassandra-dir=../cassandra\nif [ -z '' ]; then\n  mv /tmp/all_dtest_tests_j8_with_vnodes_raw /tmp/all_dtest_tests_j8_with_vnodes\nelse\n  grep -e '' /tmp/all_dtest_tests_j8_with_vnodes_raw > /tmp/all_dtest_tests_j8_with_vnodes || { echo \"Filter did not match any tests! Exiting build.\"; exit 0; }\nfi\nset -eo pipefail && circleci tests split --split-by=timings --timings-type=classname /tmp/all_dtest_tests_j8_with_vnodes > /tmp/split_dtest_tests_j8_with_vnodes.txt\ncat /tmp/split_dtest_tests_j8_with_vnodes.txt | tr '\\n' ' ' > /tmp/split_dtest_tests_j8_with_vnodes_final.txt\ncat /tmp/split_dtest_tests_j8_with_vnodes_final.txt\n"
    - run:
        name: Run dtests (j8_with_vnodes)
        no_output_timeout: 15m
        command: |
          echo "cat /tmp/split_dtest_tests_j8_with_vnodes_final.txt"
          cat /tmp/split_dtest_tests_j8_with_vnodes_final.txt

          source ~/env3.8/bin/activate
          export PATH=$JAVA_HOME/bin:$PATH
          if [ -n 'CQLSH_PYTHON=/usr/bin/python3.8' ]; then
            export CQLSH_PYTHON=/usr/bin/python3.8
          fi

          java -version
          cd ~/cassandra-dtest
          mkdir -p /tmp/dtest

          echo "env: $(env)"
          echo "** done env"
          mkdir -p /tmp/results/dtests
          # we need the "set -o pipefail" here so that the exit code that circleci will actually use is from pytest and not the exit code from tee
          export SPLIT_TESTS=`cat /tmp/split_dtest_tests_j8_with_vnodes_final.txt`
          set -o pipefail && cd ~/cassandra-dtest && pytest --use-vnodes --num-tokens=16 --skip-resource-intensive-tests --log-cli-level=DEBUG --junit-xml=/tmp/results/dtests/pytest_result_j8_with_vnodes.xml -s --cassandra-dir=/home/cassandra/cassandra --keep-test-dir $SPLIT_TESTS 2>&1 | tee /tmp/dtest/stdout.txt
    - store_test_results:
        path: /tmp/results
    - store_artifacts:
        path: /tmp/dtest
        destination: dtest_j8_with_vnodes
    - store_artifacts:
        path: ~/cassandra-dtest/logs
        destination: dtest_j8_with_vnodes_logs
    environment:
    - ANT_HOME: /usr/share/ant
    - JAVA11_HOME: /usr/lib/jvm/java-11-openjdk-amd64
    - JAVA8_HOME: /usr/lib/jvm/java-8-openjdk-amd64
    - LANG: en_US.UTF-8
    - KEEP_TEST_DIR: true
    - DEFAULT_DIR: /home/cassandra/cassandra-dtest
    - PYTHONIOENCODING: utf-8
    - PYTHONUNBUFFERED: true
    - CASS_DRIVER_NO_EXTENSIONS: true
    - CASS_DRIVER_NO_CYTHON: true
    - CASSANDRA_SKIP_SYNC: true
    - DTEST_REPO: https://github.com/apache/cassandra-dtest.git
    - DTEST_BRANCH: trunk
    - CCM_MAX_HEAP_SIZE: 1024M
    - CCM_HEAP_NEWSIZE: 256M
    - REPEATED_TESTS_STOP_ON_FAILURE: false
    - REPEATED_UTESTS: null
    - REPEATED_UTESTS_COUNT: 500
    - REPEATED_UTESTS_FQLTOOL: null
    - REPEATED_UTESTS_FQLTOOL_COUNT: 500
    - REPEATED_UTESTS_LONG: null
    - REPEATED_UTESTS_LONG_COUNT: 100
    - REPEATED_UTESTS_STRESS: null
    - REPEATED_UTESTS_STRESS_COUNT: 500
    - REPEATED_SIMULATOR_DTESTS: null
    - REPEATED_SIMULATOR_DTESTS_COUNT: 500
    - REPEATED_JVM_DTESTS: null
    - REPEATED_JVM_DTESTS_COUNT: 500
    - REPEATED_JVM_UPGRADE_DTESTS: null
    - REPEATED_JVM_UPGRADE_DTESTS_COUNT: 500
    - REPEATED_DTESTS: null
    - REPEATED_DTESTS_COUNT: 500
    - REPEATED_UPGRADE_DTESTS: null
    - REPEATED_UPGRADE_DTESTS_COUNT: 25
    - REPEATED_ANT_TEST_TARGET: testsome
    - REPEATED_ANT_TEST_CLASS: null
    - REPEATED_ANT_TEST_METHODS: null
    - REPEATED_ANT_TEST_VNODES: false
    - REPEATED_ANT_TEST_COUNT: 500
    - JAVA_HOME: /usr/lib/jvm/java-8-openjdk-amd64
    - JDK_HOME: /usr/lib/jvm/java-8-openjdk-amd64
  j11_unit_tests_repeat:
    docker:
    - image: apache/cassandra-testing-ubuntu2004-java11:latest
    resource_class: medium
    working_directory: ~/
    shell: /bin/bash -eo pipefail -l
    parallelism: 4
    steps:
    - attach_workspace:
        at: /home/cassandra
    - run:
        name: Log Environment Information
        command: |
          echo '*** id ***'
          id
          echo '*** cat /proc/cpuinfo ***'
          cat /proc/cpuinfo
          echo '*** free -m ***'
          free -m
          echo '*** df -m ***'
          df -m
          echo '*** ifconfig -a ***'
          ifconfig -a
          echo '*** uname -a ***'
          uname -a
          echo '*** mount ***'
          mount
          echo '*** env ***'
          env
          echo '*** java ***'
          which java
          java -version
    - run:
        name: Repeatedly run new or modifed JUnit tests
        no_output_timeout: 15m
        command: "set -x\nexport PATH=$JAVA_HOME/bin:$PATH\ntime mv ~/cassandra /tmp\ncd /tmp/cassandra\nif [ -d ~/dtest_jars ]; then\n  cp ~/dtest_jars/dtest* /tmp/cassandra/build/\nfi\n\n# Calculate the number of test iterations to be run by the current parallel runner.\ncount=$((${REPEATED_UTESTS_COUNT} / CIRCLE_NODE_TOTAL))\nif (($CIRCLE_NODE_INDEX < (${REPEATED_UTESTS_COUNT} % CIRCLE_NODE_TOTAL))); then\n  count=$((count+1))\nfi\n\n# Put manually specified tests and automatically detected tests together, removing duplicates\ntests=$(echo ${REPEATED_UTESTS} | sed -e \"s/<nil>//\" | sed -e \"s/ //\" | tr \",\" \"\\n\" | tr \" \" \"\\n\" | sort -n | uniq -u)\necho \"Tests to be repeated: ${tests}\"\n\n# Prepare the JVM dtests vnodes argument, which is optional.\nvnodes=false\nvnodes_args=\"\"\nif [ \"$vnodes\" = true ] ; then\n  vnodes_args=\"-Dtest.jvm.args='-Dcassandra.dtest.num_tokens=16'\"\nfi\n\n# Prepare the testtag for the target, used by the test macro in build.xml to group the output files\ntarget=testsome\ntesttag=\"\"\nif [[ $target == \"test-cdc\" ]]; then\n  testtag=\"cdc\"\nelif [[ $target == \"test-compression\" ]]; then\n  testtag=\"compression\"\nelif [[ $target == \"test-system-keyspace-directory\" ]]; then\n  testtag=\"system_keyspace_directory\"\nfi\n\n# Run each test class as many times as requested.\nexit_code=\"$?\"\nfor test in $tests; do\n\n    # Split class and method names from the test name\n    if [[ $test =~ \"#\" ]]; then\n      class=${test%\"#\"*}\n      method=${test#*\"#\"}\n    else\n      class=$test\n      method=\"\"\n    fi\n\n    # Prepare the -Dtest.name argument.\n    # It can be the fully qualified class name or the short class name, depending on the target.\n    if [[ $target == \"test\" || \\\n          $target == \"test-cdc\" || \\\n          $target == \"test-compression\" || \\\n          $target == \"test-system-keyspace-directory\" || \\\n          $target == \"fqltool-test\" || \\\n          $target == \"long-test\" || \\\n          $target == \"stress-test\" || \\\n          $target == \"test-simulator-dtest\" ]]; then\n      name_arg=\"-Dtest.name=${class##*.}\"\n    else\n      name_arg=\"-Dtest.name=$class\"\n    fi\n\n    # Prepare the -Dtest.methods argument, which is optional\n    if [[ $method == \"\" ]]; then\n      methods_arg=\"\"\n    else\n      methods_arg=\"-Dtest.methods=$method\"\n    fi\n\n    for i in $(seq -w 1 $count); do\n      echo \"Running test $test, iteration $i of $count\"\n\n      # run the test\n      status=\"passes\"\n      if !( set -o pipefail && \\\n            ant testsome $name_arg $methods_arg $vnodes_args -Dno-build-test=true | \\\n            tee stdout.txt \\\n          ); then\n        status=\"fails\"\n        exit_code=1\n      fi\n\n      # move the stdout output file\n      dest=/tmp/results/repeated_utests/stdout/${status}/${i}\n      mkdir -p $dest\n      mv stdout.txt $dest/${test}.txt\n\n      # move the XML output files\n      source=build/test/output/${testtag}\n      dest=/tmp/results/repeated_utests/output/${status}/${i}\n      mkdir -p $dest\n      if [[ -d $source && -n \"$(ls $source)\" ]]; then\n        mv $source/* $dest/\n      fi\n\n      # move the log files\n      source=build/test/logs/${testtag}\n      dest=/tmp/results/repeated_utests/logs/${status}/${i}\n      mkdir -p $dest\n      if [[ -d $source && -n \"$(ls $source)\" ]]; then\n        mv $source/* $dest/\n      fi\n      \n      # maybe stop iterations on test failure\n      if [[ ${REPEATED_TESTS_STOP_ON_FAILURE} = true ]] && (( $exit_code > 0 )); then\n        break\n      fi\n    done\ndone\n(exit ${exit_code})\n"
    - store_test_results:
        path: /tmp/results/repeated_utests/output
    - store_artifacts:
        path: /tmp/results/repeated_utests/stdout
        destination: stdout
    - store_artifacts:
        path: /tmp/results/repeated_utests/output
        destination: junitxml
    - store_artifacts:
        path: /tmp/results/repeated_utests/logs
        destination: logs
    environment:
    - ANT_HOME: /usr/share/ant
    - JAVA11_HOME: /usr/lib/jvm/java-11-openjdk-amd64
    - JAVA8_HOME: /usr/lib/jvm/java-8-openjdk-amd64
    - LANG: en_US.UTF-8
    - KEEP_TEST_DIR: true
    - DEFAULT_DIR: /home/cassandra/cassandra-dtest
    - PYTHONIOENCODING: utf-8
    - PYTHONUNBUFFERED: true
    - CASS_DRIVER_NO_EXTENSIONS: true
    - CASS_DRIVER_NO_CYTHON: true
    - CASSANDRA_SKIP_SYNC: true
    - DTEST_REPO: https://github.com/apache/cassandra-dtest.git
    - DTEST_BRANCH: trunk
    - CCM_MAX_HEAP_SIZE: 1024M
    - CCM_HEAP_NEWSIZE: 256M
    - REPEATED_TESTS_STOP_ON_FAILURE: false
    - REPEATED_UTESTS: null
    - REPEATED_UTESTS_COUNT: 500
    - REPEATED_UTESTS_FQLTOOL: null
    - REPEATED_UTESTS_FQLTOOL_COUNT: 500
    - REPEATED_UTESTS_LONG: null
    - REPEATED_UTESTS_LONG_COUNT: 100
    - REPEATED_UTESTS_STRESS: null
    - REPEATED_UTESTS_STRESS_COUNT: 500
    - REPEATED_SIMULATOR_DTESTS: null
    - REPEATED_SIMULATOR_DTESTS_COUNT: 500
    - REPEATED_JVM_DTESTS: null
    - REPEATED_JVM_DTESTS_COUNT: 500
    - REPEATED_JVM_UPGRADE_DTESTS: null
    - REPEATED_JVM_UPGRADE_DTESTS_COUNT: 500
    - REPEATED_DTESTS: null
    - REPEATED_DTESTS_COUNT: 500
    - REPEATED_UPGRADE_DTESTS: null
    - REPEATED_UPGRADE_DTESTS_COUNT: 25
    - REPEATED_ANT_TEST_TARGET: testsome
    - REPEATED_ANT_TEST_CLASS: null
    - REPEATED_ANT_TEST_METHODS: null
    - REPEATED_ANT_TEST_VNODES: false
    - REPEATED_ANT_TEST_COUNT: 500
    - JAVA_HOME: /usr/lib/jvm/java-11-openjdk-amd64
    - JDK_HOME: /usr/lib/jvm/java-11-openjdk-amd64
    - CASSANDRA_USE_JDK11: true
  j8_utests_fqltool:
    docker:
    - image: apache/cassandra-testing-ubuntu2004-java11-w-dependencies:latest
    resource_class: medium
    working_directory: ~/
    shell: /bin/bash -eo pipefail -l
    parallelism: 1
    steps:
    - attach_workspace:
        at: /home/cassandra
    - run:
        name: Run Unit Tests (fqltool-test)
        command: |
          export PATH=$JAVA_HOME/bin:$PATH
          time mv ~/cassandra /tmp
          cd /tmp/cassandra
          if [ -d ~/dtest_jars ]; then
            cp ~/dtest_jars/dtest* /tmp/cassandra/build/
          fi
          ant fqltool-test -Dno-build-test=true
        no_output_timeout: 15m
    - store_test_results:
        path: /tmp/cassandra/build/test/output/
    - store_artifacts:
        path: /tmp/cassandra/build/test/output
        destination: junitxml
    - store_artifacts:
        path: /tmp/cassandra/build/test/logs
        destination: logs
    environment:
    - ANT_HOME: /usr/share/ant
    - JAVA11_HOME: /usr/lib/jvm/java-11-openjdk-amd64
    - JAVA8_HOME: /usr/lib/jvm/java-8-openjdk-amd64
    - LANG: en_US.UTF-8
    - KEEP_TEST_DIR: true
    - DEFAULT_DIR: /home/cassandra/cassandra-dtest
    - PYTHONIOENCODING: utf-8
    - PYTHONUNBUFFERED: true
    - CASS_DRIVER_NO_EXTENSIONS: true
    - CASS_DRIVER_NO_CYTHON: true
    - CASSANDRA_SKIP_SYNC: true
    - DTEST_REPO: https://github.com/apache/cassandra-dtest.git
    - DTEST_BRANCH: trunk
    - CCM_MAX_HEAP_SIZE: 1024M
    - CCM_HEAP_NEWSIZE: 256M
    - REPEATED_TESTS_STOP_ON_FAILURE: false
    - REPEATED_UTESTS: null
    - REPEATED_UTESTS_COUNT: 500
    - REPEATED_UTESTS_FQLTOOL: null
    - REPEATED_UTESTS_FQLTOOL_COUNT: 500
    - REPEATED_UTESTS_LONG: null
    - REPEATED_UTESTS_LONG_COUNT: 100
    - REPEATED_UTESTS_STRESS: null
    - REPEATED_UTESTS_STRESS_COUNT: 500
    - REPEATED_SIMULATOR_DTESTS: null
    - REPEATED_SIMULATOR_DTESTS_COUNT: 500
    - REPEATED_JVM_DTESTS: null
    - REPEATED_JVM_DTESTS_COUNT: 500
    - REPEATED_JVM_UPGRADE_DTESTS: null
    - REPEATED_JVM_UPGRADE_DTESTS_COUNT: 500
    - REPEATED_DTESTS: null
    - REPEATED_DTESTS_COUNT: 500
    - REPEATED_UPGRADE_DTESTS: null
    - REPEATED_UPGRADE_DTESTS_COUNT: 25
    - REPEATED_ANT_TEST_TARGET: testsome
    - REPEATED_ANT_TEST_CLASS: null
    - REPEATED_ANT_TEST_METHODS: null
    - REPEATED_ANT_TEST_VNODES: false
    - REPEATED_ANT_TEST_COUNT: 500
    - JAVA_HOME: /usr/lib/jvm/java-8-openjdk-amd64
    - JDK_HOME: /usr/lib/jvm/java-8-openjdk-amd64
  j8_cqlshlib_tests:
    docker:
    - image: apache/cassandra-testing-ubuntu2004-java11-w-dependencies:latest
    resource_class: medium
    working_directory: ~/
    shell: /bin/bash -eo pipefail -l
    parallelism: 1
    steps:
    - attach_workspace:
        at: /home/cassandra
    - run:
        name: Run cqlshlib Unit Tests
        command: |
          export PATH=$JAVA_HOME/bin:$PATH
          time mv ~/cassandra /tmp
          cd /tmp/cassandra/pylib
          ./cassandra-cqlsh-tests.sh ..
        no_output_timeout: 15m
    - store_test_results:
        path: /tmp/cassandra/pylib
    environment:
    - ANT_HOME: /usr/share/ant
    - JAVA11_HOME: /usr/lib/jvm/java-11-openjdk-amd64
    - JAVA8_HOME: /usr/lib/jvm/java-8-openjdk-amd64
    - LANG: en_US.UTF-8
    - KEEP_TEST_DIR: true
    - DEFAULT_DIR: /home/cassandra/cassandra-dtest
    - PYTHONIOENCODING: utf-8
    - PYTHONUNBUFFERED: true
    - CASS_DRIVER_NO_EXTENSIONS: true
    - CASS_DRIVER_NO_CYTHON: true
    - CASSANDRA_SKIP_SYNC: true
    - DTEST_REPO: https://github.com/apache/cassandra-dtest.git
    - DTEST_BRANCH: trunk
    - CCM_MAX_HEAP_SIZE: 1024M
    - CCM_HEAP_NEWSIZE: 256M
    - REPEATED_TESTS_STOP_ON_FAILURE: false
    - REPEATED_UTESTS: null
    - REPEATED_UTESTS_COUNT: 500
    - REPEATED_UTESTS_FQLTOOL: null
    - REPEATED_UTESTS_FQLTOOL_COUNT: 500
    - REPEATED_UTESTS_LONG: null
    - REPEATED_UTESTS_LONG_COUNT: 100
    - REPEATED_UTESTS_STRESS: null
    - REPEATED_UTESTS_STRESS_COUNT: 500
    - REPEATED_SIMULATOR_DTESTS: null
    - REPEATED_SIMULATOR_DTESTS_COUNT: 500
    - REPEATED_JVM_DTESTS: null
    - REPEATED_JVM_DTESTS_COUNT: 500
    - REPEATED_JVM_UPGRADE_DTESTS: null
    - REPEATED_JVM_UPGRADE_DTESTS_COUNT: 500
    - REPEATED_DTESTS: null
    - REPEATED_DTESTS_COUNT: 500
    - REPEATED_UPGRADE_DTESTS: null
    - REPEATED_UPGRADE_DTESTS_COUNT: 25
    - REPEATED_ANT_TEST_TARGET: testsome
    - REPEATED_ANT_TEST_CLASS: null
    - REPEATED_ANT_TEST_METHODS: null
    - REPEATED_ANT_TEST_VNODES: false
    - REPEATED_ANT_TEST_COUNT: 500
    - JAVA_HOME: /usr/lib/jvm/java-8-openjdk-amd64
    - JDK_HOME: /usr/lib/jvm/java-8-openjdk-amd64
  j11_dtests_vnode:
    docker:
    - image: apache/cassandra-testing-ubuntu2004-java11:latest
    resource_class: medium
    working_directory: ~/
    shell: /bin/bash -eo pipefail -l
    parallelism: 4
    steps:
    - attach_workspace:
        at: /home/cassandra
    - run:
        name: Log Environment Information
        command: |
          echo '*** id ***'
          id
          echo '*** cat /proc/cpuinfo ***'
          cat /proc/cpuinfo
          echo '*** free -m ***'
          free -m
          echo '*** df -m ***'
          df -m
          echo '*** ifconfig -a ***'
          ifconfig -a
          echo '*** uname -a ***'
          uname -a
          echo '*** mount ***'
          mount
          echo '*** env ***'
          env
          echo '*** java ***'
          which java
          java -version
    - run:
        name: Clone Cassandra dtest Repository (via git)
        command: |
          git clone --single-branch --branch $DTEST_BRANCH --depth 1 $DTEST_REPO ~/cassandra-dtest
    - run:
        name: Configure virtualenv and python Dependencies
        command: |
          # note, this should be super quick as all dependencies should be pre-installed in the docker image
          # if additional dependencies were added to requirmeents.txt and the docker image hasn't been updated
          # we'd have to install it here at runtime -- which will make things slow, so do yourself a favor and
          # rebuild the docker image! (it automatically pulls the latest requirements.txt on build)
          source ~/env3.6/bin/activate
          export PATH=$JAVA_HOME/bin:$PATH
          pip3 install --exists-action w --upgrade -r ~/cassandra-dtest/requirements.txt
          pip3 uninstall -y cqlsh
          pip3 freeze
    - run:
        name: Determine Tests to Run (j11_with_vnodes)
        no_output_timeout: 5m
        command: "# reminder: this code (along with all the steps) is independently executed on every circle container\n# so the goal here is to get the circleci script to return the tests *this* container will run\n# which we do via the `circleci` cli tool.\n\ncd cassandra-dtest\nsource ~/env3.6/bin/activate\nexport PATH=$JAVA_HOME/bin:$PATH\n\nif [ -n '' ]; then\n  export \nfi\n\necho \"***Collected DTests (j11_with_vnodes)***\"\nset -eo pipefail && ./run_dtests.py --use-vnodes --skip-resource-intensive-tests --pytest-options '-k not cql' --dtest-print-tests-only --dtest-print-tests-output=/tmp/all_dtest_tests_j11_with_vnodes_raw --cassandra-dir=../cassandra\nif [ -z '' ]; then\n  mv /tmp/all_dtest_tests_j11_with_vnodes_raw /tmp/all_dtest_tests_j11_with_vnodes\nelse\n  grep -e '' /tmp/all_dtest_tests_j11_with_vnodes_raw > /tmp/all_dtest_tests_j11_with_vnodes || { echo \"Filter did not match any tests! Exiting build.\"; exit 0; }\nfi\nset -eo pipefail && circleci tests split --split-by=timings --timings-type=classname /tmp/all_dtest_tests_j11_with_vnodes > /tmp/split_dtest_tests_j11_with_vnodes.txt\ncat /tmp/split_dtest_tests_j11_with_vnodes.txt | tr '\\n' ' ' > /tmp/split_dtest_tests_j11_with_vnodes_final.txt\ncat /tmp/split_dtest_tests_j11_with_vnodes_final.txt\n"
    - run:
        name: Run dtests (j11_with_vnodes)
        no_output_timeout: 15m
        command: "echo \"cat /tmp/split_dtest_tests_j11_with_vnodes_final.txt\"\ncat /tmp/split_dtest_tests_j11_with_vnodes_final.txt\n\nsource ~/env3.6/bin/activate\nexport PATH=$JAVA_HOME/bin:$PATH\nif [ -n '' ]; then\n  export \nfi\n\njava -version\ncd ~/cassandra-dtest\nmkdir -p /tmp/dtest\n\necho \"env: $(env)\"\necho \"** done env\"\nmkdir -p /tmp/results/dtests\n# we need the \"set -o pipefail\" here so that the exit code that circleci will actually use is from pytest and not the exit code from tee\nexport SPLIT_TESTS=`cat /tmp/split_dtest_tests_j11_with_vnodes_final.txt`\nset -o pipefail && cd ~/cassandra-dtest && pytest --use-vnodes --num-tokens=16 --skip-resource-intensive-tests --log-cli-level=DEBUG --junit-xml=/tmp/results/dtests/pytest_result_j11_with_vnodes.xml -s --cassandra-dir=/home/cassandra/cassandra --keep-test-dir $SPLIT_TESTS 2>&1 | tee /tmp/dtest/stdout.txt\n"
    - store_test_results:
        path: /tmp/results
    - store_artifacts:
        path: /tmp/dtest
        destination: dtest_j11_with_vnodes
    - store_artifacts:
        path: ~/cassandra-dtest/logs
        destination: dtest_j11_with_vnodes_logs
    environment:
    - ANT_HOME: /usr/share/ant
    - JAVA11_HOME: /usr/lib/jvm/java-11-openjdk-amd64
    - JAVA8_HOME: /usr/lib/jvm/java-8-openjdk-amd64
    - LANG: en_US.UTF-8
    - KEEP_TEST_DIR: true
    - DEFAULT_DIR: /home/cassandra/cassandra-dtest
    - PYTHONIOENCODING: utf-8
    - PYTHONUNBUFFERED: true
    - CASS_DRIVER_NO_EXTENSIONS: true
    - CASS_DRIVER_NO_CYTHON: true
    - CASSANDRA_SKIP_SYNC: true
    - DTEST_REPO: https://github.com/apache/cassandra-dtest.git
    - DTEST_BRANCH: trunk
    - CCM_MAX_HEAP_SIZE: 1024M
    - CCM_HEAP_NEWSIZE: 256M
    - REPEATED_TESTS_STOP_ON_FAILURE: false
    - REPEATED_UTESTS: null
    - REPEATED_UTESTS_COUNT: 500
    - REPEATED_UTESTS_FQLTOOL: null
    - REPEATED_UTESTS_FQLTOOL_COUNT: 500
    - REPEATED_UTESTS_LONG: null
    - REPEATED_UTESTS_LONG_COUNT: 100
    - REPEATED_UTESTS_STRESS: null
    - REPEATED_UTESTS_STRESS_COUNT: 500
    - REPEATED_SIMULATOR_DTESTS: null
    - REPEATED_SIMULATOR_DTESTS_COUNT: 500
    - REPEATED_JVM_DTESTS: null
    - REPEATED_JVM_DTESTS_COUNT: 500
    - REPEATED_JVM_UPGRADE_DTESTS: null
    - REPEATED_JVM_UPGRADE_DTESTS_COUNT: 500
    - REPEATED_DTESTS: null
    - REPEATED_DTESTS_COUNT: 500
    - REPEATED_UPGRADE_DTESTS: null
    - REPEATED_UPGRADE_DTESTS_COUNT: 25
    - REPEATED_ANT_TEST_TARGET: testsome
    - REPEATED_ANT_TEST_CLASS: null
    - REPEATED_ANT_TEST_METHODS: null
    - REPEATED_ANT_TEST_VNODES: false
    - REPEATED_ANT_TEST_COUNT: 500
    - JAVA_HOME: /usr/lib/jvm/java-11-openjdk-amd64
    - JDK_HOME: /usr/lib/jvm/java-11-openjdk-amd64
    - CASSANDRA_USE_JDK11: true
  j8_utests_cdc_repeat:
    docker:
    - image: apache/cassandra-testing-ubuntu2004-java11-w-dependencies:latest
    resource_class: medium
    working_directory: ~/
    shell: /bin/bash -eo pipefail -l
    parallelism: 4
    steps:
    - attach_workspace:
        at: /home/cassandra
    - run:
        name: Log Environment Information
        command: |
          echo '*** id ***'
          id
          echo '*** cat /proc/cpuinfo ***'
          cat /proc/cpuinfo
          echo '*** free -m ***'
          free -m
          echo '*** df -m ***'
          df -m
          echo '*** ifconfig -a ***'
          ifconfig -a
          echo '*** uname -a ***'
          uname -a
          echo '*** mount ***'
          mount
          echo '*** env ***'
          env
          echo '*** java ***'
          which java
          java -version
    - run:
        name: Repeatedly run new or modifed JUnit tests
        no_output_timeout: 15m
        command: "set -x\nexport PATH=$JAVA_HOME/bin:$PATH\ntime mv ~/cassandra /tmp\ncd /tmp/cassandra\nif [ -d ~/dtest_jars ]; then\n  cp ~/dtest_jars/dtest* /tmp/cassandra/build/\nfi\n\n# Calculate the number of test iterations to be run by the current parallel runner.\ncount=$((${REPEATED_UTESTS_COUNT} / CIRCLE_NODE_TOTAL))\nif (($CIRCLE_NODE_INDEX < (${REPEATED_UTESTS_COUNT} % CIRCLE_NODE_TOTAL))); then\n  count=$((count+1))\nfi\n\n# Put manually specified tests and automatically detected tests together, removing duplicates\ntests=$(echo ${REPEATED_UTESTS} | sed -e \"s/<nil>//\" | sed -e \"s/ //\" | tr \",\" \"\\n\" | tr \" \" \"\\n\" | sort -n | uniq -u)\necho \"Tests to be repeated: ${tests}\"\n\n# Prepare the JVM dtests vnodes argument, which is optional.\nvnodes=false\nvnodes_args=\"\"\nif [ \"$vnodes\" = true ] ; then\n  vnodes_args=\"-Dtest.jvm.args='-Dcassandra.dtest.num_tokens=16'\"\nfi\n\n# Prepare the testtag for the target, used by the test macro in build.xml to group the output files\ntarget=test-cdc\ntesttag=\"\"\nif [[ $target == \"test-cdc\" ]]; then\n  testtag=\"cdc\"\nelif [[ $target == \"test-compression\" ]]; then\n  testtag=\"compression\"\nelif [[ $target == \"test-system-keyspace-directory\" ]]; then\n  testtag=\"system_keyspace_directory\"\nfi\n\n# Run each test class as many times as requested.\nexit_code=\"$?\"\nfor test in $tests; do\n\n    # Split class and method names from the test name\n    if [[ $test =~ \"#\" ]]; then\n      class=${test%\"#\"*}\n      method=${test#*\"#\"}\n    else\n      class=$test\n      method=\"\"\n    fi\n\n    # Prepare the -Dtest.name argument.\n    # It can be the fully qualified class name or the short class name, depending on the target.\n    if [[ $target == \"test\" || \\\n          $target == \"test-cdc\" || \\\n          $target == \"test-compression\" || \\\n          $target == \"test-system-keyspace-directory\" || \\\n          $target == \"fqltool-test\" || \\\n          $target == \"long-test\" || \\\n          $target == \"stress-test\" || \\\n          $target == \"test-simulator-dtest\" ]]; then\n      name_arg=\"-Dtest.name=${class##*.}\"\n    else\n      name_arg=\"-Dtest.name=$class\"\n    fi\n\n    # Prepare the -Dtest.methods argument, which is optional\n    if [[ $method == \"\" ]]; then\n      methods_arg=\"\"\n    else\n      methods_arg=\"-Dtest.methods=$method\"\n    fi\n\n    for i in $(seq -w 1 $count); do\n      echo \"Running test $test, iteration $i of $count\"\n\n      # run the test\n      status=\"passes\"\n      if !( set -o pipefail && \\\n            ant test-cdc $name_arg $methods_arg $vnodes_args -Dno-build-test=true | \\\n            tee stdout.txt \\\n          ); then\n        status=\"fails\"\n        exit_code=1\n      fi\n\n      # move the stdout output file\n      dest=/tmp/results/repeated_utests/stdout/${status}/${i}\n      mkdir -p $dest\n      mv stdout.txt $dest/${test}.txt\n\n      # move the XML output files\n      source=build/test/output/${testtag}\n      dest=/tmp/results/repeated_utests/output/${status}/${i}\n      mkdir -p $dest\n      if [[ -d $source && -n \"$(ls $source)\" ]]; then\n        mv $source/* $dest/\n      fi\n\n      # move the log files\n      source=build/test/logs/${testtag}\n      dest=/tmp/results/repeated_utests/logs/${status}/${i}\n      mkdir -p $dest\n      if [[ -d $source && -n \"$(ls $source)\" ]]; then\n        mv $source/* $dest/\n      fi\n      \n      # maybe stop iterations on test failure\n      if [[ ${REPEATED_TESTS_STOP_ON_FAILURE} = true ]] && (( $exit_code > 0 )); then\n        break\n      fi\n    done\ndone\n(exit ${exit_code})\n"
    - store_test_results:
        path: /tmp/results/repeated_utests/output
    - store_artifacts:
        path: /tmp/results/repeated_utests/stdout
        destination: stdout
    - store_artifacts:
        path: /tmp/results/repeated_utests/output
        destination: junitxml
    - store_artifacts:
        path: /tmp/results/repeated_utests/logs
        destination: logs
    environment:
    - ANT_HOME: /usr/share/ant
    - JAVA11_HOME: /usr/lib/jvm/java-11-openjdk-amd64
    - JAVA8_HOME: /usr/lib/jvm/java-8-openjdk-amd64
    - LANG: en_US.UTF-8
    - KEEP_TEST_DIR: true
    - DEFAULT_DIR: /home/cassandra/cassandra-dtest
    - PYTHONIOENCODING: utf-8
    - PYTHONUNBUFFERED: true
    - CASS_DRIVER_NO_EXTENSIONS: true
    - CASS_DRIVER_NO_CYTHON: true
    - CASSANDRA_SKIP_SYNC: true
    - DTEST_REPO: https://github.com/apache/cassandra-dtest.git
    - DTEST_BRANCH: trunk
    - CCM_MAX_HEAP_SIZE: 1024M
    - CCM_HEAP_NEWSIZE: 256M
    - REPEATED_TESTS_STOP_ON_FAILURE: false
    - REPEATED_UTESTS: null
    - REPEATED_UTESTS_COUNT: 500
    - REPEATED_UTESTS_FQLTOOL: null
    - REPEATED_UTESTS_FQLTOOL_COUNT: 500
    - REPEATED_UTESTS_LONG: null
    - REPEATED_UTESTS_LONG_COUNT: 100
    - REPEATED_UTESTS_STRESS: null
    - REPEATED_UTESTS_STRESS_COUNT: 500
    - REPEATED_SIMULATOR_DTESTS: null
    - REPEATED_SIMULATOR_DTESTS_COUNT: 500
    - REPEATED_JVM_DTESTS: null
    - REPEATED_JVM_DTESTS_COUNT: 500
    - REPEATED_JVM_UPGRADE_DTESTS: null
    - REPEATED_JVM_UPGRADE_DTESTS_COUNT: 500
    - REPEATED_DTESTS: null
    - REPEATED_DTESTS_COUNT: 500
    - REPEATED_UPGRADE_DTESTS: null
    - REPEATED_UPGRADE_DTESTS_COUNT: 25
    - REPEATED_ANT_TEST_TARGET: testsome
    - REPEATED_ANT_TEST_CLASS: null
    - REPEATED_ANT_TEST_METHODS: null
    - REPEATED_ANT_TEST_VNODES: false
    - REPEATED_ANT_TEST_COUNT: 500
    - JAVA_HOME: /usr/lib/jvm/java-8-openjdk-amd64
    - JDK_HOME: /usr/lib/jvm/java-8-openjdk-amd64
  j11_utests_long_repeat:
    docker:
    - image: apache/cassandra-testing-ubuntu2004-java11:latest
    resource_class: medium
    working_directory: ~/
    shell: /bin/bash -eo pipefail -l
    parallelism: 4
    steps:
    - attach_workspace:
        at: /home/cassandra
    - run:
        name: Log Environment Information
        command: |
          echo '*** id ***'
          id
          echo '*** cat /proc/cpuinfo ***'
          cat /proc/cpuinfo
          echo '*** free -m ***'
          free -m
          echo '*** df -m ***'
          df -m
          echo '*** ifconfig -a ***'
          ifconfig -a
          echo '*** uname -a ***'
          uname -a
          echo '*** mount ***'
          mount
          echo '*** env ***'
          env
          echo '*** java ***'
          which java
          java -version
    - run:
        name: Repeatedly run new or modifed JUnit tests
        no_output_timeout: 15m
        command: "set -x\nexport PATH=$JAVA_HOME/bin:$PATH\ntime mv ~/cassandra /tmp\ncd /tmp/cassandra\nif [ -d ~/dtest_jars ]; then\n  cp ~/dtest_jars/dtest* /tmp/cassandra/build/\nfi\n\n# Calculate the number of test iterations to be run by the current parallel runner.\ncount=$((${REPEATED_UTESTS_LONG_COUNT} / CIRCLE_NODE_TOTAL))\nif (($CIRCLE_NODE_INDEX < (${REPEATED_UTESTS_LONG_COUNT} % CIRCLE_NODE_TOTAL))); then\n  count=$((count+1))\nfi\n\n# Put manually specified tests and automatically detected tests together, removing duplicates\ntests=$(echo ${REPEATED_UTESTS_LONG} | sed -e \"s/<nil>//\" | sed -e \"s/ //\" | tr \",\" \"\\n\" | tr \" \" \"\\n\" | sort -n | uniq -u)\necho \"Tests to be repeated: ${tests}\"\n\n# Prepare the JVM dtests vnodes argument, which is optional.\nvnodes=false\nvnodes_args=\"\"\nif [ \"$vnodes\" = true ] ; then\n  vnodes_args=\"-Dtest.jvm.args='-Dcassandra.dtest.num_tokens=16'\"\nfi\n\n# Prepare the testtag for the target, used by the test macro in build.xml to group the output files\ntarget=long-testsome\ntesttag=\"\"\nif [[ $target == \"test-cdc\" ]]; then\n  testtag=\"cdc\"\nelif [[ $target == \"test-compression\" ]]; then\n  testtag=\"compression\"\nelif [[ $target == \"test-system-keyspace-directory\" ]]; then\n  testtag=\"system_keyspace_directory\"\nfi\n\n# Run each test class as many times as requested.\nexit_code=\"$?\"\nfor test in $tests; do\n\n    # Split class and method names from the test name\n    if [[ $test =~ \"#\" ]]; then\n      class=${test%\"#\"*}\n      method=${test#*\"#\"}\n    else\n      class=$test\n      method=\"\"\n    fi\n\n    # Prepare the -Dtest.name argument.\n    # It can be the fully qualified class name or the short class name, depending on the target.\n    if [[ $target == \"test\" || \\\n          $target == \"test-cdc\" || \\\n          $target == \"test-compression\" || \\\n          $target == \"test-system-keyspace-directory\" || \\\n          $target == \"fqltool-test\" || \\\n          $target == \"long-test\" || \\\n          $target == \"stress-test\" || \\\n          $target == \"test-simulator-dtest\" ]]; then\n      name_arg=\"-Dtest.name=${class##*.}\"\n    else\n      name_arg=\"-Dtest.name=$class\"\n    fi\n\n    # Prepare the -Dtest.methods argument, which is optional\n    if [[ $method == \"\" ]]; then\n      methods_arg=\"\"\n    else\n      methods_arg=\"-Dtest.methods=$method\"\n    fi\n\n    for i in $(seq -w 1 $count); do\n      echo \"Running test $test, iteration $i of $count\"\n\n      # run the test\n      status=\"passes\"\n      if !( set -o pipefail && \\\n            ant long-testsome $name_arg $methods_arg $vnodes_args -Dno-build-test=true | \\\n            tee stdout.txt \\\n          ); then\n        status=\"fails\"\n        exit_code=1\n      fi\n\n      # move the stdout output file\n      dest=/tmp/results/repeated_utests/stdout/${status}/${i}\n      mkdir -p $dest\n      mv stdout.txt $dest/${test}.txt\n\n      # move the XML output files\n      source=build/test/output/${testtag}\n      dest=/tmp/results/repeated_utests/output/${status}/${i}\n      mkdir -p $dest\n      if [[ -d $source && -n \"$(ls $source)\" ]]; then\n        mv $source/* $dest/\n      fi\n\n      # move the log files\n      source=build/test/logs/${testtag}\n      dest=/tmp/results/repeated_utests/logs/${status}/${i}\n      mkdir -p $dest\n      if [[ -d $source && -n \"$(ls $source)\" ]]; then\n        mv $source/* $dest/\n      fi\n      \n      # maybe stop iterations on test failure\n      if [[ ${REPEATED_TESTS_STOP_ON_FAILURE} = true ]] && (( $exit_code > 0 )); then\n        break\n      fi\n    done\ndone\n(exit ${exit_code})\n"
    - store_test_results:
        path: /tmp/results/repeated_utests/output
    - store_artifacts:
        path: /tmp/results/repeated_utests/stdout
        destination: stdout
    - store_artifacts:
        path: /tmp/results/repeated_utests/output
        destination: junitxml
    - store_artifacts:
        path: /tmp/results/repeated_utests/logs
        destination: logs
    environment:
    - ANT_HOME: /usr/share/ant
    - JAVA11_HOME: /usr/lib/jvm/java-11-openjdk-amd64
    - JAVA8_HOME: /usr/lib/jvm/java-8-openjdk-amd64
    - LANG: en_US.UTF-8
    - KEEP_TEST_DIR: true
    - DEFAULT_DIR: /home/cassandra/cassandra-dtest
    - PYTHONIOENCODING: utf-8
    - PYTHONUNBUFFERED: true
    - CASS_DRIVER_NO_EXTENSIONS: true
    - CASS_DRIVER_NO_CYTHON: true
    - CASSANDRA_SKIP_SYNC: true
    - DTEST_REPO: https://github.com/apache/cassandra-dtest.git
    - DTEST_BRANCH: trunk
    - CCM_MAX_HEAP_SIZE: 1024M
    - CCM_HEAP_NEWSIZE: 256M
    - REPEATED_TESTS_STOP_ON_FAILURE: false
    - REPEATED_UTESTS: null
    - REPEATED_UTESTS_COUNT: 500
    - REPEATED_UTESTS_FQLTOOL: null
    - REPEATED_UTESTS_FQLTOOL_COUNT: 500
    - REPEATED_UTESTS_LONG: null
    - REPEATED_UTESTS_LONG_COUNT: 100
    - REPEATED_UTESTS_STRESS: null
    - REPEATED_UTESTS_STRESS_COUNT: 500
    - REPEATED_SIMULATOR_DTESTS: null
    - REPEATED_SIMULATOR_DTESTS_COUNT: 500
    - REPEATED_JVM_DTESTS: null
    - REPEATED_JVM_DTESTS_COUNT: 500
    - REPEATED_JVM_UPGRADE_DTESTS: null
    - REPEATED_JVM_UPGRADE_DTESTS_COUNT: 500
    - REPEATED_DTESTS: null
    - REPEATED_DTESTS_COUNT: 500
    - REPEATED_UPGRADE_DTESTS: null
    - REPEATED_UPGRADE_DTESTS_COUNT: 25
    - REPEATED_ANT_TEST_TARGET: testsome
    - REPEATED_ANT_TEST_CLASS: null
    - REPEATED_ANT_TEST_METHODS: null
    - REPEATED_ANT_TEST_VNODES: false
    - REPEATED_ANT_TEST_COUNT: 500
    - JAVA_HOME: /usr/lib/jvm/java-11-openjdk-amd64
    - JDK_HOME: /usr/lib/jvm/java-11-openjdk-amd64
    - CASSANDRA_USE_JDK11: true
  j8_dtest_jars_build:
    docker:
    - image: apache/cassandra-testing-ubuntu2004-java11-w-dependencies:latest
    resource_class: medium
    working_directory: ~/
    shell: /bin/bash -eo pipefail -l
    parallelism: 1
    steps:
    - attach_workspace:
        at: /home/cassandra
    - run:
        name: Build Cassandra DTest jars
        command: |
          export PATH=$JAVA_HOME/bin:$PATH
          cd ~/cassandra
          mkdir ~/dtest_jars
          git remote add apache https://github.com/apache/cassandra.git
          for branch in cassandra-2.2 cassandra-3.0 cassandra-3.11 cassandra-4.0 cassandra-4.1 trunk; do
            # check out the correct cassandra version:
            git remote set-branches --add apache '$branch'
            git fetch --depth 1 apache $branch
            git checkout $branch
            git clean -fd
            # Loop to prevent failure due to maven-ant-tasks not downloading a jar..
            for x in $(seq 1 3); do
                ${ANT_HOME}/bin/ant realclean; ${ANT_HOME}/bin/ant jar dtest-jar
                RETURN="$?"
                if [ "${RETURN}" -eq "0" ]; then
                    cp build/dtest*.jar ~/dtest_jars
                    break
                fi
            done
            # Exit, if we didn't build successfully
            if [ "${RETURN}" -ne "0" ]; then
                echo "Build failed with exit code: ${RETURN}"
                exit ${RETURN}
            fi
          done
          # and build the dtest-jar for the branch under test
          ${ANT_HOME}/bin/ant realclean
          git checkout origin/$CIRCLE_BRANCH
          git clean -fd
          for x in $(seq 1 3); do
              ${ANT_HOME}/bin/ant realclean; ${ANT_HOME}/bin/ant jar dtest-jar
              RETURN="$?"
              if [ "${RETURN}" -eq "0" ]; then
                  cp build/dtest*.jar ~/dtest_jars
                  break
              fi
          done
          # Exit, if we didn't build successfully
          if [ "${RETURN}" -ne "0" ]; then
              echo "Build failed with exit code: ${RETURN}"
              exit ${RETURN}
          fi
          ls -l ~/dtest_jars
        no_output_timeout: 15m
    - persist_to_workspace:
        root: /home/cassandra
        paths:
        - dtest_jars
    environment:
    - ANT_HOME: /usr/share/ant
    - JAVA11_HOME: /usr/lib/jvm/java-11-openjdk-amd64
    - JAVA8_HOME: /usr/lib/jvm/java-8-openjdk-amd64
    - LANG: en_US.UTF-8
    - KEEP_TEST_DIR: true
    - DEFAULT_DIR: /home/cassandra/cassandra-dtest
    - PYTHONIOENCODING: utf-8
    - PYTHONUNBUFFERED: true
    - CASS_DRIVER_NO_EXTENSIONS: true
    - CASS_DRIVER_NO_CYTHON: true
    - CASSANDRA_SKIP_SYNC: true
    - DTEST_REPO: https://github.com/apache/cassandra-dtest.git
    - DTEST_BRANCH: trunk
    - CCM_MAX_HEAP_SIZE: 1024M
    - CCM_HEAP_NEWSIZE: 256M
    - REPEATED_TESTS_STOP_ON_FAILURE: false
    - REPEATED_UTESTS: null
    - REPEATED_UTESTS_COUNT: 500
    - REPEATED_UTESTS_FQLTOOL: null
    - REPEATED_UTESTS_FQLTOOL_COUNT: 500
    - REPEATED_UTESTS_LONG: null
    - REPEATED_UTESTS_LONG_COUNT: 100
    - REPEATED_UTESTS_STRESS: null
    - REPEATED_UTESTS_STRESS_COUNT: 500
    - REPEATED_SIMULATOR_DTESTS: null
    - REPEATED_SIMULATOR_DTESTS_COUNT: 500
    - REPEATED_JVM_DTESTS: null
    - REPEATED_JVM_DTESTS_COUNT: 500
    - REPEATED_JVM_UPGRADE_DTESTS: null
    - REPEATED_JVM_UPGRADE_DTESTS_COUNT: 500
    - REPEATED_DTESTS: null
    - REPEATED_DTESTS_COUNT: 500
    - REPEATED_UPGRADE_DTESTS: null
    - REPEATED_UPGRADE_DTESTS_COUNT: 25
    - REPEATED_ANT_TEST_TARGET: testsome
    - REPEATED_ANT_TEST_CLASS: null
    - REPEATED_ANT_TEST_METHODS: null
    - REPEATED_ANT_TEST_VNODES: false
    - REPEATED_ANT_TEST_COUNT: 500
    - JAVA_HOME: /usr/lib/jvm/java-8-openjdk-amd64
    - JDK_HOME: /usr/lib/jvm/java-8-openjdk-amd64
workflows:
  version: 2
  java8_separate_tests:
    jobs:
    - start_j8_build:
        type: approval
    - j8_build:
        requires:
        - start_j8_build
    - start_j8_unit_tests:
        type: approval
    - j8_unit_tests:
        requires:
        - start_j8_unit_tests
        - j8_build
    - start_j8_jvm_dtests:
        type: approval
    - j8_jvm_dtests:
        requires:
        - start_j8_jvm_dtests
        - j8_build
    - start_j8_jvm_dtests_vnode:
        type: approval
    - j8_jvm_dtests_vnode:
        requires:
        - start_j8_jvm_dtests_vnode
        - j8_build
    - start_j8_simulator_dtests:
        type: approval
    - j8_simulator_dtests:
        requires:
        - start_j8_simulator_dtests
        - j8_build
    - start_j8_cqlshlib_tests:
        type: approval
    - j8_cqlshlib_tests:
        requires:
        - start_j8_cqlshlib_tests
        - j8_build
    - start_j11_unit_tests:
        type: approval
    - j11_unit_tests:
        requires:
        - start_j11_unit_tests
        - j8_build
    - start_j8_utests_long:
        type: approval
    - j8_utests_long:
        requires:
        - start_j8_utests_long
        - j8_build
    - start_j11_utests_long:
        type: approval
    - j11_utests_long:
        requires:
        - start_j11_utests_long
        - j8_build
    - start_j8_utests_cdc:
        type: approval
    - j8_utests_cdc:
        requires:
        - start_j8_utests_cdc
        - j8_build
    - start_j11_utests_cdc:
        type: approval
    - j11_utests_cdc:
        requires:
        - start_j11_utests_cdc
        - j8_build
    - start_j8_utests_compression:
        type: approval
    - j8_utests_compression:
        requires:
        - start_j8_utests_compression
        - j8_build
    - start_j11_utests_compression:
        type: approval
    - j11_utests_compression:
        requires:
        - start_j11_utests_compression
        - j8_build
    - start_j8_utests_stress:
        type: approval
    - j8_utests_stress:
        requires:
        - start_j8_utests_stress
        - j8_build
    - start_j11_utests_stress:
        type: approval
    - j11_utests_stress:
        requires:
        - start_j11_utests_stress
        - j8_build
    - start_j8_utests_fqltool:
        type: approval
    - j8_utests_fqltool:
        requires:
        - start_j8_utests_fqltool
        - j8_build
    - start_j11_utests_fqltool:
        type: approval
    - j11_utests_fqltool:
        requires:
        - start_j11_utests_fqltool
        - j8_build
    - start_j8_utests_system_keyspace_directory:
        type: approval
    - j8_utests_system_keyspace_directory:
        requires:
        - start_j8_utests_system_keyspace_directory
        - j8_build
    - start_j11_utests_system_keyspace_directory:
        type: approval
    - j11_utests_system_keyspace_directory:
        requires:
        - start_j11_utests_system_keyspace_directory
        - j8_build
    - start_j8_dtest_jars_build:
        type: approval
    - j8_dtest_jars_build:
        requires:
        - j8_build
        - start_j8_dtest_jars_build
    - start_jvm_upgrade_dtests:
        type: approval
    - j8_jvm_upgrade_dtests:
        requires:
        - start_jvm_upgrade_dtests
        - j8_dtest_jars_build
    - start_j8_dtests:
        type: approval
    - j8_dtests:
        requires:
        - start_j8_dtests
        - j8_build
    - start_j8_dtests_vnode:
        type: approval
    - j8_dtests_vnode:
        requires:
        - start_j8_dtests_vnode
        - j8_build
    - start_j11_dtests:
        type: approval
    - j11_dtests:
        requires:
        - start_j11_dtests
        - j8_build
    - start_j11_dtests_vnode:
        type: approval
    - j11_dtests_vnode:
        requires:
        - start_j11_dtests_vnode
        - j8_build
    - start_upgrade_dtests:
        type: approval
    - j8_upgrade_dtests:
        requires:
        - start_upgrade_dtests
        - j8_build
    - start_j8_cqlsh_tests:
        type: approval
    - j8_cqlsh_dtests_py3:
        requires:
        - start_j8_cqlsh_tests
        - j8_build
    - j8_cqlsh_dtests_py3_vnode:
        requires:
        - start_j8_cqlsh_tests
        - j8_build
    - j8_cqlsh_dtests_py38:
        requires:
        - start_j8_cqlsh_tests
        - j8_build
    - j8_cqlsh_dtests_py38_vnode:
        requires:
        - start_j8_cqlsh_tests
        - j8_build
    - start_j11_cqlsh_tests:
        type: approval
    - j11_cqlsh_dtests_py3:
        requires:
        - start_j11_cqlsh_tests
        - j8_build
    - j11_cqlsh_dtests_py3_vnode:
        requires:
        - start_j11_cqlsh_tests
        - j8_build
    - j11_cqlsh_dtests_py38:
        requires:
        - start_j11_cqlsh_tests
        - j8_build
    - j11_cqlsh_dtests_py38_vnode:
        requires:
        - start_j11_cqlsh_tests
        - j8_build
  java8_pre-commit_tests:
    jobs:
    - start_pre-commit_tests:
        type: approval
    - j8_build:
        requires:
        - start_pre-commit_tests
    - j8_unit_tests:
        requires:
        - j8_build
    - j8_simulator_dtests:
        requires:
        - j8_build
    - j8_jvm_dtests:
        requires:
        - j8_build
    - j8_jvm_dtests_vnode:
        requires:
        - j8_build
    - j8_cqlshlib_tests:
        requires:
        - j8_build
    - j11_unit_tests:
        requires:
        - j8_build
    - start_utests_long:
        type: approval
    - j8_utests_long:
        requires:
        - start_utests_long
        - j8_build
    - j11_utests_long:
        requires:
        - start_utests_long
        - j8_build
    - start_utests_cdc:
        type: approval
    - j8_utests_cdc:
        requires:
        - start_utests_cdc
        - j8_build
    - j11_utests_cdc:
        requires:
        - start_utests_cdc
        - j8_build
    - start_utests_compression:
        type: approval
    - j8_utests_compression:
        requires:
        - start_utests_compression
        - j8_build
    - j11_utests_compression:
        requires:
        - start_utests_compression
        - j8_build
    - start_utests_stress:
        type: approval
    - j8_utests_stress:
        requires:
        - start_utests_stress
        - j8_build
    - j11_utests_stress:
        requires:
        - start_utests_stress
        - j8_build
    - start_utests_fqltool:
        type: approval
    - j8_utests_fqltool:
        requires:
        - start_utests_fqltool
        - j8_build
    - j11_utests_fqltool:
        requires:
        - start_utests_fqltool
        - j8_build
    - start_utests_system_keyspace_directory:
        type: approval
    - j8_utests_system_keyspace_directory:
        requires:
        - j8_build
    - j11_utests_system_keyspace_directory:
        requires:
        - start_utests_system_keyspace_directory
        - j8_build
    - start_jvm_upgrade_dtests:
        type: approval
    - j8_dtest_jars_build:
        requires:
        - j8_build
        - start_jvm_upgrade_dtests
    - j8_jvm_upgrade_dtests:
        requires:
        - j8_dtest_jars_build
    - j8_dtests:
        requires:
        - j8_build
    - j8_dtests_vnode:
        requires:
        - j8_build
    - j11_dtests:
        requires:
        - j8_build
    - j11_dtests_vnode:
        requires:
        - j8_build
    - start_upgrade_dtests:
        type: approval
    - j8_upgrade_dtests:
        requires:
        - j8_build
        - start_upgrade_dtests
    - j8_cqlsh_dtests_py3:
        requires:
        - j8_build
    - j8_cqlsh_dtests_py3_vnode:
        requires:
        - j8_build
    - j8_cqlsh_dtests_py38:
        requires:
        - j8_build
    - j8_cqlsh_dtests_py38_vnode:
        requires:
        - j8_build
    - j11_cqlsh_dtests_py3:
        requires:
        - j8_build
    - j11_cqlsh_dtests_py3_vnode:
        requires:
        - j8_build
    - j11_cqlsh_dtests_py38:
        requires:
        - j8_build
    - j11_cqlsh_dtests_py38_vnode:
        requires:
        - j8_build
  java11_separate_tests:
    jobs:
    - start_j11_build:
        type: approval
    - j11_build:
        requires:
        - start_j11_build
    - start_j11_unit_tests:
        type: approval
    - j11_unit_tests:
        requires:
        - start_j11_unit_tests
        - j11_build
    - start_j11_jvm_dtests:
        type: approval
    - j11_jvm_dtests:
        requires:
        - start_j11_jvm_dtests
        - j11_build
    - start_j11_jvm_dtests_vnode:
        type: approval
    - j11_jvm_dtests_vnode:
        requires:
        - start_j11_jvm_dtests_vnode
        - j11_build
    - start_j11_cqlshlib_tests:
        type: approval
    - j11_cqlshlib_tests:
        requires:
        - start_j11_cqlshlib_tests
        - j11_build
    - start_j11_dtests:
        type: approval
    - j11_dtests:
        requires:
        - start_j11_dtests
        - j11_build
    - start_j11_dtests_vnode:
        type: approval
    - j11_dtests_vnode:
        requires:
        - start_j11_dtests_vnode
        - j11_build
    - start_j11_cqlsh_tests:
        type: approval
    - j11_cqlsh_dtests_py3:
        requires:
        - start_j11_cqlsh_tests
        - j11_build
    - j11_cqlsh_dtests_py3_vnode:
        requires:
        - start_j11_cqlsh_tests
        - j11_build
    - j11_cqlsh_dtests_py38:
        requires:
        - start_j11_cqlsh_tests
        - j11_build
    - j11_cqlsh_dtests_py38_vnode:
        requires:
        - start_j11_cqlsh_tests
        - j11_build
    - start_j11_utests_long:
        type: approval
    - j11_utests_long:
        requires:
        - start_j11_utests_long
        - j11_build
    - start_j11_utests_cdc:
        type: approval
    - j11_utests_cdc:
        requires:
        - start_j11_utests_cdc
        - j11_build
    - start_j11_utests_compression:
        type: approval
    - j11_utests_compression:
        requires:
        - start_j11_utests_compression
        - j11_build
    - start_j11_utests_stress:
        type: approval
    - j11_utests_stress:
        requires:
        - start_j11_utests_stress
        - j11_build
    - start_j11_utests_fqltool:
        type: approval
    - j11_utests_fqltool:
        requires:
        - start_j11_utests_fqltool
        - j11_build
    - start_j11_utests_system_keyspace_directory:
        type: approval
    - j11_utests_system_keyspace_directory:
        requires:
        - start_j11_utests_system_keyspace_directory
        - j11_build
  java11_pre-commit_tests:
    jobs:
    - start_pre-commit_tests:
        type: approval
    - j11_build:
        requires:
        - start_pre-commit_tests
    - j11_unit_tests:
        requires:
        - j11_build
    - j11_jvm_dtests:
        requires:
        - j11_build
    - j11_jvm_dtests_vnode:
        requires:
        - j11_build
    - j11_cqlshlib_tests:
        requires:
        - j11_build
    - j11_cqlshlib_tests:
        requires:
        - j11_build
    - j11_dtests:
        requires:
        - j11_build
    - j11_dtests_vnode:
        requires:
        - j11_build
    - j11_cqlsh_dtests_py3:
        requires:
        - j11_build
    - j11_cqlsh_dtests_py3_vnode:
        requires:
        - j11_build
    - j11_cqlsh_dtests_py38:
        requires:
        - j11_build
    - j11_cqlsh_dtests_py38_vnode:
        requires:
        - j11_build
    - start_utests_long:
        type: approval
    - j11_utests_long:
        requires:
        - start_utests_long
        - j11_build
    - start_utests_cdc:
        type: approval
    - j11_utests_cdc:
        requires:
        - start_utests_cdc
        - j11_build
    - start_utests_compression:
        type: approval
    - j11_utests_compression:
        requires:
        - start_utests_compression
        - j11_build
    - start_utests_stress:
        type: approval
    - j11_utests_stress:
        requires:
        - start_utests_stress
        - j11_build
    - start_utests_fqltool:
        type: approval
    - j11_utests_fqltool:
        requires:
        - start_utests_fqltool
        - j11_build
    - start_utests_system_keyspace_directory:
        type: approval
    - j11_utests_system_keyspace_directory:
        requires:
        - start_utests_system_keyspace_directory
        - j11_build<|MERGE_RESOLUTION|>--- conflicted
+++ resolved
@@ -83,11 +83,7 @@
           if [ -z "$test_timeout" ]; then
             test_timeout=$(grep 'name="test.timeout"' build.xml | awk -F'"' '{print $4}')
           fi
-<<<<<<< HEAD
-          ant testclasslist   -Dtest.timeout="$test_timeout" -Dtest.classlistfile=/tmp/java_tests_${CIRCLE_NODE_INDEX}_final.txt  -Dtest.classlistprefix=distributed
-=======
-          ant testclasslist -Dtest.timeout="$test_timeout" -Dtest.classlistfile=/tmp/java_tests_${CIRCLE_NODE_INDEX}_final.txt  -Dtest.classlistprefix=distributed -Dno-build-test=true
->>>>>>> 5e705a84
+          ant testclasslist   -Dtest.timeout="$test_timeout" -Dtest.classlistfile=/tmp/java_tests_${CIRCLE_NODE_INDEX}_final.txt -Dtest.classlistprefix=distributed -Dno-build-test=true
         no_output_timeout: 15m
     - store_test_results:
         path: /tmp/cassandra/build/test/output/
@@ -449,11 +445,7 @@
           if [ -z "$test_timeout" ]; then
             test_timeout=$(grep 'name="test.timeout"' build.xml | awk -F'"' '{print $4}')
           fi
-<<<<<<< HEAD
-          ant testclasslist-system-keyspace-directory   -Dtest.timeout="$test_timeout" -Dtest.classlistfile=/tmp/java_tests_${CIRCLE_NODE_INDEX}_final.txt  -Dtest.classlistprefix=unit
-=======
-          ant testclasslist-system-keyspace-directory -Dtest.timeout="$test_timeout" -Dtest.classlistfile=/tmp/java_tests_${CIRCLE_NODE_INDEX}_final.txt  -Dtest.classlistprefix=unit -Dno-build-test=true
->>>>>>> 5e705a84
+          ant testclasslist-system-keyspace-directory   -Dtest.timeout="$test_timeout" -Dtest.classlistfile=/tmp/java_tests_${CIRCLE_NODE_INDEX}_final.txt -Dtest.classlistprefix=unit -Dno-build-test=true
         no_output_timeout: 15m
     - store_test_results:
         path: /tmp/cassandra/build/test/output/
@@ -732,7 +724,7 @@
           if [ -z "$test_timeout" ]; then
             test_timeout=$(grep 'name="test.timeout"' build.xml | awk -F'"' '{print $4}')
           fi
-          ant testclasslist -Dtest.jvm.args='-Dcassandra.dtest.num_tokens=16' -Dtest.timeout="$test_timeout" -Dtest.classlistfile=/tmp/java_tests_${CIRCLE_NODE_INDEX}_final.txt  -Dtest.classlistprefix=distributed
+          ant testclasslist -Dtest.jvm.args='-Dcassandra.dtest.num_tokens=16' -Dtest.timeout="$test_timeout" -Dtest.classlistfile=/tmp/java_tests_${CIRCLE_NODE_INDEX}_final.txt -Dtest.classlistprefix=distributed -Dno-build-test=true
         no_output_timeout: 15m
     - store_test_results:
         path: /tmp/cassandra/build/test/output/
@@ -938,11 +930,7 @@
           if [ -z "$test_timeout" ]; then
             test_timeout=$(grep 'name="test.timeout"' build.xml | awk -F'"' '{print $4}')
           fi
-<<<<<<< HEAD
-          ant testclasslist   -Dtest.timeout="$test_timeout" -Dtest.classlistfile=/tmp/java_tests_${CIRCLE_NODE_INDEX}_final.txt  -Dtest.classlistprefix=unit
-=======
-          ant testclasslist -Dtest.timeout="$test_timeout" -Dtest.classlistfile=/tmp/java_tests_${CIRCLE_NODE_INDEX}_final.txt  -Dtest.classlistprefix=unit -Dno-build-test=true
->>>>>>> 5e705a84
+          ant testclasslist   -Dtest.timeout="$test_timeout" -Dtest.classlistfile=/tmp/java_tests_${CIRCLE_NODE_INDEX}_final.txt -Dtest.classlistprefix=unit -Dno-build-test=true
         no_output_timeout: 15m
     - store_test_results:
         path: /tmp/cassandra/build/test/output/
@@ -1848,11 +1836,7 @@
           if [ -z "$test_timeout" ]; then
             test_timeout=$(grep 'name="test.timeout"' build.xml | awk -F'"' '{print $4}')
           fi
-<<<<<<< HEAD
-          ant testclasslist-cdc   -Dtest.timeout="$test_timeout" -Dtest.classlistfile=/tmp/java_tests_${CIRCLE_NODE_INDEX}_final.txt  -Dtest.classlistprefix=unit
-=======
-          ant testclasslist-cdc -Dtest.timeout="$test_timeout" -Dtest.classlistfile=/tmp/java_tests_${CIRCLE_NODE_INDEX}_final.txt  -Dtest.classlistprefix=unit -Dno-build-test=true
->>>>>>> 5e705a84
+          ant testclasslist-cdc   -Dtest.timeout="$test_timeout" -Dtest.classlistfile=/tmp/java_tests_${CIRCLE_NODE_INDEX}_final.txt -Dtest.classlistprefix=unit -Dno-build-test=true
         no_output_timeout: 15m
     - store_test_results:
         path: /tmp/cassandra/build/test/output/
@@ -2041,11 +2025,7 @@
           if [ -z "$test_timeout" ]; then
             test_timeout=$(grep 'name="test.timeout"' build.xml | awk -F'"' '{print $4}')
           fi
-<<<<<<< HEAD
-          ant testclasslist-system-keyspace-directory   -Dtest.timeout="$test_timeout" -Dtest.classlistfile=/tmp/java_tests_${CIRCLE_NODE_INDEX}_final.txt  -Dtest.classlistprefix=unit
-=======
-          ant testclasslist-system-keyspace-directory -Dtest.timeout="$test_timeout" -Dtest.classlistfile=/tmp/java_tests_${CIRCLE_NODE_INDEX}_final.txt  -Dtest.classlistprefix=unit -Dno-build-test=true
->>>>>>> 5e705a84
+          ant testclasslist-system-keyspace-directory   -Dtest.timeout="$test_timeout" -Dtest.classlistfile=/tmp/java_tests_${CIRCLE_NODE_INDEX}_final.txt -Dtest.classlistprefix=unit -Dno-build-test=true
         no_output_timeout: 15m
     - store_test_results:
         path: /tmp/cassandra/build/test/output/
@@ -2162,11 +2142,7 @@
           if [ -z "$test_timeout" ]; then
             test_timeout=$(grep 'name="test.timeout"' build.xml | awk -F'"' '{print $4}')
           fi
-<<<<<<< HEAD
-          ant testclasslist -Dtest.jvm.args='-Dcassandra.dtest.num_tokens=16' -Dtest.timeout="$test_timeout" -Dtest.classlistfile=/tmp/java_tests_${CIRCLE_NODE_INDEX}_final.txt  -Dtest.classlistprefix=distributed
-=======
-          ant testclasslist-compression -Dtest.timeout="$test_timeout" -Dtest.classlistfile=/tmp/java_tests_${CIRCLE_NODE_INDEX}_final.txt  -Dtest.classlistprefix=unit -Dno-build-test=true
->>>>>>> 5e705a84
+          ant testclasslist -Dtest.jvm.args='-Dcassandra.dtest.num_tokens=16' -Dtest.timeout="$test_timeout" -Dtest.classlistfile=/tmp/java_tests_${CIRCLE_NODE_INDEX}_final.txt -Dtest.classlistprefix=distributed -Dno-build-test=true
         no_output_timeout: 15m
     - store_test_results:
         path: /tmp/cassandra/build/test/output/
@@ -2280,13 +2256,8 @@
           if [ -d ~/dtest_jars ]; then
             cp ~/dtest_jars/dtest* /tmp/cassandra/build/
           fi
-<<<<<<< HEAD
-          ant test-simulator-dtest
+          ant test-simulator-dtest -Dno-build-test=true
         no_output_timeout: 30m
-=======
-          ant long-test -Dno-build-test=true
-        no_output_timeout: 15m
->>>>>>> 5e705a84
     - store_test_results:
         path: /tmp/cassandra/build/test/output/
     - store_artifacts:
@@ -2402,7 +2373,7 @@
           if [ -z "$test_timeout" ]; then
             test_timeout=$(grep 'name="test.timeout"' build.xml | awk -F'"' '{print $4}')
           fi
-          ant testclasslist-compression   -Dtest.timeout="$test_timeout" -Dtest.classlistfile=/tmp/java_tests_${CIRCLE_NODE_INDEX}_final.txt  -Dtest.classlistprefix=unit
+          ant testclasslist-compression   -Dtest.timeout="$test_timeout" -Dtest.classlistfile=/tmp/java_tests_${CIRCLE_NODE_INDEX}_final.txt -Dtest.classlistprefix=unit -Dno-build-test=true
         no_output_timeout: 15m
     - store_test_results:
         path: /tmp/cassandra/build/test/output/
@@ -2473,7 +2444,7 @@
           if [ -d ~/dtest_jars ]; then
             cp ~/dtest_jars/dtest* /tmp/cassandra/build/
           fi
-          ant long-test
+          ant long-test -Dno-build-test=true
         no_output_timeout: 15m
     - store_test_results:
         path: /tmp/cassandra/build/test/output/
@@ -3307,11 +3278,7 @@
           if [ -z "$test_timeout" ]; then
             test_timeout=$(grep 'name="test.timeout"' build.xml | awk -F'"' '{print $4}')
           fi
-<<<<<<< HEAD
-          ant testclasslist-compression   -Dtest.timeout="$test_timeout" -Dtest.classlistfile=/tmp/java_tests_${CIRCLE_NODE_INDEX}_final.txt  -Dtest.classlistprefix=unit
-=======
-          ant testclasslist-compression -Dtest.timeout="$test_timeout" -Dtest.classlistfile=/tmp/java_tests_${CIRCLE_NODE_INDEX}_final.txt  -Dtest.classlistprefix=unit -Dno-build-test=true
->>>>>>> 5e705a84
+          ant testclasslist-compression   -Dtest.timeout="$test_timeout" -Dtest.classlistfile=/tmp/java_tests_${CIRCLE_NODE_INDEX}_final.txt -Dtest.classlistprefix=unit -Dno-build-test=true
         no_output_timeout: 15m
     - store_test_results:
         path: /tmp/cassandra/build/test/output/
@@ -4491,11 +4458,7 @@
           if [ -z "$test_timeout" ]; then
             test_timeout=$(grep 'name="test.timeout"' build.xml | awk -F'"' '{print $4}')
           fi
-<<<<<<< HEAD
-          ant testclasslist   -Dtest.timeout="$test_timeout" -Dtest.classlistfile=/tmp/java_tests_${CIRCLE_NODE_INDEX}_final.txt  -Dtest.classlistprefix=unit
-=======
-          ant testclasslist -Dtest.timeout="$test_timeout" -Dtest.classlistfile=/tmp/java_tests_${CIRCLE_NODE_INDEX}_final.txt  -Dtest.classlistprefix=unit -Dno-build-test=true
->>>>>>> 5e705a84
+          ant testclasslist   -Dtest.timeout="$test_timeout" -Dtest.classlistfile=/tmp/java_tests_${CIRCLE_NODE_INDEX}_final.txt -Dtest.classlistprefix=unit -Dno-build-test=true
         no_output_timeout: 15m
     - store_test_results:
         path: /tmp/cassandra/build/test/output/
@@ -4612,11 +4575,7 @@
           if [ -z "$test_timeout" ]; then
             test_timeout=$(grep 'name="test.timeout"' build.xml | awk -F'"' '{print $4}')
           fi
-<<<<<<< HEAD
-          ant testclasslist   -Dtest.timeout="$test_timeout" -Dtest.classlistfile=/tmp/java_tests_${CIRCLE_NODE_INDEX}_final.txt  -Dtest.classlistprefix=distributed
-=======
-          ant testclasslist -Dtest.timeout="$test_timeout" -Dtest.classlistfile=/tmp/java_tests_${CIRCLE_NODE_INDEX}_final.txt  -Dtest.classlistprefix=distributed -Dno-build-test=true
->>>>>>> 5e705a84
+          ant testclasslist   -Dtest.timeout="$test_timeout" -Dtest.classlistfile=/tmp/java_tests_${CIRCLE_NODE_INDEX}_final.txt -Dtest.classlistprefix=distributed -Dno-build-test=true
         no_output_timeout: 15m
     - store_test_results:
         path: /tmp/cassandra/build/test/output/
@@ -5622,11 +5581,7 @@
           if [ -z "$test_timeout" ]; then
             test_timeout=$(grep 'name="test.timeout"' build.xml | awk -F'"' '{print $4}')
           fi
-<<<<<<< HEAD
-          ant testclasslist-cdc   -Dtest.timeout="$test_timeout" -Dtest.classlistfile=/tmp/java_tests_${CIRCLE_NODE_INDEX}_final.txt  -Dtest.classlistprefix=unit
-=======
-          ant testclasslist-cdc -Dtest.timeout="$test_timeout" -Dtest.classlistfile=/tmp/java_tests_${CIRCLE_NODE_INDEX}_final.txt  -Dtest.classlistprefix=unit -Dno-build-test=true
->>>>>>> 5e705a84
+          ant testclasslist-cdc   -Dtest.timeout="$test_timeout" -Dtest.classlistfile=/tmp/java_tests_${CIRCLE_NODE_INDEX}_final.txt -Dtest.classlistprefix=unit -Dno-build-test=true
         no_output_timeout: 15m
     - store_test_results:
         path: /tmp/cassandra/build/test/output/
@@ -5875,11 +5830,7 @@
           if [ -z "$test_timeout" ]; then
             test_timeout=$(grep 'name="test.timeout"' build.xml | awk -F'"' '{print $4}')
           fi
-<<<<<<< HEAD
-          ant testclasslist   -Dtest.timeout="$test_timeout" -Dtest.classlistfile=/tmp/java_tests_${CIRCLE_NODE_INDEX}_final.txt  -Dtest.classlistprefix=distributed
-=======
-          ant testclasslist -Dtest.timeout="$test_timeout" -Dtest.classlistfile=/tmp/java_tests_${CIRCLE_NODE_INDEX}_final.txt  -Dtest.classlistprefix=distributed -Dno-build-test=true
->>>>>>> 5e705a84
+          ant testclasslist   -Dtest.timeout="$test_timeout" -Dtest.classlistfile=/tmp/java_tests_${CIRCLE_NODE_INDEX}_final.txt -Dtest.classlistprefix=distributed -Dno-build-test=true
         no_output_timeout: 15m
     - store_test_results:
         path: /tmp/cassandra/build/test/output/
