--- conflicted
+++ resolved
@@ -1,4 +1,3 @@
-<<<<<<< HEAD
 2.1.6
  * Fix commitlog getCompletedTasks to not increment (CASSANDRA-9339)
  * Fix for harmless exceptions logged as ERROR (CASSANDRA-8564)
@@ -20,10 +19,7 @@
  * Fix anticompaction blocking ANTI_ENTROPY stage (CASSANDRA-9151)
  * Repair waits for anticompaction to finish (CASSANDRA-9097)
 Merged from 2.0:
-=======
-2.0.15:
  * Fix ReconnectableSnitch reconnecting to peers during upgrade (CASSANDRA-6702)
->>>>>>> a7cae325
  * Include keyspace and table name in error log for collections over the size
    limit (CASSANDRA-9286)
  * Avoid potential overlap in LCS with single-partition sstables (CASSANDRA-9322)
