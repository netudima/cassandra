<<<<<<< HEAD
3.0.19
 * Filter sstables earlier when running cleanup (CASSANDRA-15100)
 * Use mean row count instead of mean column count for index selectivity calculation (CASSANDRA-15259)
 * Avoid updating unchanged gossip states (CASSANDRA-15097)
 * Prevent recreation of previously dropped columns with a different kind (CASSANDRA-14948)
 * Prevent client requests from blocking on executor task queue (CASSANDRA-15013)
 * Toughen up column drop/recreate type validations (CASSANDRA-15204)
 * LegacyLayout should handle paging states that cross a collection column (CASSANDRA-15201)
 * Prevent RuntimeException when username or password is empty/null (CASSANDRA-15198)
 * Multiget thrift query returns null records after digest mismatch (CASSANDRA-14812)
 * Skipping illegal legacy cells can break reverse iteration of indexed partitions (CASSANDRA-15178)
 * Handle paging states serialized with a different version than the session's (CASSANDRA-15176)
 * Throw IOE instead of asserting on unsupporter peer versions (CASSANDRA-15066)
 * Update token metadata when handling MOVING/REMOVING_TOKEN events (CASSANDRA-15120)
 * Add ability to customize cassandra log directory using $CASSANDRA_LOG_DIR (CASSANDRA-15090)
 * Skip cells with illegal column names when reading legacy sstables (CASSANDRA-15086)
 * Fix assorted gossip races and add related runtime checks (CASSANDRA-15059)
 * Fix mixed mode partition range scans with limit (CASSANDRA-15072)
 * cassandra-stress works with frozen collections: list and set (CASSANDRA-14907)
 * For nodetool listsnapshots output, put spaces between columns, and increase snapshot padding (CASSANDRA-14876)
 * Fix handling FS errors on writing and reading flat files - LogTransaction and hints (CASSANDRA-15053)
 * Avoid double closing the iterator to avoid overcounting the number of requests (CASSANDRA-15058)
 * Improve `nodetool status -r` speed (CASSANDRA-14847)
 * Improve merkle tree size and time on heap (CASSANDRA-14096)
 * Add missing commands to nodetool-completion (CASSANDRA-14916)
 * Anti-compaction temporarily corrupts sstable state for readers (CASSANDRA-15004)
 Merged from 2.2:
=======
2.2.15
 * Catch non-IOException in FileUtils.close to make sure that all resources are closed (CASSANDRA-15225)
>>>>>>> f21106fc
 * Handle exceptions during authentication/authorization (CASSANDRA-15041)
 * Support cross version messaging in in-jvm upgrade dtests (CASSANDRA-15078)
 * Fix index summary redistribution cancellation (CASSANDRA-15045)
 * Refactor Circle CI configuration (CASSANDRA-14806)
 * Fixing invalid CQL in security documentation (CASSANDRA-15020)
 * Multi-version in-JVM dtests (CASSANDRA-14937)


3.0.18
 * Severe concurrency issues in STCS,DTCS,TWCS,TMD.Topology,TypeParser
 * Add a script to make running the cqlsh tests in cassandra repo easier (CASSANDRA-14951)
 * If SizeEstimatesRecorder misses a 'onDropTable' notification, the size_estimates table will never be cleared for that table. (CASSANDRA-14905)
 * Counters fail to increment in 2.1/2.2 to 3.X mixed version clusters (CASSANDRA-14958)
 * Streaming needs to synchronise access to LifecycleTransaction (CASSANDRA-14554)
 * Fix cassandra-stress write hang with default options (CASSANDRA-14616)
 * Differentiate between slices and RTs when decoding legacy bounds (CASSANDRA-14919)
 * CommitLogReplayer.handleReplayError should print stack traces (CASSANDRA-14589)
 * Netty epoll IOExceptions caused by unclean client disconnects being logged at INFO (CASSANDRA-14909)
 * Unfiltered.isEmpty conflicts with Row extends AbstractCollection.isEmpty (CASSANDRA-14588)
 * RangeTombstoneList doesn't properly clean up mergeable or superseded rts in some cases (CASSANDRA-14894)
 * Fix handling of collection tombstones for dropped columns from legacy sstables (CASSANDRA-14912)
 * Throw exception if Columns serialized subset encode more columns than possible (CASSANDRA-14591)
 * Drop/add column name with different Kind can result in corruption (CASSANDRA-14843)
 * Fix missing rows when reading 2.1 SSTables with static columns in 3.0 (CASSANDRA-14873)
 * Move TWCS message 'No compaction necessary for bucket size' to Trace level (CASSANDRA-14884)
 * Sstable min/max metadata can cause data loss (CASSANDRA-14861)
 * Dropped columns can cause reverse sstable iteration to return prematurely (CASSANDRA-14838)
 * Legacy sstables with  multi block range tombstones create invalid bound sequences (CASSANDRA-14823)
 * Expand range tombstone validation checks to multiple interim request stages (CASSANDRA-14824)
 * Reverse order reads can return incomplete results (CASSANDRA-14803)
 * Avoid calling iter.next() in a loop when notifying indexers about range tombstones (CASSANDRA-14794)
 * Fix purging semi-expired RT boundaries in reversed iterators (CASSANDRA-14672)
 * DESC order reads can fail to return the last Unfiltered in the partition (CASSANDRA-14766)
 * Fix corrupted collection deletions for dropped columns in 3.0 <-> 2.{1,2} messages (CASSANDRA-14568)
 * Fix corrupted static collection deletions in 3.0 <-> 2.{1,2} messages (CASSANDRA-14568)
 * Handle failures in parallelAllSSTableOperation (cleanup/upgradesstables/etc) (CASSANDRA-14657)
 * Improve TokenMetaData cache populating performance avoid long locking (CASSANDRA-14660)
 * Backport: Flush netty client messages immediately (not by default) (CASSANDRA-13651)
 * Fix static column order for SELECT * wildcard queries (CASSANDRA-14638)
 * sstableloader should use discovered broadcast address to connect intra-cluster (CASSANDRA-14522)
 * Fix reading columns with non-UTF names from schema (CASSANDRA-14468)
 Merged from 2.2:
 * CircleCI docker image should bake in more dependencies (CASSANDRA-14985)
 * Don't enable client transports when bootstrap is pending (CASSANDRA-14525)
 * MigrationManager attempts to pull schema from different major version nodes (CASSANDRA-14928)
 * Fix incorrect cqlsh results when selecting same columns multiple times (CASSANDRA-13262)
 * Returns null instead of NaN or Infinity in JSON strings (CASSANDRA-14377)
Merged from 2.1:
 * Paged Range Slice queries with DISTINCT can drop rows from results (CASSANDRA-14956)
 * Update release checksum algorithms to SHA-256, SHA-512 (CASSANDRA-14970)


3.0.17
 * Fix corrupted static collection deletions in 3.0 -> 2.{1,2} messages (CASSANDRA-14568)
 * Fix potential IndexOutOfBoundsException with counters (CASSANDRA-14167)
 * Restore resumable hints delivery, backport CASSANDRA-11960 (CASSANDRA-14419)
 * Always close RT markers returned by ReadCommand#executeLocally() (CASSANDRA-14515)
 * Reverse order queries with range tombstones can cause data loss (CASSANDRA-14513)
 * Fix regression of lagging commitlog flush log message (CASSANDRA-14451)
 * Add Missing dependencies in pom-all (CASSANDRA-14422)
 * Cleanup StartupClusterConnectivityChecker and PING Verb (CASSANDRA-14447)
 * Fix deprecated repair error notifications from 3.x clusters to legacy JMX clients (CASSANDRA-13121)
 * Cassandra not starting when using enhanced startup scripts in windows (CASSANDRA-14418)
 * Fix progress stats and units in compactionstats (CASSANDRA-12244)
 * Better handle missing partition columns in system_schema.columns (CASSANDRA-14379)
 * Delay hints store excise by write timeout to avoid race with decommission (CASSANDRA-13740)
 * Deprecate background repair and probablistic read_repair_chance table options
   (CASSANDRA-13910)
 * Add missed CQL keywords to documentation (CASSANDRA-14359)
 * Fix unbounded validation compactions on repair / revert CASSANDRA-13797 (CASSANDRA-14332)
 * Avoid deadlock when running nodetool refresh before node is fully up (CASSANDRA-14310)
 * Handle all exceptions when opening sstables (CASSANDRA-14202)
 * Handle incompletely written hint descriptors during startup (CASSANDRA-14080)
 * Handle repeat open bound from SRP in read repair (CASSANDRA-14330)
 * Respect max hint window when hinting for LWT (CASSANDRA-14215)
 * Adding missing WriteType enum values to v3, v4, and v5 spec (CASSANDRA-13697)
 * Don't regenerate bloomfilter and summaries on startup (CASSANDRA-11163)
 * Fix NPE when performing comparison against a null frozen in LWT (CASSANDRA-14087)
 * Log when SSTables are deleted (CASSANDRA-14302)
 * Fix batch commitlog sync regression (CASSANDRA-14292)
 * Write to pending endpoint when view replica is also base replica (CASSANDRA-14251)
 * Chain commit log marker potential performance regression in batch commit mode (CASSANDRA-14194)
 * Fully utilise specified compaction threads (CASSANDRA-14210)
 * Pre-create deletion log records to finish compactions quicker (CASSANDRA-12763)
Merged from 2.2:
 * Fix bug that prevented compaction of SSTables after full repairs (CASSANDRA-14423)
 * Incorrect counting of pending messages in OutboundTcpConnection (CASSANDRA-11551)
 * Fix compaction failure caused by reading un-flushed data (CASSANDRA-12743)
 * Use Bounds instead of Range for sstables in anticompaction (CASSANDRA-14411)
 * Fix JSON queries with IN restrictions and ORDER BY clause (CASSANDRA-14286)
 * CQL fromJson(null) throws NullPointerException (CASSANDRA-13891)
 * Backport circleci yaml (CASSANDRA-14240)
Merged from 2.1:
 * Check checksum before decompressing data (CASSANDRA-14284)
 * CVE-2017-5929 Security vulnerability in Logback warning in NEWS.txt (CASSANDRA-14183)


3.0.16
 * Fix unit test failures in ViewComplexTest (CASSANDRA-14219)
 * Add MinGW uname check to start scripts (CASSANDRA-12940)
 * Protect against overflow of local expiration time (CASSANDRA-14092)
 * Use the correct digest file and reload sstable metadata in nodetool verify (CASSANDRA-14217)
 * Handle failure when mutating repaired status in Verifier (CASSANDRA-13933)
 * Close socket on error during connect on OutboundTcpConnection (CASSANDRA-9630)
 * Set encoding for javadoc generation (CASSANDRA-14154)
 * Fix index target computation for dense composite tables with dropped compact storage (CASSANDRA-14104)
 * Improve commit log chain marker updating (CASSANDRA-14108)
 * Extra range tombstone bound creates double rows (CASSANDRA-14008)
 * Fix SStable ordering by max timestamp in SinglePartitionReadCommand (CASSANDRA-14010)
 * Accept role names containing forward-slash (CASSANDRA-14088)
 * Optimize CRC check chance probability calculations (CASSANDRA-14094)
 * Fix cleanup on keyspace with no replicas (CASSANDRA-13526)
 * Fix updating base table rows with TTL not removing materialized view entries (CASSANDRA-14071)
 * Reduce garbage created by DynamicSnitch (CASSANDRA-14091)
 * More frequent commitlog chained markers (CASSANDRA-13987)
 * Fix serialized size of DataLimits (CASSANDRA-14057)
 * Add flag to allow dropping oversized read repair mutations (CASSANDRA-13975)
 * Fix SSTableLoader logger message (CASSANDRA-14003)
 * Fix repair race that caused gossip to block (CASSANDRA-13849)
 * Tracing interferes with digest requests when using RandomPartitioner (CASSANDRA-13964)
 * Add flag to disable materialized views, and warnings on creation (CASSANDRA-13959)
 * Don't let user drop or generally break tables in system_distributed (CASSANDRA-13813)
 * Provide a JMX call to sync schema with local storage (CASSANDRA-13954)
 * Mishandling of cells for removed/dropped columns when reading legacy files (CASSANDRA-13939)
 * Deserialise sstable metadata in nodetool verify (CASSANDRA-13922)
Merged from 2.2:
 * Fix the inspectJvmOptions startup check (CASSANDRA-14112)
 * Fix race that prevents submitting compaction for a table when executor is full (CASSANDRA-13801)
 * Rely on the JVM to handle OutOfMemoryErrors (CASSANDRA-13006)
Merged from 2.1:
 * More PEP8 compliance for cqlsh (CASSANDRA-14021)
 * RPM package spec: fix permissions for installed jars and config files (CASSANDRA-14181)


3.0.15
 * Improve TRUNCATE performance (CASSANDRA-13909)
 * Implement short read protection on partition boundaries (CASSANDRA-13595)
 * Fix ISE thrown by UPI.Serializer.hasNext() for some SELECT queries (CASSANDRA-13911)
 * Filter header only commit logs before recovery (CASSANDRA-13918)
 * AssertionError prepending to a list (CASSANDRA-13149)
 * Fix support for SuperColumn tables (CASSANDRA-12373)
 * Handle limit correctly on tables with strict liveness (CASSANDRA-13883)
 * Fix missing original update in TriggerExecutor (CASSANDRA-13894)
 * Remove non-rpc-ready nodes from counter leader candidates (CASSANDRA-13043)
 * Improve short read protection performance (CASSANDRA-13794)
 * Fix sstable reader to support range-tombstone-marker for multi-slices (CASSANDRA-13787)
 * Fix short read protection for tables with no clustering columns (CASSANDRA-13880)
 * Make isBuilt volatile in PartitionUpdate (CASSANDRA-13619)
 * Prevent integer overflow of timestamps in CellTest and RowsTest (CASSANDRA-13866)
 * Fix counter application order in short read protection (CASSANDRA-12872)
 * Don't block RepairJob execution on validation futures (CASSANDRA-13797)
 * Wait for all management tasks to complete before shutting down CLSM (CASSANDRA-13123)
 * INSERT statement fails when Tuple type is used as clustering column with default DESC order (CASSANDRA-13717)
 * Fix pending view mutations handling and cleanup batchlog when there are local and remote paired mutations (CASSANDRA-13069)
 * Improve config validation and documentation on overflow and NPE (CASSANDRA-13622)
 * Range deletes in a CAS batch are ignored (CASSANDRA-13655)
 * Avoid assertion error when IndexSummary > 2G (CASSANDRA-12014)
 * Change repair midpoint logging for tiny ranges (CASSANDRA-13603)
 * Better handle corrupt final commitlog segment (CASSANDRA-11995)
 * StreamingHistogram is not thread safe (CASSANDRA-13756)
 * Fix MV timestamp issues (CASSANDRA-11500)
 * Better tolerate improperly formatted bcrypt hashes (CASSANDRA-13626) 
 * Fix race condition in read command serialization (CASSANDRA-13363)
 * Enable segement creation before recovering commitlogs (CASSANDRA-13587)
 * Fix AssertionError in short read protection (CASSANDRA-13747)
 * Don't skip corrupted sstables on startup (CASSANDRA-13620)
 * Fix the merging of cells with different user type versions (CASSANDRA-13776)
 * Copy session properties on cqlsh.py do_login (CASSANDRA-13640)
 * Potential AssertionError during ReadRepair of range tombstone and partition deletions (CASSANDRA-13719)
 * Don't let stress write warmup data if n=0 (CASSANDRA-13773)
 * Gossip thread slows down when using batch commit log (CASSANDRA-12966)
 * Randomize batchlog endpoint selection with only 1 or 2 racks (CASSANDRA-12884)
 * Fix digest calculation for counter cells (CASSANDRA-13750)
 * Fix ColumnDefinition.cellValueType() for non-frozen collection and change SSTabledump to use type.toJSONString() (CASSANDRA-13573)
 * Skip materialized view addition if the base table doesn't exist (CASSANDRA-13737)
 * Drop table should remove corresponding entries in dropped_columns table (CASSANDRA-13730)
 * Log warn message until legacy auth tables have been migrated (CASSANDRA-13371)
 * Fix incorrect [2.1 <- 3.0] serialization of counter cells created in 2.0 (CASSANDRA-13691)
 * Fix invalid writetime for null cells (CASSANDRA-13711)
 * Fix ALTER TABLE statement to atomically propagate changes to the table and its MVs (CASSANDRA-12952)
 * Fixed ambiguous output of nodetool tablestats command (CASSANDRA-13722)
 * JMXEnabledThreadPoolExecutor with corePoolSize equal to maxPoolSize (Backport CASSANDRA-13329)
 * Fix Digest mismatch Exception if hints file has UnknownColumnFamily (CASSANDRA-13696)
 * Purge tombstones created by expired cells (CASSANDRA-13643)
 * Make concat work with iterators that have different subsets of columns (CASSANDRA-13482)
 * Set test.runners based on cores and memory size (CASSANDRA-13078)
 * Allow different NUMACTL_ARGS to be passed in (CASSANDRA-13557)
 * Allow native function calls in CQLSSTableWriter (CASSANDRA-12606)
 * Fix secondary index queries on COMPACT tables (CASSANDRA-13627)
 * Nodetool listsnapshots output is missing a newline, if there are no snapshots (CASSANDRA-13568)
 * sstabledump reports incorrect usage for argument order (CASSANDRA-13532)
Merged from 2.2:
 * Safely handle empty buffers when outputting to JSON (CASSANDRA-13868)
 * Copy session properties on cqlsh.py do_login (CASSANDRA-13847)
 * Fix load over calculated issue in IndexSummaryRedistribution (CASSANDRA-13738)
 * Fix compaction and flush exception not captured (CASSANDRA-13833)
 * Uncaught exceptions in Netty pipeline (CASSANDRA-13649)
 * Prevent integer overflow on exabyte filesystems (CASSANDRA-13067)
 * Fix queries with LIMIT and filtering on clustering columns (CASSANDRA-11223)
 * Fix potential NPE when resume bootstrap fails (CASSANDRA-13272)
 * Fix toJSONString for the UDT, tuple and collection types (CASSANDRA-13592)
 * Fix nested Tuples/UDTs validation (CASSANDRA-13646)
Merged from 2.1:
 * Remove stress-test target in CircleCI as it's not existing (CASSANDRA-13775)
 * Clone HeartBeatState when building gossip messages. Make its generation/version volatile (CASSANDRA-13700)


3.0.14
 * Ensure int overflow doesn't occur when calculating large partition warning size (CASSANDRA-13172)
 * Ensure consistent view of partition columns between coordinator and replica in ColumnFilter (CASSANDRA-13004)
 * Failed unregistering mbean during drop keyspace (CASSANDRA-13346)
 * nodetool scrub/cleanup/upgradesstables exit code is wrong (CASSANDRA-13542)
 * Fix the reported number of sstable data files accessed per read (CASSANDRA-13120)
 * Fix schema digest mismatch during rolling upgrades from versions before 3.0.12 (CASSANDRA-13559)
 * Upgrade JNA version to 4.4.0 (CASSANDRA-13072)
 * Interned ColumnIdentifiers should use minimal ByteBuffers (CASSANDRA-13533)
 * ReverseIndexedReader may drop rows during 2.1 to 3.0 upgrade (CASSANDRA-13525)
 * Fix repair process violating start/end token limits for small ranges (CASSANDRA-13052)
 * Add storage port options to sstableloader (CASSANDRA-13518)
 * Properly handle quoted index names in cqlsh DESCRIBE output (CASSANDRA-12847)
 * Avoid reading static row twice from old format sstables (CASSANDRA-13236)
 * Fix NPE in StorageService.excise() (CASSANDRA-13163)
 * Expire OutboundTcpConnection messages by a single Thread (CASSANDRA-13265)
 * Fail repair if insufficient responses received (CASSANDRA-13397)
 * Fix SSTableLoader fail when the loaded table contains dropped columns (CASSANDRA-13276)
 * Avoid name clashes in CassandraIndexTest (CASSANDRA-13427)
 * Handling partially written hint files (CASSANDRA-12728)
 * Interrupt replaying hints on decommission (CASSANDRA-13308)
 * Fix schema version calculation for rolling upgrades (CASSANDRA-13441)
Merged from 2.2:
 * Nodes started with join_ring=False should be able to serve requests when authentication is enabled (CASSANDRA-11381)
 * cqlsh COPY FROM: increment error count only for failures, not for attempts (CASSANDRA-13209)


3.0.13
 * Make reading of range tombstones more reliable (CASSANDRA-12811)
 * Fix startup problems due to schema tables not completely flushed (CASSANDRA-12213)
 * Fix view builder bug that can filter out data on restart (CASSANDRA-13405)
 * Fix 2i page size calculation when there are no regular columns (CASSANDRA-13400)
 * Fix the conversion of 2.X expired rows without regular column data (CASSANDRA-13395)
 * Fix hint delivery when using ext+internal IPs with prefer_local enabled (CASSANDRA-13020)
 * Fix possible NPE on upgrade to 3.0/3.X in case of IO errors (CASSANDRA-13389)
 * Legacy deserializer can create empty range tombstones (CASSANDRA-13341)
 * Use the Kernel32 library to retrieve the PID on Windows and fix startup checks (CASSANDRA-13333)
 * Fix code to not exchange schema across major versions (CASSANDRA-13274)
 * Dropping column results in "corrupt" SSTable (CASSANDRA-13337)
 * Bugs handling range tombstones in the sstable iterators (CASSANDRA-13340)
 * Fix CONTAINS filtering for null collections (CASSANDRA-13246)
 * Applying: Use a unique metric reservoir per test run when using Cassandra-wide metrics residing in MBeans (CASSANDRA-13216)
 * Propagate row deletions in 2i tables on upgrade (CASSANDRA-13320)
 * Slice.isEmpty() returns false for some empty slices (CASSANDRA-13305)
 * Add formatted row output to assertEmpty in CQL Tester (CASSANDRA-13238)
 * Legacy caching options can prevent 3.0 upgrade (CASSANDRA-13384)
 * Nodetool upgradesstables/scrub/compact ignores system tables (CASSANDRA-13410)
 * Fix NPE issue in StorageService (CASSANDRA-13060)
Merged from 2.2:
 * Avoid starting gossiper in RemoveTest (CASSANDRA-13407)
 * Fix weightedSize() for row-cache reported by JMX and NodeTool (CASSANDRA-13393)
 * Honor truststore-password parameter in cassandra-stress (CASSANDRA-12773)
 * Discard in-flight shadow round responses (CASSANDRA-12653)
 * Don't anti-compact repaired data to avoid inconsistencies (CASSANDRA-13153)
 * Wrong logger name in AnticompactionTask (CASSANDRA-13343)
 * Commitlog replay may fail if last mutation is within 4 bytes of end of segment (CASSANDRA-13282)
 * Fix queries updating multiple time the same list (CASSANDRA-13130)
 * Fix GRANT/REVOKE when keyspace isn't specified (CASSANDRA-13053)
Merged from 2.1:
 * Fix 2ndary index queries on partition keys for tables with static columns CASSANDRA-13147
 * Fix ParseError unhashable type list in cqlsh copy from (CASSANDRA-13364)


3.0.12
 * Prevent data loss on upgrade 2.1 - 3.0 by adding component separator to LogRecord absolute path (CASSANDRA-13294)
 * Improve testing on macOS by eliminating sigar logging (CASSANDRA-13233)
 * Cqlsh copy-from should error out when csv contains invalid data for collections (CASSANDRA-13071)
 * Update c.yaml doc for offheap memtables (CASSANDRA-13179)
 * Faster StreamingHistogram (CASSANDRA-13038)
 * Legacy deserializer can create unexpected boundary range tombstones (CASSANDRA-13237)
 * Remove unnecessary assertion from AntiCompactionTest (CASSANDRA-13070)
 * Fix cqlsh COPY for dates before 1900 (CASSANDRA-13185)
Merged from 2.2:
 * Avoid race on receiver by starting streaming sender thread after sending init message (CASSANDRA-12886)
 * Fix "multiple versions of ant detected..." when running ant test (CASSANDRA-13232)
 * Coalescing strategy sleeps too much (CASSANDRA-13090)
 * Fix flaky LongLeveledCompactionStrategyTest (CASSANDRA-12202)
 * Fix failing COPY TO STDOUT (CASSANDRA-12497)
 * Fix ColumnCounter::countAll behaviour for reverse queries (CASSANDRA-13222)
 * Exceptions encountered calling getSeeds() breaks OTC thread (CASSANDRA-13018)
Merged from 2.1:
 * Remove unused repositories (CASSANDRA-13278)
 * Log stacktrace of uncaught exceptions (CASSANDRA-13108)


3.0.11
 * Use keyspace replication settings on system.size_estimates table (CASSANDRA-9639)
 * Add vm.max_map_count StartupCheck (CASSANDRA-13008)
 * Hint related logging should include the IP address of the destination in addition to 
   host ID (CASSANDRA-13205)
 * Reloading logback.xml does not work (CASSANDRA-13173)
 * Lightweight transactions temporarily fail after upgrade from 2.1 to 3.0 (CASSANDRA-13109)
 * Duplicate rows after upgrading from 2.1.16 to 3.0.10/3.9 (CASSANDRA-13125)
 * Fix UPDATE queries with empty IN restrictions (CASSANDRA-13152)
 * Abort or retry on failed hints delivery (CASSANDRA-13124)
 * Fix handling of partition with partition-level deletion plus
   live rows in sstabledump (CASSANDRA-13177)
 * Provide user workaround when system_schema.columns does not contain entries
   for a table that's in system_schema.tables (CASSANDRA-13180)
 * Dump threads when unit tests time out (CASSANDRA-13117)
 * Better error when modifying function permissions without explicit keyspace (CASSANDRA-12925)
 * Indexer is not correctly invoked when building indexes over sstables (CASSANDRA-13075)
 * Read repair is not blocking repair to finish in foreground repair (CASSANDRA-13115)
 * Stress daemon help is incorrect (CASSANDRA-12563)
 * Remove ALTER TYPE support (CASSANDRA-12443)
 * Fix assertion for certain legacy range tombstone pattern (CASSANDRA-12203)
 * Set javac encoding to utf-8 (CASSANDRA-11077)
 * Replace empty strings with null values if they cannot be converted (CASSANDRA-12794)
 * Fixed flacky SSTableRewriterTest: check file counts before calling validateCFS (CASSANDRA-12348)
 * Fix deserialization of 2.x DeletedCells (CASSANDRA-12620)
 * Add parent repair session id to anticompaction log message (CASSANDRA-12186)
 * Improve contention handling on failure to acquire MV lock for streaming and hints (CASSANDRA-12905)
 * Fix DELETE and UPDATE queries with empty IN restrictions (CASSANDRA-12829)
 * Mark MVs as built after successful bootstrap (CASSANDRA-12984)
 * Estimated TS drop-time histogram updated with Cell.NO_DELETION_TIME (CASSANDRA-13040)
 * Nodetool compactionstats fails with NullPointerException (CASSANDRA-13021)
 * Thread local pools never cleaned up (CASSANDRA-13033)
 * Set RPC_READY to false when draining or if a node is marked as shutdown (CASSANDRA-12781)
 * Make sure sstables only get committed when it's safe to discard commit log records (CASSANDRA-12956)
 * Reject default_time_to_live option when creating or altering MVs (CASSANDRA-12868)
 * Nodetool should use a more sane max heap size (CASSANDRA-12739)
 * LocalToken ensures token values are cloned on heap (CASSANDRA-12651)
 * AnticompactionRequestSerializer serializedSize is incorrect (CASSANDRA-12934)
 * Prevent reloading of logback.xml from UDF sandbox (CASSANDRA-12535)
 * Reenable HeapPool (CASSANDRA-12900)
Merged from 2.2:
 * Fix JVM metric names (CASSANDRA-13103)
 * Fix negative mean latency metric (CASSANDRA-12876)
 * Use only one file pointer when creating commitlog segments (CASSANDRA-12539)
 * Fix speculative retry bugs (CASSANDRA-13009)
 * Fix handling of nulls and unsets in IN conditions (CASSANDRA-12981)
 * Fix race causing infinite loop if Thrift server is stopped before it starts listening (CASSANDRA-12856)
 * CompactionTasks now correctly drops sstables out of compaction when not enough disk space is available (CASSANDRA-12979)
 * Remove support for non-JavaScript UDFs (CASSANDRA-12883)
 * Fix DynamicEndpointSnitch noop in multi-datacenter situations (CASSANDRA-13074)
 * cqlsh copy-from: encode column names to avoid primary key parsing errors (CASSANDRA-12909)
 * Temporarily fix bug that creates commit log when running offline tools (CASSANDRA-8616)
 * Reduce granuality of OpOrder.Group during index build (CASSANDRA-12796)
 * Test bind parameters and unset parameters in InsertUpdateIfConditionTest (CASSANDRA-12980)
 * Do not specify local address on outgoing connection when listen_on_broadcast_address is set (CASSANDRA-12673)
 * Use saved tokens when setting local tokens on StorageService.joinRing (CASSANDRA-12935)
 * cqlsh: fix DESC TYPES errors (CASSANDRA-12914)
 * Fix leak on skipped SSTables in sstableupgrade (CASSANDRA-12899)
 * Avoid blocking gossip during pending range calculation (CASSANDRA-12281)
Merged from 2.1:
 * Use portable stderr for java error in startup (CASSANDRA-13211)
 * Fix Thread Leak in OutboundTcpConnection (CASSANDRA-13204)
 * Coalescing strategy can enter infinite loop (CASSANDRA-13159)
 * Upgrade netty version to fix memory leak with client encryption (CASSANDRA-13114)
 * cqlsh copy-from: sort user type fields in csv (CASSANDRA-12959)


3.0.10
 * Disallow offheap_buffers memtable allocation (CASSANDRA-11039)
 * Fix CommitLogSegmentManagerTest (CASSANDRA-12283)
 * Pass root cause to CorruptBlockException when uncompression failed (CASSANDRA-12889)
 * Fix partition count log during compaction (CASSANDRA-12184)
 * Batch with multiple conditional updates for the same partition causes AssertionError (CASSANDRA-12867)
 * Make AbstractReplicationStrategy extendable from outside its package (CASSANDRA-12788)
 * Fix CommitLogTest.testDeleteIfNotDirty (CASSANDRA-12854)
 * Don't tell users to turn off consistent rangemovements during rebuild. (CASSANDRA-12296)
 * Avoid deadlock due to materialized view lock contention (CASSANDRA-12689)
 * Fix for KeyCacheCqlTest flakiness (CASSANDRA-12801)
 * Include SSTable filename in compacting large row message (CASSANDRA-12384)
 * Fix potential socket leak (CASSANDRA-12329, CASSANDRA-12330)
 * Fix ViewTest.testCompaction (CASSANDRA-12789)
 * Improve avg aggregate functions (CASSANDRA-12417)
 * Preserve quoted reserved keyword column names in MV creation (CASSANDRA-11803)
 * nodetool stopdaemon errors out (CASSANDRA-12646)
 * Split materialized view mutations on build to prevent OOM (CASSANDRA-12268)
 * mx4j does not work in 3.0.8 (CASSANDRA-12274)
 * Abort cqlsh copy-from in case of no answer after prolonged period of time (CASSANDRA-12740)
 * Avoid sstable corrupt exception due to dropped static column (CASSANDRA-12582)
 * Make stress use client mode to avoid checking commit log size on startup (CASSANDRA-12478)
 * Fix exceptions with new vnode allocation (CASSANDRA-12715)
 * Unify drain and shutdown processes (CASSANDRA-12509)
 * Fix NPE in ComponentOfSlice.isEQ() (CASSANDRA-12706)
 * Fix failure in LogTransactionTest (CASSANDRA-12632)
 * Fix potentially incomplete non-frozen UDT values when querying with the
   full primary key specified (CASSANDRA-12605)
 * Skip writing MV mutations to commitlog on mutation.applyUnsafe() (CASSANDRA-11670)
 * Establish consistent distinction between non-existing partition and NULL value for LWTs on static columns (CASSANDRA-12060)
 * Extend ColumnIdentifier.internedInstances key to include the type that generated the byte buffer (CASSANDRA-12516)
 * Backport CASSANDRA-10756 (race condition in NativeTransportService shutdown) (CASSANDRA-12472)
 * If CF has no clustering columns, any row cache is full partition cache (CASSANDRA-12499)
 * Correct log message for statistics of offheap memtable flush (CASSANDRA-12776)
 * Explicitly set locale for string validation (CASSANDRA-12541,CASSANDRA-12542,CASSANDRA-12543,CASSANDRA-12545)
Merged from 2.2:
 * Fix purgeability of tombstones with max timestamp (CASSANDRA-12792)
 * Fail repair if participant dies during sync or anticompaction (CASSANDRA-12901)
 * cqlsh COPY: unprotected pk values before converting them if not using prepared statements (CASSANDRA-12863)
 * Fix Util.spinAssertEquals (CASSANDRA-12283)
 * Fix potential NPE for compactionstats (CASSANDRA-12462)
 * Prepare legacy authenticate statement if credentials table initialised after node startup (CASSANDRA-12813)
 * Change cassandra.wait_for_tracing_events_timeout_secs default to 0 (CASSANDRA-12754)
 * Clean up permissions when a UDA is dropped (CASSANDRA-12720)
 * Limit colUpdateTimeDelta histogram updates to reasonable deltas (CASSANDRA-11117)
 * Fix leak errors and execution rejected exceptions when draining (CASSANDRA-12457)
 * Fix merkle tree depth calculation (CASSANDRA-12580)
 * Make Collections deserialization more robust (CASSANDRA-12618)
 * Better handle invalid system roles table (CASSANDRA-12700)
 * Fix exceptions when enabling gossip on nodes that haven't joined the ring (CASSANDRA-12253)
 * Fix authentication problem when invoking cqlsh copy from a SOURCE command (CASSANDRA-12642)
 * Decrement pending range calculator jobs counter in finally block
  (CASSANDRA-12554)
 * Split consistent range movement flag correction (CASSANDRA-12786)
Merged from 2.1:
 * Add system property to set the max number of native transport requests in queue (CASSANDRA-11363)
 * Don't skip sstables based on maxLocalDeletionTime (CASSANDRA-12765)


3.0.9
 * Handle composite prefixes with final EOC=0 as in 2.x and refactor LegacyLayout.decodeBound (CASSANDRA-12423)
 * Fix paging for 2.x to 3.x upgrades (CASSANDRA-11195)
 * select_distinct_with_deletions_test failing on non-vnode environments (CASSANDRA-11126)
 * Stack Overflow returned to queries while upgrading (CASSANDRA-12527)
 * Fix legacy regex for temporary files from 2.2 (CASSANDRA-12565)
 * Add option to state current gc_grace_seconds to tools/bin/sstablemetadata (CASSANDRA-12208)
 * Fix file system race condition that may cause LogAwareFileLister to fail to classify files (CASSANDRA-11889)
 * Fix file handle leaks due to simultaneous compaction/repair and
   listing snapshots, calculating snapshot sizes, or making schema
   changes (CASSANDRA-11594)
 * Fix nodetool repair exits with 0 for some errors (CASSANDRA-12508)
 * Do not shut down BatchlogManager twice during drain (CASSANDRA-12504)
 * Disk failure policy should not be invoked on out of space (CASSANDRA-12385)
 * Calculate last compacted key on startup (CASSANDRA-6216)
 * Add schema to snapshot manifest, add USING TIMESTAMP clause to ALTER TABLE statements (CASSANDRA-7190)
 * Fix clean interval not sent to commit log for empty memtable flush (CASSANDRA-12436)
 * Fix potential resource leak in RMIServerSocketFactoryImpl (CASSANDRA-12331)
 * Backport CASSANDRA-12002 (CASSANDRA-12177)
 * Make sure compaction stats are updated when compaction is interrupted (CASSANDRA-12100)
 * Fix potential bad messaging service message for paged range reads
   within mixed-version 3.x clusters (CASSANDRA-12249)
 * Change commitlog and sstables to track dirty and clean intervals (CASSANDRA-11828)
 * NullPointerException during compaction on table with static columns (CASSANDRA-12336)
 * Fixed ConcurrentModificationException when reading metrics in GraphiteReporter (CASSANDRA-11823)
 * Fix upgrade of super columns on thrift (CASSANDRA-12335)
 * Fixed flacky BlacklistingCompactionsTest, switched to fixed size types and increased corruption size (CASSANDRA-12359)
 * Rerun ReplicationAwareTokenAllocatorTest on failure to avoid flakiness (CASSANDRA-12277)
 * Exception when computing read-repair for range tombstones (CASSANDRA-12263)
 * Lost counter writes in compact table and static columns (CASSANDRA-12219)
 * AssertionError with MVs on updating a row that isn't indexed due to a null value (CASSANDRA-12247)
 * Disable RR and speculative retry with EACH_QUORUM reads (CASSANDRA-11980)
 * Add option to override compaction space check (CASSANDRA-12180)
 * Faster startup by only scanning each directory for temporary files once (CASSANDRA-12114)
 * Respond with v1/v2 protocol header when responding to driver that attempts
   to connect with too low of a protocol version (CASSANDRA-11464)
 * NullPointerExpception when reading/compacting table (CASSANDRA-11988)
 * Fix problem with undeleteable rows on upgrade to new sstable format (CASSANDRA-12144)
 * Fix paging logic for deleted partitions with static columns (CASSANDRA-12107)
 * Wait until the message is being send to decide which serializer must be used (CASSANDRA-11393)
 * Fix migration of static thrift column names with non-text comparators (CASSANDRA-12147)
 * Fix upgrading sparse tables that are incorrectly marked as dense (CASSANDRA-11315)
 * Fix reverse queries ignoring range tombstones (CASSANDRA-11733)
 * Avoid potential race when rebuilding CFMetaData (CASSANDRA-12098)
 * Avoid missing sstables when getting the canonical sstables (CASSANDRA-11996)
 * Always select the live sstables when getting sstables in bounds (CASSANDRA-11944)
 * Fix column ordering of results with static columns for Thrift requests in
   a mixed 2.x/3.x cluster, also fix potential non-resolved duplication of
   those static columns in query results (CASSANDRA-12123)
 * Avoid digest mismatch with empty but static rows (CASSANDRA-12090)
 * Fix EOF exception when altering column type (CASSANDRA-11820)
 * Fix JsonTransformer output of partition with deletion info (CASSANDRA-12418)
 * Fix NPE in SSTableLoader when specifying partial directory path (CASSANDRA-12609)
Merged from 2.2:
 * Add local address entry in PropertyFileSnitch (CASSANDRA-11332)
 * cqlshlib tests: increase default execute timeout (CASSANDRA-12481)
 * Forward writes to replacement node when replace_address != broadcast_address (CASSANDRA-8523)
 * Enable repair -pr and -local together (fix regression of CASSANDRA-7450) (CASSANDRA-12522)
 * Fail repair on non-existing table (CASSANDRA-12279)
 * cqlsh copy: fix missing counter values (CASSANDRA-12476)
 * Move migration tasks to non-periodic queue, assure flush executor shutdown after non-periodic executor (CASSANDRA-12251)
 * cqlsh copy: fixed possible race in initializing feeding thread (CASSANDRA-11701)
 * Only set broadcast_rpc_address on Ec2MultiRegionSnitch if it's not set (CASSANDRA-11357)
 * Update StorageProxy range metrics for timeouts, failures and unavailables (CASSANDRA-9507)
 * Add Sigar to classes included in clientutil.jar (CASSANDRA-11635)
 * Add decay to histograms and timers used for metrics (CASSANDRA-11752)
 * Fix hanging stream session (CASSANDRA-10992)
 * Fix INSERT JSON, fromJson() support of smallint, tinyint types (CASSANDRA-12371)
 * Restore JVM metric export for metric reporters (CASSANDRA-12312)
 * Release sstables of failed stream sessions only when outgoing transfers are finished (CASSANDRA-11345)
 * Wait for tracing events before returning response and query at same consistency level client side (CASSANDRA-11465)
 * cqlsh copyutil should get host metadata by connected address (CASSANDRA-11979)
 * Fixed cqlshlib.test.remove_test_db (CASSANDRA-12214)
 * Synchronize ThriftServer::stop() (CASSANDRA-12105)
 * Use dedicated thread for JMX notifications (CASSANDRA-12146)
 * Improve streaming synchronization and fault tolerance (CASSANDRA-11414)
 * MemoryUtil.getShort() should return an unsigned short also for architectures not supporting unaligned memory accesses (CASSANDRA-11973)
Merged from 2.1:
 * Fix queries with empty ByteBuffer values in clustering column restrictions (CASSANDRA-12127)
 * Disable passing control to post-flush after flush failure to prevent data loss (CASSANDRA-11828)
 * Allow STCS-in-L0 compactions to reduce scope with LCS (CASSANDRA-12040)
 * cannot use cql since upgrading python to 2.7.11+ (CASSANDRA-11850)
 * Fix filtering on clustering columns when 2i is used (CASSANDRA-11907)


3.0.8
 * Fix potential race in schema during new table creation (CASSANDRA-12083)
 * cqlsh: fix error handling in rare COPY FROM failure scenario (CASSANDRA-12070)
 * Disable autocompaction during drain (CASSANDRA-11878)
 * Add a metrics timer to MemtablePool and use it to track time spent blocked on memory in MemtableAllocator (CASSANDRA-11327)
 * Fix upgrading schema with super columns with non-text subcomparators (CASSANDRA-12023)
 * Add TimeWindowCompactionStrategy (CASSANDRA-9666)
Merged from 2.2:
 * Allow nodetool info to run with readonly JMX access (CASSANDRA-11755)
 * Validate bloom_filter_fp_chance against lowest supported
   value when the table is created (CASSANDRA-11920)
 * Don't send erroneous NEW_NODE notifications on restart (CASSANDRA-11038)
 * StorageService shutdown hook should use a volatile variable (CASSANDRA-11984)
Merged from 2.1:
 * Avoid stalling paxos when the paxos state expires (CASSANDRA-12043)
 * Remove finished incoming streaming connections from MessagingService (CASSANDRA-11854)
 * Don't try to get sstables for non-repairing column families (CASSANDRA-12077)
 * Avoid marking too many sstables as repaired (CASSANDRA-11696)
 * Prevent select statements with clustering key > 64k (CASSANDRA-11882)
 * Fix clock skew corrupting other nodes with paxos (CASSANDRA-11991)
 * Remove distinction between non-existing static columns and existing but null in LWTs (CASSANDRA-9842)
 * Cache local ranges when calculating repair neighbors (CASSANDRA-11934)
 * Allow LWT operation on static column with only partition keys (CASSANDRA-10532)
 * Create interval tree over canonical sstables to avoid missing sstables during streaming (CASSANDRA-11886)
 * cqlsh COPY FROM: shutdown parent cluster after forking, to avoid corrupting SSL connections (CASSANDRA-11749)


3.0.7
 * Fix legacy serialization of Thrift-generated non-compound range tombstones
   when communicating with 2.x nodes (CASSANDRA-11930)
 * Fix Directories instantiations where CFS.initialDirectories should be used (CASSANDRA-11849)
 * Avoid referencing DatabaseDescriptor in AbstractType (CASSANDRA-11912)
 * Fix sstables not being protected from removal during index build (CASSANDRA-11905)
 * cqlsh: Suppress stack trace from Read/WriteFailures (CASSANDRA-11032)
 * Remove unneeded code to repair index summaries that have
   been improperly down-sampled (CASSANDRA-11127)
 * Avoid WriteTimeoutExceptions during commit log replay due to materialized
   view lock contention (CASSANDRA-11891)
 * Prevent OOM failures on SSTable corruption, improve tests for corruption detection (CASSANDRA-9530)
 * Use CFS.initialDirectories when clearing snapshots (CASSANDRA-11705)
 * Allow compaction strategies to disable early open (CASSANDRA-11754)
 * Refactor Materialized View code (CASSANDRA-11475)
 * Update Java Driver (CASSANDRA-11615)
Merged from 2.2:
 * Persist local metadata earlier in startup sequence (CASSANDRA-11742)
 * Run CommitLog tests with different compression settings (CASSANDRA-9039)
 * cqlsh: fix tab completion for case-sensitive identifiers (CASSANDRA-11664)
 * Avoid showing estimated key as -1 in tablestats (CASSANDRA-11587)
 * Fix possible race condition in CommitLog.recover (CASSANDRA-11743)
 * Enable client encryption in sstableloader with cli options (CASSANDRA-11708)
 * Possible memory leak in NIODataInputStream (CASSANDRA-11867)
 * Add seconds to cqlsh tracing session duration (CASSANDRA-11753)
 * Prohibit Reversed Counter type as part of the PK (CASSANDRA-9395)
Merged from 2.1:
 * cqlsh: apply current keyspace to source command (CASSANDRA-11152)
 * Backport CASSANDRA-11578 (CASSANDRA-11750)
 * Clear out parent repair session if repair coordinator dies (CASSANDRA-11824)
 * Set default streaming_socket_timeout_in_ms to 24 hours (CASSANDRA-11840)
 * Do not consider local node a valid source during replace (CASSANDRA-11848)
 * Add message dropped tasks to nodetool netstats (CASSANDRA-11855)
 * Avoid holding SSTableReaders for duration of incremental repair (CASSANDRA-11739)


3.0.6
 * Disallow creating view with a static column (CASSANDRA-11602)
 * Reduce the amount of object allocations caused by the getFunctions methods (CASSANDRA-11593)
 * Potential error replaying commitlog with smallint/tinyint/date/time types (CASSANDRA-11618)
 * Fix queries with filtering on counter columns (CASSANDRA-11629)
 * Improve tombstone printing in sstabledump (CASSANDRA-11655)
 * Fix paging for range queries where all clustering columns are specified (CASSANDRA-11669)
 * Don't require HEAP_NEW_SIZE to be set when using G1 (CASSANDRA-11600)
 * Fix sstabledump not showing cells after tombstone marker (CASSANDRA-11654)
 * Ignore all LocalStrategy keyspaces for streaming and other related
   operations (CASSANDRA-11627)
 * Ensure columnfilter covers indexed columns for thrift 2i queries (CASSANDRA-11523)
 * Only open one sstable scanner per sstable (CASSANDRA-11412)
 * Option to specify ProtocolVersion in cassandra-stress (CASSANDRA-11410)
 * ArithmeticException in avgFunctionForDecimal (CASSANDRA-11485)
 * LogAwareFileLister should only use OLD sstable files in current folder to determine disk consistency (CASSANDRA-11470)
 * Notify indexers of expired rows during compaction (CASSANDRA-11329)
 * Properly respond with ProtocolError when a v1/v2 native protocol
   header is received (CASSANDRA-11464)
 * Validate that num_tokens and initial_token are consistent with one another (CASSANDRA-10120)
Merged from 2.2:
 * Fix commit log replay after out-of-order flush completion (CASSANDRA-9669)
 * cqlsh: correctly handle non-ascii chars in error messages (CASSANDRA-11626)
 * Exit JVM if JMX server fails to startup (CASSANDRA-11540)
 * Produce a heap dump when exiting on OOM (CASSANDRA-9861)
 * Restore ability to filter on clustering columns when using a 2i (CASSANDRA-11510)
 * JSON datetime formatting needs timezone (CASSANDRA-11137)
 * Fix is_dense recalculation for Thrift-updated tables (CASSANDRA-11502)
 * Remove unnescessary file existence check during anticompaction (CASSANDRA-11660)
 * Add missing files to debian packages (CASSANDRA-11642)
 * Avoid calling Iterables::concat in loops during ModificationStatement::getFunctions (CASSANDRA-11621)
 * cqlsh: COPY FROM should use regular inserts for single statement batches and
   report errors correctly if workers processes crash on initialization (CASSANDRA-11474)
 * Always close cluster with connection in CqlRecordWriter (CASSANDRA-11553)
 * Allow only DISTINCT queries with partition keys restrictions (CASSANDRA-11339)
 * CqlConfigHelper no longer requires both a keystore and truststore to work (CASSANDRA-11532)
 * Make deprecated repair methods backward-compatible with previous notification service (CASSANDRA-11430)
 * IncomingStreamingConnection version check message wrong (CASSANDRA-11462)
Merged from 2.1:
 * Support mlockall on IBM POWER arch (CASSANDRA-11576)
 * Add option to disable use of severity in DynamicEndpointSnitch (CASSANDRA-11737)
 * cqlsh COPY FROM fails for null values with non-prepared statements (CASSANDRA-11631)
 * Make cython optional in pylib/setup.py (CASSANDRA-11630)
 * Change order of directory searching for cassandra.in.sh to favor local one (CASSANDRA-11628)
 * cqlsh COPY FROM fails with []{} chars in UDT/tuple fields/values (CASSANDRA-11633)
 * clqsh: COPY FROM throws TypeError with Cython extensions enabled (CASSANDRA-11574)
 * cqlsh: COPY FROM ignores NULL values in conversion (CASSANDRA-11549)
 * Validate levels when building LeveledScanner to avoid overlaps with orphaned sstables (CASSANDRA-9935)


3.0.5
 * Fix rare NPE on schema upgrade from 2.x to 3.x (CASSANDRA-10943)
 * Improve backoff policy for cqlsh COPY FROM (CASSANDRA-11320)
 * Improve IF NOT EXISTS check in CREATE INDEX (CASSANDRA-11131)
 * Upgrade ohc to 0.4.3
 * Enable SO_REUSEADDR for JMX RMI server sockets (CASSANDRA-11093)
 * Allocate merkletrees with the correct size (CASSANDRA-11390)
 * Support streaming pre-3.0 sstables (CASSANDRA-10990)
 * Add backpressure to compressed commit log (CASSANDRA-10971)
 * SSTableExport supports secondary index tables (CASSANDRA-11330)
 * Fix sstabledump to include missing info in debug output (CASSANDRA-11321)
 * Establish and implement canonical bulk reading workload(s) (CASSANDRA-10331)
 * Fix paging for IN queries on tables without clustering columns (CASSANDRA-11208)
 * Remove recursive call from CompositesSearcher (CASSANDRA-11304)
 * Fix filtering on non-primary key columns for queries without index (CASSANDRA-6377)
 * Fix sstableloader fail when using materialized view (CASSANDRA-11275)
Merged from 2.2:
 * DatabaseDescriptor should log stacktrace in case of Eception during seed provider creation (CASSANDRA-11312)
 * Use canonical path for directory in SSTable descriptor (CASSANDRA-10587)
 * Add cassandra-stress keystore option (CASSANDRA-9325)
 * Dont mark sstables as repairing with sub range repairs (CASSANDRA-11451)
 * Notify when sstables change after cancelling compaction (CASSANDRA-11373)
 * cqlsh: COPY FROM should check that explicit column names are valid (CASSANDRA-11333)
 * Add -Dcassandra.start_gossip startup option (CASSANDRA-10809)
 * Fix UTF8Validator.validate() for modified UTF-8 (CASSANDRA-10748)
 * Clarify that now() function is calculated on the coordinator node in CQL documentation (CASSANDRA-10900)
 * Fix bloom filter sizing with LCS (CASSANDRA-11344)
 * (cqlsh) Fix error when result is 0 rows with EXPAND ON (CASSANDRA-11092)
 * Add missing newline at end of bin/cqlsh (CASSANDRA-11325)
 * Fix AE in nodetool cfstats (backport CASSANDRA-10859) (CASSANDRA-11297)
 * Unresolved hostname leads to replace being ignored (CASSANDRA-11210)
 * Only log yaml config once, at startup (CASSANDRA-11217)
 * Reference leak with parallel repairs on the same table (CASSANDRA-11215)
Merged from 2.1:
 * Add a -j parameter to scrub/cleanup/upgradesstables to state how
   many threads to use (CASSANDRA-11179)
 * Backport CASSANDRA-10679 (CASSANDRA-9598)
 * InvalidateKeys should have a weak ref to key cache (CASSANDRA-11176)
 * COPY FROM on large datasets: fix progress report and debug performance (CASSANDRA-11053)

3.0.4
 * Preserve order for preferred SSL cipher suites (CASSANDRA-11164)
 * MV should only query complex columns included in the view (CASSANDRA-11069)
 * Failed aggregate creation breaks server permanently (CASSANDRA-11064)
 * Add sstabledump tool (CASSANDRA-7464)
 * Introduce backpressure for hints (CASSANDRA-10972)
 * Fix ClusteringPrefix not being able to read tombstone range boundaries (CASSANDRA-11158)
 * Prevent logging in sandboxed state (CASSANDRA-11033)
 * Disallow drop/alter operations of UDTs used by UDAs (CASSANDRA-10721)
 * Add query time validation method on Index (CASSANDRA-11043)
 * Avoid potential AssertionError in mixed version cluster (CASSANDRA-11128)
 * Properly handle hinted handoff after topology changes (CASSANDRA-5902)
 * AssertionError when listing sstable files on inconsistent disk state (CASSANDRA-11156)
 * Fix wrong rack counting and invalid conditions check for TokenAllocation
   (CASSANDRA-11139)
 * Avoid creating empty hint files (CASSANDRA-11090)
 * Fix leak detection strong reference loop using weak reference (CASSANDRA-11120)
 * Configurie BatchlogManager to stop delayed tasks on shutdown (CASSANDRA-11062)
 * Hadoop integration is incompatible with Cassandra Driver 3.0.0 (CASSANDRA-11001)
 * Add dropped_columns to the list of schema table so it gets handled
   properly (CASSANDRA-11050)
 * Fix NPE when using forceRepairRangeAsync without DC (CASSANDRA-11239)
Merged from 2.2:
 * Range.compareTo() violates the contract of Comparable (CASSANDRA-11216)
 * Avoid NPE when serializing ErrorMessage with null message (CASSANDRA-11167)
 * Replacing an aggregate with a new version doesn't reset INITCOND (CASSANDRA-10840)
 * (cqlsh) cqlsh cannot be called through symlink (CASSANDRA-11037)
 * fix ohc and java-driver pom dependencies in build.xml (CASSANDRA-10793)
 * Protect from keyspace dropped during repair (CASSANDRA-11065)
 * Handle adding fields to a UDT in SELECT JSON and toJson() (CASSANDRA-11146)
 * Better error message for cleanup (CASSANDRA-10991)
 * cqlsh pg-style-strings broken if line ends with ';' (CASSANDRA-11123)
 * Always persist upsampled index summaries (CASSANDRA-10512)
 * (cqlsh) Fix inconsistent auto-complete (CASSANDRA-10733)
 * Make SELECT JSON and toJson() threadsafe (CASSANDRA-11048)
 * Fix SELECT on tuple relations for mixed ASC/DESC clustering order (CASSANDRA-7281)
 * Use cloned TokenMetadata in size estimates to avoid race against membership check
   (CASSANDRA-10736)
 * (cqlsh) Support utf-8/cp65001 encoding on Windows (CASSANDRA-11030)
 * Fix paging on DISTINCT queries repeats result when first row in partition changes
   (CASSANDRA-10010)
 * cqlsh: change default encoding to UTF-8 (CASSANDRA-11124)
Merged from 2.1:
 * Checking if an unlogged batch is local is inefficient (CASSANDRA-11529)
 * Fix out-of-space error treatment in memtable flushing (CASSANDRA-11448).
 * Don't do defragmentation if reading from repaired sstables (CASSANDRA-10342)
 * Fix streaming_socket_timeout_in_ms not enforced (CASSANDRA-11286)
 * Avoid dropping message too quickly due to missing unit conversion (CASSANDRA-11302)
 * Don't remove FailureDetector history on removeEndpoint (CASSANDRA-10371)
 * Only notify if repair status changed (CASSANDRA-11172)
 * Use logback setting for 'cassandra -v' command (CASSANDRA-10767)
 * Fix sstableloader to unthrottle streaming by default (CASSANDRA-9714)
 * Fix incorrect warning in 'nodetool status' (CASSANDRA-10176)
 * Properly release sstable ref when doing offline scrub (CASSANDRA-10697)
 * Improve nodetool status performance for large cluster (CASSANDRA-7238)
 * Gossiper#isEnabled is not thread safe (CASSANDRA-11116)
 * Avoid major compaction mixing repaired and unrepaired sstables in DTCS (CASSANDRA-11113)
 * Make it clear what DTCS timestamp_resolution is used for (CASSANDRA-11041)
 * (cqlsh) Support timezone conversion using pytz (CASSANDRA-10397)
 * (cqlsh) Display milliseconds when datetime overflows (CASSANDRA-10625)


3.0.3
 * Remove double initialization of newly added tables (CASSANDRA-11027)
 * Filter keys searcher results by target range (CASSANDRA-11104)
 * Fix deserialization of legacy read commands (CASSANDRA-11087)
 * Fix incorrect computation of deletion time in sstable metadata (CASSANDRA-11102)
 * Avoid memory leak when collecting sstable metadata (CASSANDRA-11026)
 * Mutations do not block for completion under view lock contention (CASSANDRA-10779)
 * Invalidate legacy schema tables when unloading them (CASSANDRA-11071)
 * (cqlsh) handle INSERT and UPDATE statements with LWT conditions correctly
   (CASSANDRA-11003)
 * Fix DISTINCT queries in mixed version clusters (CASSANDRA-10762)
 * Migrate build status for indexes along with legacy schema (CASSANDRA-11046)
 * Ensure SSTables for legacy KEYS indexes can be read (CASSANDRA-11045)
 * Added support for IBM zSystems architecture (CASSANDRA-11054)
 * Update CQL documentation (CASSANDRA-10899)
 * Check the column name, not cell name, for dropped columns when reading
   legacy sstables (CASSANDRA-11018)
 * Don't attempt to index clustering values of static rows (CASSANDRA-11021)
 * Remove checksum files after replaying hints (CASSANDRA-10947)
 * Support passing base table metadata to custom 2i validation (CASSANDRA-10924)
 * Ensure stale index entries are purged during reads (CASSANDRA-11013)
 * Fix AssertionError when removing from list using UPDATE (CASSANDRA-10954)
 * Fix UnsupportedOperationException when reading old sstable with range
   tombstone (CASSANDRA-10743)
 * MV should use the maximum timestamp of the primary key (CASSANDRA-10910)
 * Fix potential assertion error during compaction (CASSANDRA-10944)
 * Fix counting of received sstables in streaming (CASSANDRA-10949)
 * Implement hints compression (CASSANDRA-9428)
 * Fix potential assertion error when reading static columns (CASSANDRA-10903)
 * Avoid NoSuchElementException when executing empty batch (CASSANDRA-10711)
 * Avoid building PartitionUpdate in toString (CASSANDRA-10897)
 * Reduce heap spent when receiving many SSTables (CASSANDRA-10797)
 * Add back support for 3rd party auth providers to bulk loader (CASSANDRA-10873)
 * Eliminate the dependency on jgrapht for UDT resolution (CASSANDRA-10653)
 * (Hadoop) Close Clusters and Sessions in Hadoop Input/Output classes (CASSANDRA-10837)
 * Fix sstableloader not working with upper case keyspace name (CASSANDRA-10806)
Merged from 2.2:
 * maxPurgeableTimestamp needs to check memtables too (CASSANDRA-9949)
 * Apply change to compaction throughput in real time (CASSANDRA-10025)
 * Fix potential NPE on ORDER BY queries with IN (CASSANDRA-10955)
 * Start L0 STCS-compactions even if there is a L0 -> L1 compaction
   going (CASSANDRA-10979)
 * Make UUID LSB unique per process (CASSANDRA-7925)
 * Avoid NPE when performing sstable tasks (scrub etc.) (CASSANDRA-10980)
 * Make sure client gets tombstone overwhelmed warning (CASSANDRA-9465)
 * Fix error streaming section more than 2GB (CASSANDRA-10961)
 * (cqlsh) Also apply --connect-timeout to control connection
   timeout (CASSANDRA-10959)
 * Histogram buckets exposed in jmx are sorted incorrectly (CASSANDRA-10975)
 * Enable GC logging by default (CASSANDRA-10140)
 * Optimize pending range computation (CASSANDRA-9258)
 * Skip commit log and saved cache directories in SSTable version startup check (CASSANDRA-10902)
 * drop/alter user should be case sensitive (CASSANDRA-10817)
 * jemalloc detection fails due to quoting issues in regexv (CASSANDRA-10946)
 * (cqlsh) show correct column names for empty result sets (CASSANDRA-9813)
 * Add new types to Stress (CASSANDRA-9556)
 * Add property to allow listening on broadcast interface (CASSANDRA-9748)
 * Fix regression in split size on CqlInputFormat (CASSANDRA-10835)
 * Better handling of SSL connection errors inter-node (CASSANDRA-10816)
 * Disable reloading of GossipingPropertyFileSnitch (CASSANDRA-9474)
 * Verify tables in pseudo-system keyspaces at startup (CASSANDRA-10761)
 * (cqlsh) encode input correctly when saving history
Merged from 2.1:
 * test_bulk_round_trip_blogposts is failing occasionally (CASSANDRA-10938)
 * Fix isJoined return true only after becoming cluster member (CASANDRA-11007)
 * Fix bad gossip generation seen in long-running clusters (CASSANDRA-10969)
 * Avoid NPE when incremental repair fails (CASSANDRA-10909)
 * Unmark sstables compacting once they are done in cleanup/scrub/upgradesstables (CASSANDRA-10829)
 * Allow simultaneous bootstrapping with strict consistency when no vnodes are used (CASSANDRA-11005)
 * Log a message when major compaction does not result in a single file (CASSANDRA-10847)
 * (cqlsh) fix cqlsh_copy_tests when vnodes are disabled (CASSANDRA-10997)
 * (cqlsh) Add request timeout option to cqlsh (CASSANDRA-10686)
 * Avoid AssertionError while submitting hint with LWT (CASSANDRA-10477)
 * If CompactionMetadata is not in stats file, use index summary instead (CASSANDRA-10676)
 * Retry sending gossip syn multiple times during shadow round (CASSANDRA-8072)
 * Fix pending range calculation during moves (CASSANDRA-10887)
 * Sane default (200Mbps) for inter-DC streaming througput (CASSANDRA-8708)
 * Match cassandra-loader options in COPY FROM (CASSANDRA-9303)
 * Fix binding to any address in CqlBulkRecordWriter (CASSANDRA-9309)
 * cqlsh fails to decode utf-8 characters for text typed columns (CASSANDRA-10875)
 * Log error when stream session fails (CASSANDRA-9294)
 * Fix bugs in commit log archiving startup behavior (CASSANDRA-10593)
 * (cqlsh) further optimise COPY FROM (CASSANDRA-9302)
 * Allow CREATE TABLE WITH ID (CASSANDRA-9179)
 * Make Stress compiles within eclipse (CASSANDRA-10807)
 * Cassandra Daemon should print JVM arguments (CASSANDRA-10764)
 * Allow cancellation of index summary redistribution (CASSANDRA-8805)


3.0.2
 * Fix upgrade data loss due to range tombstone deleting more data than then should
   (CASSANDRA-10822)


3.0.1
 * Avoid MV race during node decommission (CASSANDRA-10674)
 * Disable reloading of GossipingPropertyFileSnitch (CASSANDRA-9474)
 * Handle single-column deletions correction in materialized views
   when the column is part of the view primary key (CASSANDRA-10796)
 * Fix issue with datadir migration on upgrade (CASSANDRA-10788)
 * Fix bug with range tombstones on reverse queries and test coverage for
   AbstractBTreePartition (CASSANDRA-10059)
 * Remove 64k limit on collection elements (CASSANDRA-10374)
 * Remove unclear Indexer.indexes() method (CASSANDRA-10690)
 * Fix NPE on stream read error (CASSANDRA-10771)
 * Normalize cqlsh DESC output (CASSANDRA-10431)
 * Rejects partition range deletions when columns are specified (CASSANDRA-10739)
 * Fix error when saving cached key for old format sstable (CASSANDRA-10778)
 * Invalidate prepared statements on DROP INDEX (CASSANDRA-10758)
 * Fix SELECT statement with IN restrictions on partition key,
   ORDER BY and LIMIT (CASSANDRA-10729)
 * Improve stress performance over 1k threads (CASSANDRA-7217)
 * Wait for migration responses to complete before bootstrapping (CASSANDRA-10731)
 * Unable to create a function with argument of type Inet (CASSANDRA-10741)
 * Fix backward incompatibiliy in CqlInputFormat (CASSANDRA-10717)
 * Correctly preserve deletion info on updated rows when notifying indexers
   of single-row deletions (CASSANDRA-10694)
 * Notify indexers of partition delete during cleanup (CASSANDRA-10685)
 * Keep the file open in trySkipCache (CASSANDRA-10669)
 * Updated trigger example (CASSANDRA-10257)
Merged from 2.2:
 * Verify tables in pseudo-system keyspaces at startup (CASSANDRA-10761)
 * Fix IllegalArgumentException in DataOutputBuffer.reallocate for large buffers (CASSANDRA-10592)
 * Show CQL help in cqlsh in web browser (CASSANDRA-7225)
 * Serialize on disk the proper SSTable compression ratio (CASSANDRA-10775)
 * Reject index queries while the index is building (CASSANDRA-8505)
 * CQL.textile syntax incorrectly includes optional keyspace for aggregate SFUNC and FINALFUNC (CASSANDRA-10747)
 * Fix JSON update with prepared statements (CASSANDRA-10631)
 * Don't do anticompaction after subrange repair (CASSANDRA-10422)
 * Fix SimpleDateType type compatibility (CASSANDRA-10027)
 * (Hadoop) fix splits calculation (CASSANDRA-10640)
 * (Hadoop) ensure that Cluster instances are always closed (CASSANDRA-10058)
Merged from 2.1:
 * Fix Stress profile parsing on Windows (CASSANDRA-10808)
 * Fix incremental repair hang when replica is down (CASSANDRA-10288)
 * Optimize the way we check if a token is repaired in anticompaction (CASSANDRA-10768)
 * Add proper error handling to stream receiver (CASSANDRA-10774)
 * Warn or fail when changing cluster topology live (CASSANDRA-10243)
 * Status command in debian/ubuntu init script doesn't work (CASSANDRA-10213)
 * Some DROP ... IF EXISTS incorrectly result in exceptions on non-existing KS (CASSANDRA-10658)
 * DeletionTime.compareTo wrong in rare cases (CASSANDRA-10749)
 * Force encoding when computing statement ids (CASSANDRA-10755)
 * Properly reject counters as map keys (CASSANDRA-10760)
 * Fix the sstable-needs-cleanup check (CASSANDRA-10740)
 * (cqlsh) Print column names before COPY operation (CASSANDRA-8935)
 * Fix CompressedInputStream for proper cleanup (CASSANDRA-10012)
 * (cqlsh) Support counters in COPY commands (CASSANDRA-9043)
 * Try next replica if not possible to connect to primary replica on
   ColumnFamilyRecordReader (CASSANDRA-2388)
 * Limit window size in DTCS (CASSANDRA-10280)
 * sstableloader does not use MAX_HEAP_SIZE env parameter (CASSANDRA-10188)
 * (cqlsh) Improve COPY TO performance and error handling (CASSANDRA-9304)
 * Create compression chunk for sending file only (CASSANDRA-10680)
 * Forbid compact clustering column type changes in ALTER TABLE (CASSANDRA-8879)
 * Reject incremental repair with subrange repair (CASSANDRA-10422)
 * Add a nodetool command to refresh size_estimates (CASSANDRA-9579)
 * Invalidate cache after stream receive task is completed (CASSANDRA-10341)
 * Reject counter writes in CQLSSTableWriter (CASSANDRA-10258)
 * Remove superfluous COUNTER_MUTATION stage mapping (CASSANDRA-10605)


3.0
 * Fix AssertionError while flushing memtable due to materialized views
   incorrectly inserting empty rows (CASSANDRA-10614)
 * Store UDA initcond as CQL literal in the schema table, instead of a blob (CASSANDRA-10650)
 * Don't use -1 for the position of partition key in schema (CASSANDRA-10491)
 * Fix distinct queries in mixed version cluster (CASSANDRA-10573)
 * Skip sstable on clustering in names query (CASSANDRA-10571)
 * Remove value skipping as it breaks read-repair (CASSANDRA-10655)
 * Fix bootstrapping with MVs (CASSANDRA-10621)
 * Make sure EACH_QUORUM reads are using NTS (CASSANDRA-10584)
 * Fix MV replica filtering for non-NetworkTopologyStrategy (CASSANDRA-10634)
 * (Hadoop) fix CIF describeSplits() not handling 0 size estimates (CASSANDRA-10600)
 * Fix reading of legacy sstables (CASSANDRA-10590)
 * Use CQL type names in schema metadata tables (CASSANDRA-10365)
 * Guard batchlog replay against integer division by zero (CASSANDRA-9223)
 * Fix bug when adding a column to thrift with the same name than a primary key (CASSANDRA-10608)
 * Add client address argument to IAuthenticator::newSaslNegotiator (CASSANDRA-8068)
 * Fix implementation of LegacyLayout.LegacyBoundComparator (CASSANDRA-10602)
 * Don't use 'names query' read path for counters (CASSANDRA-10572)
 * Fix backward compatibility for counters (CASSANDRA-10470)
 * Remove memory_allocator paramter from cassandra.yaml (CASSANDRA-10581,10628)
 * Execute the metadata reload task of all registered indexes on CFS::reload (CASSANDRA-10604)
 * Fix thrift cas operations with defined columns (CASSANDRA-10576)
 * Fix PartitionUpdate.operationCount()for updates with static column operations (CASSANDRA-10606)
 * Fix thrift get() queries with defined columns (CASSANDRA-10586)
 * Fix marking of indexes as built and removed (CASSANDRA-10601)
 * Skip initialization of non-registered 2i instances, remove Index::getIndexName (CASSANDRA-10595)
 * Fix batches on multiple tables (CASSANDRA-10554)
 * Ensure compaction options are validated when updating KeyspaceMetadata (CASSANDRA-10569)
 * Flatten Iterator Transformation Hierarchy (CASSANDRA-9975)
 * Remove token generator (CASSANDRA-5261)
 * RolesCache should not be created for any authenticator that does not requireAuthentication (CASSANDRA-10562)
 * Fix LogTransaction checking only a single directory for files (CASSANDRA-10421)
 * Fix handling of range tombstones when reading old format sstables (CASSANDRA-10360)
 * Aggregate with Initial Condition fails with C* 3.0 (CASSANDRA-10367)
Merged from 2.2:
 * (cqlsh) show partial trace if incomplete after max_trace_wait (CASSANDRA-7645)
 * Use most up-to-date version of schema for system tables (CASSANDRA-10652)
 * Deprecate memory_allocator in cassandra.yaml (CASSANDRA-10581,10628)
 * Expose phi values from failure detector via JMX and tweak debug
   and trace logging (CASSANDRA-9526)
 * Fix IllegalArgumentException in DataOutputBuffer.reallocate for large buffers (CASSANDRA-10592)
Merged from 2.1:
 * Shutdown compaction in drain to prevent leak (CASSANDRA-10079)
 * (cqlsh) fix COPY using wrong variable name for time_format (CASSANDRA-10633)
 * Do not run SizeEstimatesRecorder if a node is not a member of the ring (CASSANDRA-9912)
 * Improve handling of dead nodes in gossip (CASSANDRA-10298)
 * Fix logback-tools.xml incorrectly configured for outputing to System.err
   (CASSANDRA-9937)
 * Fix streaming to catch exception so retry not fail (CASSANDRA-10557)
 * Add validation method to PerRowSecondaryIndex (CASSANDRA-10092)
 * Support encrypted and plain traffic on the same port (CASSANDRA-10559)
 * Do STCS in DTCS windows (CASSANDRA-10276)
 * Avoid repetition of JVM_OPTS in debian package (CASSANDRA-10251)
 * Fix potential NPE from handling result of SIM.highestSelectivityIndex (CASSANDRA-10550)
 * Fix paging issues with partitions containing only static columns data (CASSANDRA-10381)
 * Fix conditions on static columns (CASSANDRA-10264)
 * AssertionError: attempted to delete non-existing file CommitLog (CASSANDRA-10377)
 * Fix sorting for queries with an IN condition on partition key columns (CASSANDRA-10363)


3.0-rc2
 * Fix SELECT DISTINCT queries between 2.2.2 nodes and 3.0 nodes (CASSANDRA-10473)
 * Remove circular references in SegmentedFile (CASSANDRA-10543)
 * Ensure validation of indexed values only occurs once per-partition (CASSANDRA-10536)
 * Fix handling of static columns for range tombstones in thrift (CASSANDRA-10174)
 * Support empty ColumnFilter for backward compatility on empty IN (CASSANDRA-10471)
 * Remove Pig support (CASSANDRA-10542)
 * Fix LogFile throws Exception when assertion is disabled (CASSANDRA-10522)
 * Revert CASSANDRA-7486, make CMS default GC, move GC config to
   conf/jvm.options (CASSANDRA-10403)
 * Fix TeeingAppender causing some logs to be truncated/empty (CASSANDRA-10447)
 * Allow EACH_QUORUM for reads (CASSANDRA-9602)
 * Fix potential ClassCastException while upgrading (CASSANDRA-10468)
 * Fix NPE in MVs on update (CASSANDRA-10503)
 * Only include modified cell data in indexing deltas (CASSANDRA-10438)
 * Do not load keyspace when creating sstable writer (CASSANDRA-10443)
 * If node is not yet gossiping write all MV updates to batchlog only (CASSANDRA-10413)
 * Re-populate token metadata after commit log recovery (CASSANDRA-10293)
 * Provide additional metrics for materialized views (CASSANDRA-10323)
 * Flush system schema tables after local schema changes (CASSANDRA-10429)
Merged from 2.2:
 * Reduce contention getting instances of CompositeType (CASSANDRA-10433)
 * Fix the regression when using LIMIT with aggregates (CASSANDRA-10487)
 * Avoid NoClassDefFoundError during DataDescriptor initialization on windows (CASSANDRA-10412)
 * Preserve case of quoted Role & User names (CASSANDRA-10394)
 * cqlsh pg-style-strings broken (CASSANDRA-10484)
 * cqlsh prompt includes name of keyspace after failed `use` statement (CASSANDRA-10369)
Merged from 2.1:
 * (cqlsh) Distinguish negative and positive infinity in output (CASSANDRA-10523)
 * (cqlsh) allow custom time_format for COPY TO (CASSANDRA-8970)
 * Don't allow startup if the node's rack has changed (CASSANDRA-10242)
 * (cqlsh) show partial trace if incomplete after max_trace_wait (CASSANDRA-7645)
 * Allow LOCAL_JMX to be easily overridden (CASSANDRA-10275)
 * Mark nodes as dead even if they've already left (CASSANDRA-10205)


3.0.0-rc1
 * Fix mixed version read request compatibility for compact static tables
   (CASSANDRA-10373)
 * Fix paging of DISTINCT with static and IN (CASSANDRA-10354)
 * Allow MATERIALIZED VIEW's SELECT statement to restrict primary key
   columns (CASSANDRA-9664)
 * Move crc_check_chance out of compression options (CASSANDRA-9839)
 * Fix descending iteration past end of BTreeSearchIterator (CASSANDRA-10301)
 * Transfer hints to a different node on decommission (CASSANDRA-10198)
 * Check partition keys for CAS operations during stmt validation (CASSANDRA-10338)
 * Add custom query expressions to SELECT (CASSANDRA-10217)
 * Fix minor bugs in MV handling (CASSANDRA-10362)
 * Allow custom indexes with 0,1 or multiple target columns (CASSANDRA-10124)
 * Improve MV schema representation (CASSANDRA-9921)
 * Add flag to enable/disable coordinator batchlog for MV writes (CASSANDRA-10230)
 * Update cqlsh COPY for new internal driver serialization interface (CASSANDRA-10318)
 * Give index implementations more control over rebuild operations (CASSANDRA-10312)
 * Update index file format (CASSANDRA-10314)
 * Add "shadowable" row tombstones to deal with mv timestamp issues (CASSANDRA-10261)
 * CFS.loadNewSSTables() broken for pre-3.0 sstables
 * Cache selected index in read command to reduce lookups (CASSANDRA-10215)
 * Small optimizations of sstable index serialization (CASSANDRA-10232)
 * Support for both encrypted and unencrypted native transport connections (CASSANDRA-9590)
Merged from 2.2:
 * Configurable page size in cqlsh (CASSANDRA-9855)
 * Defer default role manager setup until all nodes are on 2.2+ (CASSANDRA-9761)
 * Handle missing RoleManager in config after upgrade to 2.2 (CASSANDRA-10209)
Merged from 2.1:
 * Bulk Loader API could not tolerate even node failure (CASSANDRA-10347)
 * Avoid misleading pushed notifications when multiple nodes
   share an rpc_address (CASSANDRA-10052)
 * Fix dropping undroppable when message queue is full (CASSANDRA-10113)
 * Fix potential ClassCastException during paging (CASSANDRA-10352)
 * Prevent ALTER TYPE from creating circular references (CASSANDRA-10339)
 * Fix cache handling of 2i and base tables (CASSANDRA-10155, 10359)
 * Fix NPE in nodetool compactionhistory (CASSANDRA-9758)
 * (Pig) support BulkOutputFormat as a URL parameter (CASSANDRA-7410)
 * BATCH statement is broken in cqlsh (CASSANDRA-10272)
 * (cqlsh) Make cqlsh PEP8 Compliant (CASSANDRA-10066)
 * (cqlsh) Fix error when starting cqlsh with --debug (CASSANDRA-10282)
 * Scrub, Cleanup and Upgrade do not unmark compacting until all operations
   have completed, regardless of the occurence of exceptions (CASSANDRA-10274)


3.0.0-beta2
 * Fix columns returned by AbstractBtreePartitions (CASSANDRA-10220)
 * Fix backward compatibility issue due to AbstractBounds serialization bug (CASSANDRA-9857)
 * Fix startup error when upgrading nodes (CASSANDRA-10136)
 * Base table PRIMARY KEY can be assumed to be NOT NULL in MV creation (CASSANDRA-10147)
 * Improve batchlog write patch (CASSANDRA-9673)
 * Re-apply MaterializedView updates on commitlog replay (CASSANDRA-10164)
 * Require AbstractType.isByteOrderComparable declaration in constructor (CASSANDRA-9901)
 * Avoid digest mismatch on upgrade to 3.0 (CASSANDRA-9554)
 * Fix Materialized View builder when adding multiple MVs (CASSANDRA-10156)
 * Choose better poolingOptions for protocol v4 in cassandra-stress (CASSANDRA-10182)
 * Fix LWW bug affecting Materialized Views (CASSANDRA-10197)
 * Ensures frozen sets and maps are always sorted (CASSANDRA-10162)
 * Don't deadlock when flushing CFS backed custom indexes (CASSANDRA-10181)
 * Fix double flushing of secondary index tables (CASSANDRA-10180)
 * Fix incorrect handling of range tombstones in thrift (CASSANDRA-10046)
 * Only use batchlog when paired materialized view replica is remote (CASSANDRA-10061)
 * Reuse TemporalRow when updating multiple MaterializedViews (CASSANDRA-10060)
 * Validate gc_grace_seconds for batchlog writes and MVs (CASSANDRA-9917)
 * Fix sstablerepairedset (CASSANDRA-10132)
Merged from 2.2:
 * Cancel transaction for sstables we wont redistribute index summary
   for (CASSANDRA-10270)
 * Retry snapshot deletion after compaction and gc on Windows (CASSANDRA-10222)
 * Fix failure to start with space in directory path on Windows (CASSANDRA-10239)
 * Fix repair hang when snapshot failed (CASSANDRA-10057)
 * Fall back to 1/4 commitlog volume for commitlog_total_space on small disks
   (CASSANDRA-10199)
Merged from 2.1:
 * Added configurable warning threshold for GC duration (CASSANDRA-8907)
 * Fix handling of streaming EOF (CASSANDRA-10206)
 * Only check KeyCache when it is enabled
 * Change streaming_socket_timeout_in_ms default to 1 hour (CASSANDRA-8611)
 * (cqlsh) update list of CQL keywords (CASSANDRA-9232)
 * Add nodetool gettraceprobability command (CASSANDRA-10234)
Merged from 2.0:
 * Fix rare race where older gossip states can be shadowed (CASSANDRA-10366)
 * Fix consolidating racks violating the RF contract (CASSANDRA-10238)
 * Disallow decommission when node is in drained state (CASSANDRA-8741)


2.2.1
 * Fix race during construction of commit log (CASSANDRA-10049)
 * Fix LeveledCompactionStrategyTest (CASSANDRA-9757)
 * Fix broken UnbufferedDataOutputStreamPlus.writeUTF (CASSANDRA-10203)
 * (cqlsh) default load-from-file encoding to utf-8 (CASSANDRA-9898)
 * Avoid returning Permission.NONE when failing to query users table (CASSANDRA-10168)
 * (cqlsh) add CLEAR command (CASSANDRA-10086)
 * Support string literals as Role names for compatibility (CASSANDRA-10135)
Merged from 2.1:
 * Only check KeyCache when it is enabled
 * Change streaming_socket_timeout_in_ms default to 1 hour (CASSANDRA-8611)
 * (cqlsh) update list of CQL keywords (CASSANDRA-9232)


3.0.0-beta1
 * Redesign secondary index API (CASSANDRA-9459, 7771, 9041)
 * Fix throwing ReadFailure instead of ReadTimeout on range queries (CASSANDRA-10125)
 * Rewrite hinted handoff (CASSANDRA-6230)
 * Fix query on static compact tables (CASSANDRA-10093)
 * Fix race during construction of commit log (CASSANDRA-10049)
 * Add option to only purge repaired tombstones (CASSANDRA-6434)
 * Change authorization handling for MVs (CASSANDRA-9927)
 * Add custom JMX enabled executor for UDF sandbox (CASSANDRA-10026)
 * Fix row deletion bug for Materialized Views (CASSANDRA-10014)
 * Support mixed-version clusters with Cassandra 2.1 and 2.2 (CASSANDRA-9704)
 * Fix multiple slices on RowSearchers (CASSANDRA-10002)
 * Fix bug in merging of collections (CASSANDRA-10001)
 * Optimize batchlog replay to avoid full scans (CASSANDRA-7237)
 * Repair improvements when using vnodes (CASSANDRA-5220)
 * Disable scripted UDFs by default (CASSANDRA-9889)
 * Bytecode inspection for Java-UDFs (CASSANDRA-9890)
 * Use byte to serialize MT hash length (CASSANDRA-9792)
 * Replace usage of Adler32 with CRC32 (CASSANDRA-8684)
 * Fix migration to new format from 2.1 SSTable (CASSANDRA-10006)
 * SequentialWriter should extend BufferedDataOutputStreamPlus (CASSANDRA-9500)
 * Use the same repairedAt timestamp within incremental repair session (CASSANDRA-9111)
Merged from 2.2:
 * Allow count(*) and count(1) to be use as normal aggregation (CASSANDRA-10114)
 * An NPE is thrown if the column name is unknown for an IN relation (CASSANDRA-10043)
 * Apply commit_failure_policy to more errors on startup (CASSANDRA-9749)
 * Fix histogram overflow exception (CASSANDRA-9973)
 * Route gossip messages over dedicated socket (CASSANDRA-9237)
 * Add checksum to saved cache files (CASSANDRA-9265)
 * Log warning when using an aggregate without partition key (CASSANDRA-9737)
Merged from 2.1:
 * (cqlsh) Allow encoding to be set through command line (CASSANDRA-10004)
 * Add new JMX methods to change local compaction strategy (CASSANDRA-9965)
 * Write hints for paxos commits (CASSANDRA-7342)
 * (cqlsh) Fix timestamps before 1970 on Windows, always
   use UTC for timestamp display (CASSANDRA-10000)
 * (cqlsh) Avoid overwriting new config file with old config
   when both exist (CASSANDRA-9777)
 * Release snapshot selfRef when doing snapshot repair (CASSANDRA-9998)
 * Cannot replace token does not exist - DN node removed as Fat Client (CASSANDRA-9871)
Merged from 2.0:
 * Don't cast expected bf size to an int (CASSANDRA-9959)
 * Make getFullyExpiredSSTables less expensive (CASSANDRA-9882)


3.0.0-alpha1
 * Implement proper sandboxing for UDFs (CASSANDRA-9402)
 * Simplify (and unify) cleanup of compaction leftovers (CASSANDRA-7066)
 * Allow extra schema definitions in cassandra-stress yaml (CASSANDRA-9850)
 * Metrics should use up to date nomenclature (CASSANDRA-9448)
 * Change CREATE/ALTER TABLE syntax for compression (CASSANDRA-8384)
 * Cleanup crc and adler code for java 8 (CASSANDRA-9650)
 * Storage engine refactor (CASSANDRA-8099, 9743, 9746, 9759, 9781, 9808, 9825,
   9848, 9705, 9859, 9867, 9874, 9828, 9801)
 * Update Guava to 18.0 (CASSANDRA-9653)
 * Bloom filter false positive ratio is not honoured (CASSANDRA-8413)
 * New option for cassandra-stress to leave a ratio of columns null (CASSANDRA-9522)
 * Change hinted_handoff_enabled yaml setting, JMX (CASSANDRA-9035)
 * Add algorithmic token allocation (CASSANDRA-7032)
 * Add nodetool command to replay batchlog (CASSANDRA-9547)
 * Make file buffer cache independent of paths being read (CASSANDRA-8897)
 * Remove deprecated legacy Hadoop code (CASSANDRA-9353)
 * Decommissioned nodes will not rejoin the cluster (CASSANDRA-8801)
 * Change gossip stabilization to use endpoit size (CASSANDRA-9401)
 * Change default garbage collector to G1 (CASSANDRA-7486)
 * Populate TokenMetadata early during startup (CASSANDRA-9317)
 * Undeprecate cache recentHitRate (CASSANDRA-6591)
 * Add support for selectively varint encoding fields (CASSANDRA-9499, 9865)
 * Materialized Views (CASSANDRA-6477)
Merged from 2.2:
 * Avoid grouping sstables for anticompaction with DTCS (CASSANDRA-9900)
 * UDF / UDA execution time in trace (CASSANDRA-9723)
 * Fix broken internode SSL (CASSANDRA-9884)
Merged from 2.1:
 * Add new JMX methods to change local compaction strategy (CASSANDRA-9965)
 * Fix handling of enable/disable autocompaction (CASSANDRA-9899)
 * Add consistency level to tracing ouput (CASSANDRA-9827)
 * Remove repair snapshot leftover on startup (CASSANDRA-7357)
 * Use random nodes for batch log when only 2 racks (CASSANDRA-8735)
 * Ensure atomicity inside thrift and stream session (CASSANDRA-7757)
 * Fix nodetool info error when the node is not joined (CASSANDRA-9031)
Merged from 2.0:
 * Log when messages are dropped due to cross_node_timeout (CASSANDRA-9793)
 * Don't track hotness when opening from snapshot for validation (CASSANDRA-9382)


2.2.0
 * Allow the selection of columns together with aggregates (CASSANDRA-9767)
 * Fix cqlsh copy methods and other windows specific issues (CASSANDRA-9795)
 * Don't wrap byte arrays in SequentialWriter (CASSANDRA-9797)
 * sum() and avg() functions missing for smallint and tinyint types (CASSANDRA-9671)
 * Revert CASSANDRA-9542 (allow native functions in UDA) (CASSANDRA-9771)
Merged from 2.1:
 * Fix MarshalException when upgrading superColumn family (CASSANDRA-9582)
 * Fix broken logging for "empty" flushes in Memtable (CASSANDRA-9837)
 * Handle corrupt files on startup (CASSANDRA-9686)
 * Fix clientutil jar and tests (CASSANDRA-9760)
 * (cqlsh) Allow the SSL protocol version to be specified through the
    config file or environment variables (CASSANDRA-9544)
Merged from 2.0:
 * Add tool to find why expired sstables are not getting dropped (CASSANDRA-10015)
 * Remove erroneous pending HH tasks from tpstats/jmx (CASSANDRA-9129)
 * Don't cast expected bf size to an int (CASSANDRA-9959)
 * checkForEndpointCollision fails for legitimate collisions (CASSANDRA-9765)
 * Complete CASSANDRA-8448 fix (CASSANDRA-9519)
 * Don't include auth credentials in debug log (CASSANDRA-9682)
 * Can't transition from write survey to normal mode (CASSANDRA-9740)
 * Scrub (recover) sstables even when -Index.db is missing (CASSANDRA-9591)
 * Fix growing pending background compaction (CASSANDRA-9662)


2.2.0-rc2
 * Re-enable memory-mapped I/O on Windows (CASSANDRA-9658)
 * Warn when an extra-large partition is compacted (CASSANDRA-9643)
 * (cqlsh) Allow setting the initial connection timeout (CASSANDRA-9601)
 * BulkLoader has --transport-factory option but does not use it (CASSANDRA-9675)
 * Allow JMX over SSL directly from nodetool (CASSANDRA-9090)
 * Update cqlsh for UDFs (CASSANDRA-7556)
 * Change Windows kernel default timer resolution (CASSANDRA-9634)
 * Deprected sstable2json and json2sstable (CASSANDRA-9618)
 * Allow native functions in user-defined aggregates (CASSANDRA-9542)
 * Don't repair system_distributed by default (CASSANDRA-9621)
 * Fix mixing min, max, and count aggregates for blob type (CASSANRA-9622)
 * Rename class for DATE type in Java driver (CASSANDRA-9563)
 * Duplicate compilation of UDFs on coordinator (CASSANDRA-9475)
 * Fix connection leak in CqlRecordWriter (CASSANDRA-9576)
 * Mlockall before opening system sstables & remove boot_without_jna option (CASSANDRA-9573)
 * Add functions to convert timeuuid to date or time, deprecate dateOf and unixTimestampOf (CASSANDRA-9229)
 * Make sure we cancel non-compacting sstables from LifecycleTransaction (CASSANDRA-9566)
 * Fix deprecated repair JMX API (CASSANDRA-9570)
 * Add logback metrics (CASSANDRA-9378)
 * Update and refactor ant test/test-compression to run the tests in parallel (CASSANDRA-9583)
 * Fix upgrading to new directory for secondary index (CASSANDRA-9687)
Merged from 2.1:
 * (cqlsh) Fix bad check for CQL compatibility when DESCRIBE'ing
   COMPACT STORAGE tables with no clustering columns
 * Eliminate strong self-reference chains in sstable ref tidiers (CASSANDRA-9656)
 * Ensure StreamSession uses canonical sstable reader instances (CASSANDRA-9700) 
 * Ensure memtable book keeping is not corrupted in the event we shrink usage (CASSANDRA-9681)
 * Update internal python driver for cqlsh (CASSANDRA-9064)
 * Fix IndexOutOfBoundsException when inserting tuple with too many
   elements using the string literal notation (CASSANDRA-9559)
 * Enable describe on indices (CASSANDRA-7814)
 * Fix incorrect result for IN queries where column not found (CASSANDRA-9540)
 * ColumnFamilyStore.selectAndReference may block during compaction (CASSANDRA-9637)
 * Fix bug in cardinality check when compacting (CASSANDRA-9580)
 * Fix memory leak in Ref due to ConcurrentLinkedQueue.remove() behaviour (CASSANDRA-9549)
 * Make rebuild only run one at a time (CASSANDRA-9119)
Merged from 2.0:
 * Avoid NPE in AuthSuccess#decode (CASSANDRA-9727)
 * Add listen_address to system.local (CASSANDRA-9603)
 * Bug fixes to resultset metadata construction (CASSANDRA-9636)
 * Fix setting 'durable_writes' in ALTER KEYSPACE (CASSANDRA-9560)
 * Avoids ballot clash in Paxos (CASSANDRA-9649)
 * Improve trace messages for RR (CASSANDRA-9479)
 * Fix suboptimal secondary index selection when restricted
   clustering column is also indexed (CASSANDRA-9631)
 * (cqlsh) Add min_threshold to DTCS option autocomplete (CASSANDRA-9385)
 * Fix error message when attempting to create an index on a column
   in a COMPACT STORAGE table with clustering columns (CASSANDRA-9527)
 * 'WITH WITH' in alter keyspace statements causes NPE (CASSANDRA-9565)
 * Expose some internals of SelectStatement for inspection (CASSANDRA-9532)
 * ArrivalWindow should use primitives (CASSANDRA-9496)
 * Periodically submit background compaction tasks (CASSANDRA-9592)
 * Set HAS_MORE_PAGES flag to false when PagingState is null (CASSANDRA-9571)


2.2.0-rc1
 * Compressed commit log should measure compressed space used (CASSANDRA-9095)
 * Fix comparison bug in CassandraRoleManager#collectRoles (CASSANDRA-9551)
 * Add tinyint,smallint,time,date support for UDFs (CASSANDRA-9400)
 * Deprecates SSTableSimpleWriter and SSTableSimpleUnsortedWriter (CASSANDRA-9546)
 * Empty INITCOND treated as null in aggregate (CASSANDRA-9457)
 * Remove use of Cell in Thrift MapReduce classes (CASSANDRA-8609)
 * Integrate pre-release Java Driver 2.2-rc1, custom build (CASSANDRA-9493)
 * Clean up gossiper logic for old versions (CASSANDRA-9370)
 * Fix custom payload coding/decoding to match the spec (CASSANDRA-9515)
 * ant test-all results incomplete when parsed (CASSANDRA-9463)
 * Disallow frozen<> types in function arguments and return types for
   clarity (CASSANDRA-9411)
 * Static Analysis to warn on unsafe use of Autocloseable instances (CASSANDRA-9431)
 * Update commitlog archiving examples now that commitlog segments are
   not recycled (CASSANDRA-9350)
 * Extend Transactional API to sstable lifecycle management (CASSANDRA-8568)
 * (cqlsh) Add support for native protocol 4 (CASSANDRA-9399)
 * Ensure that UDF and UDAs are keyspace-isolated (CASSANDRA-9409)
 * Revert CASSANDRA-7807 (tracing completion client notifications) (CASSANDRA-9429)
 * Add ability to stop compaction by ID (CASSANDRA-7207)
 * Let CassandraVersion handle SNAPSHOT version (CASSANDRA-9438)
Merged from 2.1:
 * (cqlsh) Fix using COPY through SOURCE or -f (CASSANDRA-9083)
 * Fix occasional lack of `system` keyspace in schema tables (CASSANDRA-8487)
 * Use ProtocolError code instead of ServerError code for native protocol
   error responses to unsupported protocol versions (CASSANDRA-9451)
 * Default commitlog_sync_batch_window_in_ms changed to 2ms (CASSANDRA-9504)
 * Fix empty partition assertion in unsorted sstable writing tools (CASSANDRA-9071)
 * Ensure truncate without snapshot cannot produce corrupt responses (CASSANDRA-9388) 
 * Consistent error message when a table mixes counter and non-counter
   columns (CASSANDRA-9492)
 * Avoid getting unreadable keys during anticompaction (CASSANDRA-9508)
 * (cqlsh) Better float precision by default (CASSANDRA-9224)
 * Improve estimated row count (CASSANDRA-9107)
 * Optimize range tombstone memory footprint (CASSANDRA-8603)
 * Use configured gcgs in anticompaction (CASSANDRA-9397)
Merged from 2.0:
 * Don't accumulate more range than necessary in RangeTombstone.Tracker (CASSANDRA-9486)
 * Add broadcast and rpc addresses to system.local (CASSANDRA-9436)
 * Always mark sstable suspect when corrupted (CASSANDRA-9478)
 * Add database users and permissions to CQL3 documentation (CASSANDRA-7558)
 * Allow JVM_OPTS to be passed to standalone tools (CASSANDRA-5969)
 * Fix bad condition in RangeTombstoneList (CASSANDRA-9485)
 * Fix potential StackOverflow when setting CrcCheckChance over JMX (CASSANDRA-9488)
 * Fix null static columns in pages after the first, paged reversed
   queries (CASSANDRA-8502)
 * Fix counting cache serialization in request metrics (CASSANDRA-9466)
 * Add option not to validate atoms during scrub (CASSANDRA-9406)


2.2.0-beta1
 * Introduce Transactional API for internal state changes (CASSANDRA-8984)
 * Add a flag in cassandra.yaml to enable UDFs (CASSANDRA-9404)
 * Better support of null for UDF (CASSANDRA-8374)
 * Use ecj instead of javassist for UDFs (CASSANDRA-8241)
 * faster async logback configuration for tests (CASSANDRA-9376)
 * Add `smallint` and `tinyint` data types (CASSANDRA-8951)
 * Avoid thrift schema creation when native driver is used in stress tool (CASSANDRA-9374)
 * Make Functions.declared thread-safe
 * Add client warnings to native protocol v4 (CASSANDRA-8930)
 * Allow roles cache to be invalidated (CASSANDRA-8967)
 * Upgrade Snappy (CASSANDRA-9063)
 * Don't start Thrift rpc by default (CASSANDRA-9319)
 * Only stream from unrepaired sstables with incremental repair (CASSANDRA-8267)
 * Aggregate UDFs allow SFUNC return type to differ from STYPE if FFUNC specified (CASSANDRA-9321)
 * Remove Thrift dependencies in bundled tools (CASSANDRA-8358)
 * Disable memory mapping of hsperfdata file for JVM statistics (CASSANDRA-9242)
 * Add pre-startup checks to detect potential incompatibilities (CASSANDRA-8049)
 * Distinguish between null and unset in protocol v4 (CASSANDRA-7304)
 * Add user/role permissions for user-defined functions (CASSANDRA-7557)
 * Allow cassandra config to be updated to restart daemon without unloading classes (CASSANDRA-9046)
 * Don't initialize compaction writer before checking if iter is empty (CASSANDRA-9117)
 * Don't execute any functions at prepare-time (CASSANDRA-9037)
 * Share file handles between all instances of a SegmentedFile (CASSANDRA-8893)
 * Make it possible to major compact LCS (CASSANDRA-7272)
 * Make FunctionExecutionException extend RequestExecutionException
   (CASSANDRA-9055)
 * Add support for SELECT JSON, INSERT JSON syntax and new toJson(), fromJson()
   functions (CASSANDRA-7970)
 * Optimise max purgeable timestamp calculation in compaction (CASSANDRA-8920)
 * Constrain internode message buffer sizes, and improve IO class hierarchy (CASSANDRA-8670) 
 * New tool added to validate all sstables in a node (CASSANDRA-5791)
 * Push notification when tracing completes for an operation (CASSANDRA-7807)
 * Delay "node up" and "node added" notifications until native protocol server is started (CASSANDRA-8236)
 * Compressed Commit Log (CASSANDRA-6809)
 * Optimise IntervalTree (CASSANDRA-8988)
 * Add a key-value payload for third party usage (CASSANDRA-8553, 9212)
 * Bump metrics-reporter-config dependency for metrics 3.0 (CASSANDRA-8149)
 * Partition intra-cluster message streams by size, not type (CASSANDRA-8789)
 * Add WriteFailureException to native protocol, notify coordinator of
   write failures (CASSANDRA-8592)
 * Convert SequentialWriter to nio (CASSANDRA-8709)
 * Add role based access control (CASSANDRA-7653, 8650, 7216, 8760, 8849, 8761, 8850)
 * Record client ip address in tracing sessions (CASSANDRA-8162)
 * Indicate partition key columns in response metadata for prepared
   statements (CASSANDRA-7660)
 * Merge UUIDType and TimeUUIDType parse logic (CASSANDRA-8759)
 * Avoid memory allocation when searching index summary (CASSANDRA-8793)
 * Optimise (Time)?UUIDType Comparisons (CASSANDRA-8730)
 * Make CRC32Ex into a separate maven dependency (CASSANDRA-8836)
 * Use preloaded jemalloc w/ Unsafe (CASSANDRA-8714, 9197)
 * Avoid accessing partitioner through StorageProxy (CASSANDRA-8244, 8268)
 * Upgrade Metrics library and remove depricated metrics (CASSANDRA-5657)
 * Serializing Row cache alternative, fully off heap (CASSANDRA-7438)
 * Duplicate rows returned when in clause has repeated values (CASSANDRA-6706)
 * Make CassandraException unchecked, extend RuntimeException (CASSANDRA-8560)
 * Support direct buffer decompression for reads (CASSANDRA-8464)
 * DirectByteBuffer compatible LZ4 methods (CASSANDRA-7039)
 * Group sstables for anticompaction correctly (CASSANDRA-8578)
 * Add ReadFailureException to native protocol, respond
   immediately when replicas encounter errors while handling
   a read request (CASSANDRA-7886)
 * Switch CommitLogSegment from RandomAccessFile to nio (CASSANDRA-8308)
 * Allow mixing token and partition key restrictions (CASSANDRA-7016)
 * Support index key/value entries on map collections (CASSANDRA-8473)
 * Modernize schema tables (CASSANDRA-8261)
 * Support for user-defined aggregation functions (CASSANDRA-8053)
 * Fix NPE in SelectStatement with empty IN values (CASSANDRA-8419)
 * Refactor SelectStatement, return IN results in natural order instead
   of IN value list order and ignore duplicate values in partition key IN restrictions (CASSANDRA-7981)
 * Support UDTs, tuples, and collections in user-defined
   functions (CASSANDRA-7563)
 * Fix aggregate fn results on empty selection, result column name,
   and cqlsh parsing (CASSANDRA-8229)
 * Mark sstables as repaired after full repair (CASSANDRA-7586)
 * Extend Descriptor to include a format value and refactor reader/writer
   APIs (CASSANDRA-7443)
 * Integrate JMH for microbenchmarks (CASSANDRA-8151)
 * Keep sstable levels when bootstrapping (CASSANDRA-7460)
 * Add Sigar library and perform basic OS settings check on startup (CASSANDRA-7838)
 * Support for aggregation functions (CASSANDRA-4914)
 * Remove cassandra-cli (CASSANDRA-7920)
 * Accept dollar quoted strings in CQL (CASSANDRA-7769)
 * Make assassinate a first class command (CASSANDRA-7935)
 * Support IN clause on any partition key column (CASSANDRA-7855)
 * Support IN clause on any clustering column (CASSANDRA-4762)
 * Improve compaction logging (CASSANDRA-7818)
 * Remove YamlFileNetworkTopologySnitch (CASSANDRA-7917)
 * Do anticompaction in groups (CASSANDRA-6851)
 * Support user-defined functions (CASSANDRA-7395, 7526, 7562, 7740, 7781, 7929,
   7924, 7812, 8063, 7813, 7708)
 * Permit configurable timestamps with cassandra-stress (CASSANDRA-7416)
 * Move sstable RandomAccessReader to nio2, which allows using the
   FILE_SHARE_DELETE flag on Windows (CASSANDRA-4050)
 * Remove CQL2 (CASSANDRA-5918)
 * Optimize fetching multiple cells by name (CASSANDRA-6933)
 * Allow compilation in java 8 (CASSANDRA-7028)
 * Make incremental repair default (CASSANDRA-7250)
 * Enable code coverage thru JaCoCo (CASSANDRA-7226)
 * Switch external naming of 'column families' to 'tables' (CASSANDRA-4369) 
 * Shorten SSTable path (CASSANDRA-6962)
 * Use unsafe mutations for most unit tests (CASSANDRA-6969)
 * Fix race condition during calculation of pending ranges (CASSANDRA-7390)
 * Fail on very large batch sizes (CASSANDRA-8011)
 * Improve concurrency of repair (CASSANDRA-6455, 8208, 9145)
 * Select optimal CRC32 implementation at runtime (CASSANDRA-8614)
 * Evaluate MurmurHash of Token once per query (CASSANDRA-7096)
 * Generalize progress reporting (CASSANDRA-8901)
 * Resumable bootstrap streaming (CASSANDRA-8838, CASSANDRA-8942)
 * Allow scrub for secondary index (CASSANDRA-5174)
 * Save repair data to system table (CASSANDRA-5839)
 * fix nodetool names that reference column families (CASSANDRA-8872)
 Merged from 2.1:
 * Warn on misuse of unlogged batches (CASSANDRA-9282)
 * Failure detector detects and ignores local pauses (CASSANDRA-9183)
 * Add utility class to support for rate limiting a given log statement (CASSANDRA-9029)
 * Add missing consistency levels to cassandra-stess (CASSANDRA-9361)
 * Fix commitlog getCompletedTasks to not increment (CASSANDRA-9339)
 * Fix for harmless exceptions logged as ERROR (CASSANDRA-8564)
 * Delete processed sstables in sstablesplit/sstableupgrade (CASSANDRA-8606)
 * Improve sstable exclusion from partition tombstones (CASSANDRA-9298)
 * Validate the indexed column rather than the cell's contents for 2i (CASSANDRA-9057)
 * Add support for top-k custom 2i queries (CASSANDRA-8717)
 * Fix error when dropping table during compaction (CASSANDRA-9251)
 * cassandra-stress supports validation operations over user profiles (CASSANDRA-8773)
 * Add support for rate limiting log messages (CASSANDRA-9029)
 * Log the partition key with tombstone warnings (CASSANDRA-8561)
 * Reduce runWithCompactionsDisabled poll interval to 1ms (CASSANDRA-9271)
 * Fix PITR commitlog replay (CASSANDRA-9195)
 * GCInspector logs very different times (CASSANDRA-9124)
 * Fix deleting from an empty list (CASSANDRA-9198)
 * Update tuple and collection types that use a user-defined type when that UDT
   is modified (CASSANDRA-9148, CASSANDRA-9192)
 * Use higher timeout for prepair and snapshot in repair (CASSANDRA-9261)
 * Fix anticompaction blocking ANTI_ENTROPY stage (CASSANDRA-9151)
 * Repair waits for anticompaction to finish (CASSANDRA-9097)
 * Fix streaming not holding ref when stream error (CASSANDRA-9295)
 * Fix canonical view returning early opened SSTables (CASSANDRA-9396)
Merged from 2.0:
 * (cqlsh) Add LOGIN command to switch users (CASSANDRA-7212)
 * Clone SliceQueryFilter in AbstractReadCommand implementations (CASSANDRA-8940)
 * Push correct protocol notification for DROP INDEX (CASSANDRA-9310)
 * token-generator - generated tokens too long (CASSANDRA-9300)
 * Fix counting of tombstones for TombstoneOverwhelmingException (CASSANDRA-9299)
 * Fix ReconnectableSnitch reconnecting to peers during upgrade (CASSANDRA-6702)
 * Include keyspace and table name in error log for collections over the size
   limit (CASSANDRA-9286)
 * Avoid potential overlap in LCS with single-partition sstables (CASSANDRA-9322)
 * Log warning message when a table is queried before the schema has fully
   propagated (CASSANDRA-9136)
 * Overload SecondaryIndex#indexes to accept the column definition (CASSANDRA-9314)
 * (cqlsh) Add SERIAL and LOCAL_SERIAL consistency levels (CASSANDRA-8051)
 * Fix index selection during rebuild with certain table layouts (CASSANDRA-9281)
 * Fix partition-level-delete-only workload accounting (CASSANDRA-9194)
 * Allow scrub to handle corrupted compressed chunks (CASSANDRA-9140)
 * Fix assertion error when resetlocalschema is run during repair (CASSANDRA-9249)
 * Disable single sstable tombstone compactions for DTCS by default (CASSANDRA-9234)
 * IncomingTcpConnection thread is not named (CASSANDRA-9262)
 * Close incoming connections when MessagingService is stopped (CASSANDRA-9238)
 * Fix streaming hang when retrying (CASSANDRA-9132)


2.1.5
 * Re-add deprecated cold_reads_to_omit param for backwards compat (CASSANDRA-9203)
 * Make anticompaction visible in compactionstats (CASSANDRA-9098)
 * Improve nodetool getendpoints documentation about the partition
   key parameter (CASSANDRA-6458)
 * Don't check other keyspaces for schema changes when an user-defined
   type is altered (CASSANDRA-9187)
 * Add generate-idea-files target to build.xml (CASSANDRA-9123)
 * Allow takeColumnFamilySnapshot to take a list of tables (CASSANDRA-8348)
 * Limit major sstable operations to their canonical representation (CASSANDRA-8669)
 * cqlsh: Add tests for INSERT and UPDATE tab completion (CASSANDRA-9125)
 * cqlsh: quote column names when needed in COPY FROM inserts (CASSANDRA-9080)
 * Do not load read meter for offline operations (CASSANDRA-9082)
 * cqlsh: Make CompositeType data readable (CASSANDRA-8919)
 * cqlsh: Fix display of triggers (CASSANDRA-9081)
 * Fix NullPointerException when deleting or setting an element by index on
   a null list collection (CASSANDRA-9077)
 * Buffer bloom filter serialization (CASSANDRA-9066)
 * Fix anti-compaction target bloom filter size (CASSANDRA-9060)
 * Make FROZEN and TUPLE unreserved keywords in CQL (CASSANDRA-9047)
 * Prevent AssertionError from SizeEstimatesRecorder (CASSANDRA-9034)
 * Avoid overwriting index summaries for sstables with an older format that
   does not support downsampling; rebuild summaries on startup when this
   is detected (CASSANDRA-8993)
 * Fix potential data loss in CompressedSequentialWriter (CASSANDRA-8949)
 * Make PasswordAuthenticator number of hashing rounds configurable (CASSANDRA-8085)
 * Fix AssertionError when binding nested collections in DELETE (CASSANDRA-8900)
 * Check for overlap with non-early sstables in LCS (CASSANDRA-8739)
 * Only calculate max purgable timestamp if we have to (CASSANDRA-8914)
 * (cqlsh) Greatly improve performance of COPY FROM (CASSANDRA-8225)
 * IndexSummary effectiveIndexInterval is now a guideline, not a rule (CASSANDRA-8993)
 * Use correct bounds for page cache eviction of compressed files (CASSANDRA-8746)
 * SSTableScanner enforces its bounds (CASSANDRA-8946)
 * Cleanup cell equality (CASSANDRA-8947)
 * Introduce intra-cluster message coalescing (CASSANDRA-8692)
 * DatabaseDescriptor throws NPE when rpc_interface is used (CASSANDRA-8839)
 * Don't check if an sstable is live for offline compactions (CASSANDRA-8841)
 * Don't set clientMode in SSTableLoader (CASSANDRA-8238)
 * Fix SSTableRewriter with disabled early open (CASSANDRA-8535)
 * Fix cassandra-stress so it respects the CL passed in user mode (CASSANDRA-8948)
 * Fix rare NPE in ColumnDefinition#hasIndexOption() (CASSANDRA-8786)
 * cassandra-stress reports per-operation statistics, plus misc (CASSANDRA-8769)
 * Add SimpleDate (cql date) and Time (cql time) types (CASSANDRA-7523)
 * Use long for key count in cfstats (CASSANDRA-8913)
 * Make SSTableRewriter.abort() more robust to failure (CASSANDRA-8832)
 * Remove cold_reads_to_omit from STCS (CASSANDRA-8860)
 * Make EstimatedHistogram#percentile() use ceil instead of floor (CASSANDRA-8883)
 * Fix top partitions reporting wrong cardinality (CASSANDRA-8834)
 * Fix rare NPE in KeyCacheSerializer (CASSANDRA-8067)
 * Pick sstables for validation as late as possible inc repairs (CASSANDRA-8366)
 * Fix commitlog getPendingTasks to not increment (CASSANDRA-8862)
 * Fix parallelism adjustment in range and secondary index queries
   when the first fetch does not satisfy the limit (CASSANDRA-8856)
 * Check if the filtered sstables is non-empty in STCS (CASSANDRA-8843)
 * Upgrade java-driver used for cassandra-stress (CASSANDRA-8842)
 * Fix CommitLog.forceRecycleAllSegments() memory access error (CASSANDRA-8812)
 * Improve assertions in Memory (CASSANDRA-8792)
 * Fix SSTableRewriter cleanup (CASSANDRA-8802)
 * Introduce SafeMemory for CompressionMetadata.Writer (CASSANDRA-8758)
 * 'nodetool info' prints exception against older node (CASSANDRA-8796)
 * Ensure SSTableReader.last corresponds exactly with the file end (CASSANDRA-8750)
 * Make SSTableWriter.openEarly more robust and obvious (CASSANDRA-8747)
 * Enforce SSTableReader.first/last (CASSANDRA-8744)
 * Cleanup SegmentedFile API (CASSANDRA-8749)
 * Avoid overlap with early compaction replacement (CASSANDRA-8683)
 * Safer Resource Management++ (CASSANDRA-8707)
 * Write partition size estimates into a system table (CASSANDRA-7688)
 * cqlsh: Fix keys() and full() collection indexes in DESCRIBE output
   (CASSANDRA-8154)
 * Show progress of streaming in nodetool netstats (CASSANDRA-8886)
 * IndexSummaryBuilder utilises offheap memory, and shares data between
   each IndexSummary opened from it (CASSANDRA-8757)
 * markCompacting only succeeds if the exact SSTableReader instances being 
   marked are in the live set (CASSANDRA-8689)
 * cassandra-stress support for varint (CASSANDRA-8882)
 * Fix Adler32 digest for compressed sstables (CASSANDRA-8778)
 * Add nodetool statushandoff/statusbackup (CASSANDRA-8912)
 * Use stdout for progress and stats in sstableloader (CASSANDRA-8982)
 * Correctly identify 2i datadir from older versions (CASSANDRA-9116)
Merged from 2.0:
 * Ignore gossip SYNs after shutdown (CASSANDRA-9238)
 * Avoid overflow when calculating max sstable size in LCS (CASSANDRA-9235)
 * Make sstable blacklisting work with compression (CASSANDRA-9138)
 * Do not attempt to rebuild indexes if no index accepts any column (CASSANDRA-9196)
 * Don't initiate snitch reconnection for dead states (CASSANDRA-7292)
 * Fix ArrayIndexOutOfBoundsException in CQLSSTableWriter (CASSANDRA-8978)
 * Add shutdown gossip state to prevent timeouts during rolling restarts (CASSANDRA-8336)
 * Fix running with java.net.preferIPv6Addresses=true (CASSANDRA-9137)
 * Fix failed bootstrap/replace attempts being persisted in system.peers (CASSANDRA-9180)
 * Flush system.IndexInfo after marking index built (CASSANDRA-9128)
 * Fix updates to min/max_compaction_threshold through cassandra-cli
   (CASSANDRA-8102)
 * Don't include tmp files when doing offline relevel (CASSANDRA-9088)
 * Use the proper CAS WriteType when finishing a previous round during Paxos
   preparation (CASSANDRA-8672)
 * Avoid race in cancelling compactions (CASSANDRA-9070)
 * More aggressive check for expired sstables in DTCS (CASSANDRA-8359)
 * Fix ignored index_interval change in ALTER TABLE statements (CASSANDRA-7976)
 * Do more aggressive compaction in old time windows in DTCS (CASSANDRA-8360)
 * java.lang.AssertionError when reading saved cache (CASSANDRA-8740)
 * "disk full" when running cleanup (CASSANDRA-9036)
 * Lower logging level from ERROR to DEBUG when a scheduled schema pull
   cannot be completed due to a node being down (CASSANDRA-9032)
 * Fix MOVED_NODE client event (CASSANDRA-8516)
 * Allow overriding MAX_OUTSTANDING_REPLAY_COUNT (CASSANDRA-7533)
 * Fix malformed JMX ObjectName containing IPv6 addresses (CASSANDRA-9027)
 * (cqlsh) Allow increasing CSV field size limit through
   cqlshrc config option (CASSANDRA-8934)
 * Stop logging range tombstones when exceeding the threshold
   (CASSANDRA-8559)
 * Fix NullPointerException when nodetool getendpoints is run
   against invalid keyspaces or tables (CASSANDRA-8950)
 * Allow specifying the tmp dir (CASSANDRA-7712)
 * Improve compaction estimated tasks estimation (CASSANDRA-8904)
 * Fix duplicate up/down messages sent to native clients (CASSANDRA-7816)
 * Expose commit log archive status via JMX (CASSANDRA-8734)
 * Provide better exceptions for invalid replication strategy parameters
   (CASSANDRA-8909)
 * Fix regression in mixed single and multi-column relation support for
   SELECT statements (CASSANDRA-8613)
 * Add ability to limit number of native connections (CASSANDRA-8086)
 * Fix CQLSSTableWriter throwing exception and spawning threads
   (CASSANDRA-8808)
 * Fix MT mismatch between empty and GC-able data (CASSANDRA-8979)
 * Fix incorrect validation when snapshotting single table (CASSANDRA-8056)
 * Add offline tool to relevel sstables (CASSANDRA-8301)
 * Preserve stream ID for more protocol errors (CASSANDRA-8848)
 * Fix combining token() function with multi-column relations on
   clustering columns (CASSANDRA-8797)
 * Make CFS.markReferenced() resistant to bad refcounting (CASSANDRA-8829)
 * Fix StreamTransferTask abort/complete bad refcounting (CASSANDRA-8815)
 * Fix AssertionError when querying a DESC clustering ordered
   table with ASC ordering and paging (CASSANDRA-8767)
 * AssertionError: "Memory was freed" when running cleanup (CASSANDRA-8716)
 * Make it possible to set max_sstable_age to fractional days (CASSANDRA-8406)
 * Fix some multi-column relations with indexes on some clustering
   columns (CASSANDRA-8275)
 * Fix memory leak in SSTableSimple*Writer and SSTableReader.validate()
   (CASSANDRA-8748)
 * Throw OOM if allocating memory fails to return a valid pointer (CASSANDRA-8726)
 * Fix SSTableSimpleUnsortedWriter ConcurrentModificationException (CASSANDRA-8619)
 * 'nodetool info' prints exception against older node (CASSANDRA-8796)
 * Ensure SSTableSimpleUnsortedWriter.close() terminates if
   disk writer has crashed (CASSANDRA-8807)


2.1.4
 * Bind JMX to localhost unless explicitly configured otherwise (CASSANDRA-9085)


2.1.3
 * Fix HSHA/offheap_objects corruption (CASSANDRA-8719)
 * Upgrade libthrift to 0.9.2 (CASSANDRA-8685)
 * Don't use the shared ref in sstableloader (CASSANDRA-8704)
 * Purge internal prepared statements if related tables or
   keyspaces are dropped (CASSANDRA-8693)
 * (cqlsh) Handle unicode BOM at start of files (CASSANDRA-8638)
 * Stop compactions before exiting offline tools (CASSANDRA-8623)
 * Update tools/stress/README.txt to match current behaviour (CASSANDRA-7933)
 * Fix schema from Thrift conversion with empty metadata (CASSANDRA-8695)
 * Safer Resource Management (CASSANDRA-7705)
 * Make sure we compact highly overlapping cold sstables with
   STCS (CASSANDRA-8635)
 * rpc_interface and listen_interface generate NPE on startup when specified
   interface doesn't exist (CASSANDRA-8677)
 * Fix ArrayIndexOutOfBoundsException in nodetool cfhistograms (CASSANDRA-8514)
 * Switch from yammer metrics for nodetool cf/proxy histograms (CASSANDRA-8662)
 * Make sure we don't add tmplink files to the compaction
   strategy (CASSANDRA-8580)
 * (cqlsh) Handle maps with blob keys (CASSANDRA-8372)
 * (cqlsh) Handle DynamicCompositeType schemas correctly (CASSANDRA-8563)
 * Duplicate rows returned when in clause has repeated values (CASSANDRA-6706)
 * Add tooling to detect hot partitions (CASSANDRA-7974)
 * Fix cassandra-stress user-mode truncation of partition generation (CASSANDRA-8608)
 * Only stream from unrepaired sstables during inc repair (CASSANDRA-8267)
 * Don't allow starting multiple inc repairs on the same sstables (CASSANDRA-8316)
 * Invalidate prepared BATCH statements when related tables
   or keyspaces are dropped (CASSANDRA-8652)
 * Fix missing results in secondary index queries on collections
   with ALLOW FILTERING (CASSANDRA-8421)
 * Expose EstimatedHistogram metrics for range slices (CASSANDRA-8627)
 * (cqlsh) Escape clqshrc passwords properly (CASSANDRA-8618)
 * Fix NPE when passing wrong argument in ALTER TABLE statement (CASSANDRA-8355)
 * Pig: Refactor and deprecate CqlStorage (CASSANDRA-8599)
 * Don't reuse the same cleanup strategy for all sstables (CASSANDRA-8537)
 * Fix case-sensitivity of index name on CREATE and DROP INDEX
   statements (CASSANDRA-8365)
 * Better detection/logging for corruption in compressed sstables (CASSANDRA-8192)
 * Use the correct repairedAt value when closing writer (CASSANDRA-8570)
 * (cqlsh) Handle a schema mismatch being detected on startup (CASSANDRA-8512)
 * Properly calculate expected write size during compaction (CASSANDRA-8532)
 * Invalidate affected prepared statements when a table's columns
   are altered (CASSANDRA-7910)
 * Stress - user defined writes should populate sequentally (CASSANDRA-8524)
 * Fix regression in SSTableRewriter causing some rows to become unreadable 
   during compaction (CASSANDRA-8429)
 * Run major compactions for repaired/unrepaired in parallel (CASSANDRA-8510)
 * (cqlsh) Fix compression options in DESCRIBE TABLE output when compression
   is disabled (CASSANDRA-8288)
 * (cqlsh) Fix DESCRIBE output after keyspaces are altered (CASSANDRA-7623)
 * Make sure we set lastCompactedKey correctly (CASSANDRA-8463)
 * (cqlsh) Fix output of CONSISTENCY command (CASSANDRA-8507)
 * (cqlsh) Fixed the handling of LIST statements (CASSANDRA-8370)
 * Make sstablescrub check leveled manifest again (CASSANDRA-8432)
 * Check first/last keys in sstable when giving out positions (CASSANDRA-8458)
 * Disable mmap on Windows (CASSANDRA-6993)
 * Add missing ConsistencyLevels to cassandra-stress (CASSANDRA-8253)
 * Add auth support to cassandra-stress (CASSANDRA-7985)
 * Fix ArrayIndexOutOfBoundsException when generating error message
   for some CQL syntax errors (CASSANDRA-8455)
 * Scale memtable slab allocation logarithmically (CASSANDRA-7882)
 * cassandra-stress simultaneous inserts over same seed (CASSANDRA-7964)
 * Reduce cassandra-stress sampling memory requirements (CASSANDRA-7926)
 * Ensure memtable flush cannot expire commit log entries from its future (CASSANDRA-8383)
 * Make read "defrag" async to reclaim memtables (CASSANDRA-8459)
 * Remove tmplink files for offline compactions (CASSANDRA-8321)
 * Reduce maxHintsInProgress (CASSANDRA-8415)
 * BTree updates may call provided update function twice (CASSANDRA-8018)
 * Release sstable references after anticompaction (CASSANDRA-8386)
 * Handle abort() in SSTableRewriter properly (CASSANDRA-8320)
 * Centralize shared executors (CASSANDRA-8055)
 * Fix filtering for CONTAINS (KEY) relations on frozen collection
   clustering columns when the query is restricted to a single
   partition (CASSANDRA-8203)
 * Do more aggressive entire-sstable TTL expiry checks (CASSANDRA-8243)
 * Add more log info if readMeter is null (CASSANDRA-8238)
 * add check of the system wall clock time at startup (CASSANDRA-8305)
 * Support for frozen collections (CASSANDRA-7859)
 * Fix overflow on histogram computation (CASSANDRA-8028)
 * Have paxos reuse the timestamp generation of normal queries (CASSANDRA-7801)
 * Fix incremental repair not remove parent session on remote (CASSANDRA-8291)
 * Improve JBOD disk utilization (CASSANDRA-7386)
 * Log failed host when preparing incremental repair (CASSANDRA-8228)
 * Force config client mode in CQLSSTableWriter (CASSANDRA-8281)
 * Fix sstableupgrade throws exception (CASSANDRA-8688)
 * Fix hang when repairing empty keyspace (CASSANDRA-8694)
Merged from 2.0:
 * Fix IllegalArgumentException in dynamic snitch (CASSANDRA-8448)
 * Add support for UPDATE ... IF EXISTS (CASSANDRA-8610)
 * Fix reversal of list prepends (CASSANDRA-8733)
 * Prevent non-zero default_time_to_live on tables with counters
   (CASSANDRA-8678)
 * Fix SSTableSimpleUnsortedWriter ConcurrentModificationException
   (CASSANDRA-8619)
 * Round up time deltas lower than 1ms in BulkLoader (CASSANDRA-8645)
 * Add batch remove iterator to ABSC (CASSANDRA-8414, 8666)
 * Round up time deltas lower than 1ms in BulkLoader (CASSANDRA-8645)
 * Fix isClientMode check in Keyspace (CASSANDRA-8687)
 * Use more efficient slice size for querying internal secondary
   index tables (CASSANDRA-8550)
 * Fix potentially returning deleted rows with range tombstone (CASSANDRA-8558)
 * Check for available disk space before starting a compaction (CASSANDRA-8562)
 * Fix DISTINCT queries with LIMITs or paging when some partitions
   contain only tombstones (CASSANDRA-8490)
 * Introduce background cache refreshing to permissions cache
   (CASSANDRA-8194)
 * Fix race condition in StreamTransferTask that could lead to
   infinite loops and premature sstable deletion (CASSANDRA-7704)
 * Add an extra version check to MigrationTask (CASSANDRA-8462)
 * Ensure SSTableWriter cleans up properly after failure (CASSANDRA-8499)
 * Increase bf true positive count on key cache hit (CASSANDRA-8525)
 * Move MeteredFlusher to its own thread (CASSANDRA-8485)
 * Fix non-distinct results in DISTNCT queries on static columns when
   paging is enabled (CASSANDRA-8087)
 * Move all hints related tasks to hints internal executor (CASSANDRA-8285)
 * Fix paging for multi-partition IN queries (CASSANDRA-8408)
 * Fix MOVED_NODE topology event never being emitted when a node
   moves its token (CASSANDRA-8373)
 * Fix validation of indexes in COMPACT tables (CASSANDRA-8156)
 * Avoid StackOverflowError when a large list of IN values
   is used for a clustering column (CASSANDRA-8410)
 * Fix NPE when writetime() or ttl() calls are wrapped by
   another function call (CASSANDRA-8451)
 * Fix NPE after dropping a keyspace (CASSANDRA-8332)
 * Fix error message on read repair timeouts (CASSANDRA-7947)
 * Default DTCS base_time_seconds changed to 60 (CASSANDRA-8417)
 * Refuse Paxos operation with more than one pending endpoint (CASSANDRA-8346, 8640)
 * Throw correct exception when trying to bind a keyspace or table
   name (CASSANDRA-6952)
 * Make HHOM.compact synchronized (CASSANDRA-8416)
 * cancel latency-sampling task when CF is dropped (CASSANDRA-8401)
 * don't block SocketThread for MessagingService (CASSANDRA-8188)
 * Increase quarantine delay on replacement (CASSANDRA-8260)
 * Expose off-heap memory usage stats (CASSANDRA-7897)
 * Ignore Paxos commits for truncated tables (CASSANDRA-7538)
 * Validate size of indexed column values (CASSANDRA-8280)
 * Make LCS split compaction results over all data directories (CASSANDRA-8329)
 * Fix some failing queries that use multi-column relations
   on COMPACT STORAGE tables (CASSANDRA-8264)
 * Fix InvalidRequestException with ORDER BY (CASSANDRA-8286)
 * Disable SSLv3 for POODLE (CASSANDRA-8265)
 * Fix millisecond timestamps in Tracing (CASSANDRA-8297)
 * Include keyspace name in error message when there are insufficient
   live nodes to stream from (CASSANDRA-8221)
 * Avoid overlap in L1 when L0 contains many nonoverlapping
   sstables (CASSANDRA-8211)
 * Improve PropertyFileSnitch logging (CASSANDRA-8183)
 * Add DC-aware sequential repair (CASSANDRA-8193)
 * Use live sstables in snapshot repair if possible (CASSANDRA-8312)
 * Fix hints serialized size calculation (CASSANDRA-8587)


2.1.2
 * (cqlsh) parse_for_table_meta errors out on queries with undefined
   grammars (CASSANDRA-8262)
 * (cqlsh) Fix SELECT ... TOKEN() function broken in C* 2.1.1 (CASSANDRA-8258)
 * Fix Cassandra crash when running on JDK8 update 40 (CASSANDRA-8209)
 * Optimize partitioner tokens (CASSANDRA-8230)
 * Improve compaction of repaired/unrepaired sstables (CASSANDRA-8004)
 * Make cache serializers pluggable (CASSANDRA-8096)
 * Fix issues with CONTAINS (KEY) queries on secondary indexes
   (CASSANDRA-8147)
 * Fix read-rate tracking of sstables for some queries (CASSANDRA-8239)
 * Fix default timestamp in QueryOptions (CASSANDRA-8246)
 * Set socket timeout when reading remote version (CASSANDRA-8188)
 * Refactor how we track live size (CASSANDRA-7852)
 * Make sure unfinished compaction files are removed (CASSANDRA-8124)
 * Fix shutdown when run as Windows service (CASSANDRA-8136)
 * Fix DESCRIBE TABLE with custom indexes (CASSANDRA-8031)
 * Fix race in RecoveryManagerTest (CASSANDRA-8176)
 * Avoid IllegalArgumentException while sorting sstables in
   IndexSummaryManager (CASSANDRA-8182)
 * Shutdown JVM on file descriptor exhaustion (CASSANDRA-7579)
 * Add 'die' policy for commit log and disk failure (CASSANDRA-7927)
 * Fix installing as service on Windows (CASSANDRA-8115)
 * Fix CREATE TABLE for CQL2 (CASSANDRA-8144)
 * Avoid boxing in ColumnStats min/max trackers (CASSANDRA-8109)
Merged from 2.0:
 * Correctly handle non-text column names in cql3 (CASSANDRA-8178)
 * Fix deletion for indexes on primary key columns (CASSANDRA-8206)
 * Add 'nodetool statusgossip' (CASSANDRA-8125)
 * Improve client notification that nodes are ready for requests (CASSANDRA-7510)
 * Handle negative timestamp in writetime method (CASSANDRA-8139)
 * Pig: Remove errant LIMIT clause in CqlNativeStorage (CASSANDRA-8166)
 * Throw ConfigurationException when hsha is used with the default
   rpc_max_threads setting of 'unlimited' (CASSANDRA-8116)
 * Allow concurrent writing of the same table in the same JVM using
   CQLSSTableWriter (CASSANDRA-7463)
 * Fix totalDiskSpaceUsed calculation (CASSANDRA-8205)


2.1.1
 * Fix spin loop in AtomicSortedColumns (CASSANDRA-7546)
 * Dont notify when replacing tmplink files (CASSANDRA-8157)
 * Fix validation with multiple CONTAINS clause (CASSANDRA-8131)
 * Fix validation of collections in TriggerExecutor (CASSANDRA-8146)
 * Fix IllegalArgumentException when a list of IN values containing tuples
   is passed as a single arg to a prepared statement with the v1 or v2
   protocol (CASSANDRA-8062)
 * Fix ClassCastException in DISTINCT query on static columns with
   query paging (CASSANDRA-8108)
 * Fix NPE on null nested UDT inside a set (CASSANDRA-8105)
 * Fix exception when querying secondary index on set items or map keys
   when some clustering columns are specified (CASSANDRA-8073)
 * Send proper error response when there is an error during native
   protocol message decode (CASSANDRA-8118)
 * Gossip should ignore generation numbers too far in the future (CASSANDRA-8113)
 * Fix NPE when creating a table with frozen sets, lists (CASSANDRA-8104)
 * Fix high memory use due to tracking reads on incrementally opened sstable
   readers (CASSANDRA-8066)
 * Fix EXECUTE request with skipMetadata=false returning no metadata
   (CASSANDRA-8054)
 * Allow concurrent use of CQLBulkOutputFormat (CASSANDRA-7776)
 * Shutdown JVM on OOM (CASSANDRA-7507)
 * Upgrade netty version and enable epoll event loop (CASSANDRA-7761)
 * Don't duplicate sstables smaller than split size when using
   the sstablesplitter tool (CASSANDRA-7616)
 * Avoid re-parsing already prepared statements (CASSANDRA-7923)
 * Fix some Thrift slice deletions and updates of COMPACT STORAGE
   tables with some clustering columns omitted (CASSANDRA-7990)
 * Fix filtering for CONTAINS on sets (CASSANDRA-8033)
 * Properly track added size (CASSANDRA-7239)
 * Allow compilation in java 8 (CASSANDRA-7208)
 * Fix Assertion error on RangeTombstoneList diff (CASSANDRA-8013)
 * Release references to overlapping sstables during compaction (CASSANDRA-7819)
 * Send notification when opening compaction results early (CASSANDRA-8034)
 * Make native server start block until properly bound (CASSANDRA-7885)
 * (cqlsh) Fix IPv6 support (CASSANDRA-7988)
 * Ignore fat clients when checking for endpoint collision (CASSANDRA-7939)
 * Make sstablerepairedset take a list of files (CASSANDRA-7995)
 * (cqlsh) Tab completeion for indexes on map keys (CASSANDRA-7972)
 * (cqlsh) Fix UDT field selection in select clause (CASSANDRA-7891)
 * Fix resource leak in event of corrupt sstable
 * (cqlsh) Add command line option for cqlshrc file path (CASSANDRA-7131)
 * Provide visibility into prepared statements churn (CASSANDRA-7921, CASSANDRA-7930)
 * Invalidate prepared statements when their keyspace or table is
   dropped (CASSANDRA-7566)
 * cassandra-stress: fix support for NetworkTopologyStrategy (CASSANDRA-7945)
 * Fix saving caches when a table is dropped (CASSANDRA-7784)
 * Add better error checking of new stress profile (CASSANDRA-7716)
 * Use ThreadLocalRandom and remove FBUtilities.threadLocalRandom (CASSANDRA-7934)
 * Prevent operator mistakes due to simultaneous bootstrap (CASSANDRA-7069)
 * cassandra-stress supports whitelist mode for node config (CASSANDRA-7658)
 * GCInspector more closely tracks GC; cassandra-stress and nodetool report it (CASSANDRA-7916)
 * nodetool won't output bogus ownership info without a keyspace (CASSANDRA-7173)
 * Add human readable option to nodetool commands (CASSANDRA-5433)
 * Don't try to set repairedAt on old sstables (CASSANDRA-7913)
 * Add metrics for tracking PreparedStatement use (CASSANDRA-7719)
 * (cqlsh) tab-completion for triggers (CASSANDRA-7824)
 * (cqlsh) Support for query paging (CASSANDRA-7514)
 * (cqlsh) Show progress of COPY operations (CASSANDRA-7789)
 * Add syntax to remove multiple elements from a map (CASSANDRA-6599)
 * Support non-equals conditions in lightweight transactions (CASSANDRA-6839)
 * Add IF [NOT] EXISTS to create/drop triggers (CASSANDRA-7606)
 * (cqlsh) Display the current logged-in user (CASSANDRA-7785)
 * (cqlsh) Don't ignore CTRL-C during COPY FROM execution (CASSANDRA-7815)
 * (cqlsh) Order UDTs according to cross-type dependencies in DESCRIBE
   output (CASSANDRA-7659)
 * (cqlsh) Fix handling of CAS statement results (CASSANDRA-7671)
 * (cqlsh) COPY TO/FROM improvements (CASSANDRA-7405)
 * Support list index operations with conditions (CASSANDRA-7499)
 * Add max live/tombstoned cells to nodetool cfstats output (CASSANDRA-7731)
 * Validate IPv6 wildcard addresses properly (CASSANDRA-7680)
 * (cqlsh) Error when tracing query (CASSANDRA-7613)
 * Avoid IOOBE when building SyntaxError message snippet (CASSANDRA-7569)
 * SSTableExport uses correct validator to create string representation of partition
   keys (CASSANDRA-7498)
 * Avoid NPEs when receiving type changes for an unknown keyspace (CASSANDRA-7689)
 * Add support for custom 2i validation (CASSANDRA-7575)
 * Pig support for hadoop CqlInputFormat (CASSANDRA-6454)
 * Add duration mode to cassandra-stress (CASSANDRA-7468)
 * Add listen_interface and rpc_interface options (CASSANDRA-7417)
 * Improve schema merge performance (CASSANDRA-7444)
 * Adjust MT depth based on # of partition validating (CASSANDRA-5263)
 * Optimise NativeCell comparisons (CASSANDRA-6755)
 * Configurable client timeout for cqlsh (CASSANDRA-7516)
 * Include snippet of CQL query near syntax error in messages (CASSANDRA-7111)
 * Make repair -pr work with -local (CASSANDRA-7450)
 * Fix error in sstableloader with -cph > 1 (CASSANDRA-8007)
 * Fix snapshot repair error on indexed tables (CASSANDRA-8020)
 * Do not exit nodetool repair when receiving JMX NOTIF_LOST (CASSANDRA-7909)
 * Stream to private IP when available (CASSANDRA-8084)
Merged from 2.0:
 * Reject conditions on DELETE unless full PK is given (CASSANDRA-6430)
 * Properly reject the token function DELETE (CASSANDRA-7747)
 * Force batchlog replay before decommissioning a node (CASSANDRA-7446)
 * Fix hint replay with many accumulated expired hints (CASSANDRA-6998)
 * Fix duplicate results in DISTINCT queries on static columns with query
   paging (CASSANDRA-8108)
 * Add DateTieredCompactionStrategy (CASSANDRA-6602)
 * Properly validate ascii and utf8 string literals in CQL queries (CASSANDRA-8101)
 * (cqlsh) Fix autocompletion for alter keyspace (CASSANDRA-8021)
 * Create backup directories for commitlog archiving during startup (CASSANDRA-8111)
 * Reduce totalBlockFor() for LOCAL_* consistency levels (CASSANDRA-8058)
 * Fix merging schemas with re-dropped keyspaces (CASSANDRA-7256)
 * Fix counters in supercolumns during live upgrades from 1.2 (CASSANDRA-7188)
 * Notify DT subscribers when a column family is truncated (CASSANDRA-8088)
 * Add sanity check of $JAVA on startup (CASSANDRA-7676)
 * Schedule fat client schema pull on join (CASSANDRA-7993)
 * Don't reset nodes' versions when closing IncomingTcpConnections
   (CASSANDRA-7734)
 * Record the real messaging version in all cases in OutboundTcpConnection
   (CASSANDRA-8057)
 * SSL does not work in cassandra-cli (CASSANDRA-7899)
 * Fix potential exception when using ReversedType in DynamicCompositeType
   (CASSANDRA-7898)
 * Better validation of collection values (CASSANDRA-7833)
 * Track min/max timestamps correctly (CASSANDRA-7969)
 * Fix possible overflow while sorting CL segments for replay (CASSANDRA-7992)
 * Increase nodetool Xmx (CASSANDRA-7956)
 * Archive any commitlog segments present at startup (CASSANDRA-6904)
 * CrcCheckChance should adjust based on live CFMetadata not 
   sstable metadata (CASSANDRA-7978)
 * token() should only accept columns in the partitioning
   key order (CASSANDRA-6075)
 * Add method to invalidate permission cache via JMX (CASSANDRA-7977)
 * Allow propagating multiple gossip states atomically (CASSANDRA-6125)
 * Log exceptions related to unclean native protocol client disconnects
   at DEBUG or INFO (CASSANDRA-7849)
 * Allow permissions cache to be set via JMX (CASSANDRA-7698)
 * Include schema_triggers CF in readable system resources (CASSANDRA-7967)
 * Fix RowIndexEntry to report correct serializedSize (CASSANDRA-7948)
 * Make CQLSSTableWriter sync within partitions (CASSANDRA-7360)
 * Potentially use non-local replicas in CqlConfigHelper (CASSANDRA-7906)
 * Explicitly disallow mixing multi-column and single-column
   relations on clustering columns (CASSANDRA-7711)
 * Better error message when condition is set on PK column (CASSANDRA-7804)
 * Don't send schema change responses and events for no-op DDL
   statements (CASSANDRA-7600)
 * (Hadoop) fix cluster initialisation for a split fetching (CASSANDRA-7774)
 * Throw InvalidRequestException when queries contain relations on entire
   collection columns (CASSANDRA-7506)
 * (cqlsh) enable CTRL-R history search with libedit (CASSANDRA-7577)
 * (Hadoop) allow ACFRW to limit nodes to local DC (CASSANDRA-7252)
 * (cqlsh) cqlsh should automatically disable tracing when selecting
   from system_traces (CASSANDRA-7641)
 * (Hadoop) Add CqlOutputFormat (CASSANDRA-6927)
 * Don't depend on cassandra config for nodetool ring (CASSANDRA-7508)
 * (cqlsh) Fix failing cqlsh formatting tests (CASSANDRA-7703)
 * Fix IncompatibleClassChangeError from hadoop2 (CASSANDRA-7229)
 * Add 'nodetool sethintedhandoffthrottlekb' (CASSANDRA-7635)
 * (cqlsh) Add tab-completion for CREATE/DROP USER IF [NOT] EXISTS (CASSANDRA-7611)
 * Catch errors when the JVM pulls the rug out from GCInspector (CASSANDRA-5345)
 * cqlsh fails when version number parts are not int (CASSANDRA-7524)
 * Fix NPE when table dropped during streaming (CASSANDRA-7946)
 * Fix wrong progress when streaming uncompressed (CASSANDRA-7878)
 * Fix possible infinite loop in creating repair range (CASSANDRA-7983)
 * Fix unit in nodetool for streaming throughput (CASSANDRA-7375)
Merged from 1.2:
 * Don't index tombstones (CASSANDRA-7828)
 * Improve PasswordAuthenticator default super user setup (CASSANDRA-7788)


2.1.0
 * (cqlsh) Removed "ALTER TYPE <name> RENAME TO <name>" from tab-completion
   (CASSANDRA-7895)
 * Fixed IllegalStateException in anticompaction (CASSANDRA-7892)
 * cqlsh: DESCRIBE support for frozen UDTs, tuples (CASSANDRA-7863)
 * Avoid exposing internal classes over JMX (CASSANDRA-7879)
 * Add null check for keys when freezing collection (CASSANDRA-7869)
 * Improve stress workload realism (CASSANDRA-7519)
Merged from 2.0:
 * Configure system.paxos with LeveledCompactionStrategy (CASSANDRA-7753)
 * Fix ALTER clustering column type from DateType to TimestampType when
   using DESC clustering order (CASSANRDA-7797)
 * Throw EOFException if we run out of chunks in compressed datafile
   (CASSANDRA-7664)
 * Fix PRSI handling of CQL3 row markers for row cleanup (CASSANDRA-7787)
 * Fix dropping collection when it's the last regular column (CASSANDRA-7744)
 * Make StreamReceiveTask thread safe and gc friendly (CASSANDRA-7795)
 * Validate empty cell names from counter updates (CASSANDRA-7798)
Merged from 1.2:
 * Don't allow compacted sstables to be marked as compacting (CASSANDRA-7145)
 * Track expired tombstones (CASSANDRA-7810)


2.1.0-rc7
 * Add frozen keyword and require UDT to be frozen (CASSANDRA-7857)
 * Track added sstable size correctly (CASSANDRA-7239)
 * (cqlsh) Fix case insensitivity (CASSANDRA-7834)
 * Fix failure to stream ranges when moving (CASSANDRA-7836)
 * Correctly remove tmplink files (CASSANDRA-7803)
 * (cqlsh) Fix column name formatting for functions, CAS operations,
   and UDT field selections (CASSANDRA-7806)
 * (cqlsh) Fix COPY FROM handling of null/empty primary key
   values (CASSANDRA-7792)
 * Fix ordering of static cells (CASSANDRA-7763)
Merged from 2.0:
 * Forbid re-adding dropped counter columns (CASSANDRA-7831)
 * Fix CFMetaData#isThriftCompatible() for PK-only tables (CASSANDRA-7832)
 * Always reject inequality on the partition key without token()
   (CASSANDRA-7722)
 * Always send Paxos commit to all replicas (CASSANDRA-7479)
 * Make disruptor_thrift_server invocation pool configurable (CASSANDRA-7594)
 * Make repair no-op when RF=1 (CASSANDRA-7864)


2.1.0-rc6
 * Fix OOM issue from netty caching over time (CASSANDRA-7743)
 * json2sstable couldn't import JSON for CQL table (CASSANDRA-7477)
 * Invalidate all caches on table drop (CASSANDRA-7561)
 * Skip strict endpoint selection for ranges if RF == nodes (CASSANRA-7765)
 * Fix Thrift range filtering without 2ary index lookups (CASSANDRA-7741)
 * Add tracing entries about concurrent range requests (CASSANDRA-7599)
 * (cqlsh) Fix DESCRIBE for NTS keyspaces (CASSANDRA-7729)
 * Remove netty buffer ref-counting (CASSANDRA-7735)
 * Pass mutated cf to index updater for use by PRSI (CASSANDRA-7742)
 * Include stress yaml example in release and deb (CASSANDRA-7717)
 * workaround for netty issue causing corrupted data off the wire (CASSANDRA-7695)
 * cqlsh DESC CLUSTER fails retrieving ring information (CASSANDRA-7687)
 * Fix binding null values inside UDT (CASSANDRA-7685)
 * Fix UDT field selection with empty fields (CASSANDRA-7670)
 * Bogus deserialization of static cells from sstable (CASSANDRA-7684)
 * Fix NPE on compaction leftover cleanup for dropped table (CASSANDRA-7770)
Merged from 2.0:
 * Fix race condition in StreamTransferTask that could lead to
   infinite loops and premature sstable deletion (CASSANDRA-7704)
 * (cqlsh) Wait up to 10 sec for a tracing session (CASSANDRA-7222)
 * Fix NPE in FileCacheService.sizeInBytes (CASSANDRA-7756)
 * Remove duplicates from StorageService.getJoiningNodes (CASSANDRA-7478)
 * Clone token map outside of hot gossip loops (CASSANDRA-7758)
 * Fix MS expiring map timeout for Paxos messages (CASSANDRA-7752)
 * Do not flush on truncate if durable_writes is false (CASSANDRA-7750)
 * Give CRR a default input_cql Statement (CASSANDRA-7226)
 * Better error message when adding a collection with the same name
   than a previously dropped one (CASSANDRA-6276)
 * Fix validation when adding static columns (CASSANDRA-7730)
 * (Thrift) fix range deletion of supercolumns (CASSANDRA-7733)
 * Fix potential AssertionError in RangeTombstoneList (CASSANDRA-7700)
 * Validate arguments of blobAs* functions (CASSANDRA-7707)
 * Fix potential AssertionError with 2ndary indexes (CASSANDRA-6612)
 * Avoid logging CompactionInterrupted at ERROR (CASSANDRA-7694)
 * Minor leak in sstable2jon (CASSANDRA-7709)
 * Add cassandra.auto_bootstrap system property (CASSANDRA-7650)
 * Update java driver (for hadoop) (CASSANDRA-7618)
 * Remove CqlPagingRecordReader/CqlPagingInputFormat (CASSANDRA-7570)
 * Support connecting to ipv6 jmx with nodetool (CASSANDRA-7669)


2.1.0-rc5
 * Reject counters inside user types (CASSANDRA-7672)
 * Switch to notification-based GCInspector (CASSANDRA-7638)
 * (cqlsh) Handle nulls in UDTs and tuples correctly (CASSANDRA-7656)
 * Don't use strict consistency when replacing (CASSANDRA-7568)
 * Fix min/max cell name collection on 2.0 SSTables with range
   tombstones (CASSANDRA-7593)
 * Tolerate min/max cell names of different lengths (CASSANDRA-7651)
 * Filter cached results correctly (CASSANDRA-7636)
 * Fix tracing on the new SEPExecutor (CASSANDRA-7644)
 * Remove shuffle and taketoken (CASSANDRA-7601)
 * Clean up Windows batch scripts (CASSANDRA-7619)
 * Fix native protocol drop user type notification (CASSANDRA-7571)
 * Give read access to system.schema_usertypes to all authenticated users
   (CASSANDRA-7578)
 * (cqlsh) Fix cqlsh display when zero rows are returned (CASSANDRA-7580)
 * Get java version correctly when JAVA_TOOL_OPTIONS is set (CASSANDRA-7572)
 * Fix NPE when dropping index from non-existent keyspace, AssertionError when
   dropping non-existent index with IF EXISTS (CASSANDRA-7590)
 * Fix sstablelevelresetter hang (CASSANDRA-7614)
 * (cqlsh) Fix deserialization of blobs (CASSANDRA-7603)
 * Use "keyspace updated" schema change message for UDT changes in v1 and
   v2 protocols (CASSANDRA-7617)
 * Fix tracing of range slices and secondary index lookups that are local
   to the coordinator (CASSANDRA-7599)
 * Set -Dcassandra.storagedir for all tool shell scripts (CASSANDRA-7587)
 * Don't swap max/min col names when mutating sstable metadata (CASSANDRA-7596)
 * (cqlsh) Correctly handle paged result sets (CASSANDRA-7625)
 * (cqlsh) Improve waiting for a trace to complete (CASSANDRA-7626)
 * Fix tracing of concurrent range slices and 2ary index queries (CASSANDRA-7626)
 * Fix scrub against collection type (CASSANDRA-7665)
Merged from 2.0:
 * Set gc_grace_seconds to seven days for system schema tables (CASSANDRA-7668)
 * SimpleSeedProvider no longer caches seeds forever (CASSANDRA-7663)
 * Always flush on truncate (CASSANDRA-7511)
 * Fix ReversedType(DateType) mapping to native protocol (CASSANDRA-7576)
 * Always merge ranges owned by a single node (CASSANDRA-6930)
 * Track max/min timestamps for range tombstones (CASSANDRA-7647)
 * Fix NPE when listing saved caches dir (CASSANDRA-7632)


2.1.0-rc4
 * Fix word count hadoop example (CASSANDRA-7200)
 * Updated memtable_cleanup_threshold and memtable_flush_writers defaults 
   (CASSANDRA-7551)
 * (Windows) fix startup when WMI memory query fails (CASSANDRA-7505)
 * Anti-compaction proceeds if any part of the repair failed (CASSANDRA-7521)
 * Add missing table name to DROP INDEX responses and notifications (CASSANDRA-7539)
 * Bump CQL version to 3.2.0 and update CQL documentation (CASSANDRA-7527)
 * Fix configuration error message when running nodetool ring (CASSANDRA-7508)
 * Support conditional updates, tuple type, and the v3 protocol in cqlsh (CASSANDRA-7509)
 * Handle queries on multiple secondary index types (CASSANDRA-7525)
 * Fix cqlsh authentication with v3 native protocol (CASSANDRA-7564)
 * Fix NPE when unknown prepared statement ID is used (CASSANDRA-7454)
Merged from 2.0:
 * (Windows) force range-based repair to non-sequential mode (CASSANDRA-7541)
 * Fix range merging when DES scores are zero (CASSANDRA-7535)
 * Warn when SSL certificates have expired (CASSANDRA-7528)
 * Fix error when doing reversed queries with static columns (CASSANDRA-7490)
Merged from 1.2:
 * Set correct stream ID on responses when non-Exception Throwables
   are thrown while handling native protocol messages (CASSANDRA-7470)


2.1.0-rc3
 * Consider expiry when reconciling otherwise equal cells (CASSANDRA-7403)
 * Introduce CQL support for stress tool (CASSANDRA-6146)
 * Fix ClassCastException processing expired messages (CASSANDRA-7496)
 * Fix prepared marker for collections inside UDT (CASSANDRA-7472)
 * Remove left-over populate_io_cache_on_flush and replicate_on_write
   uses (CASSANDRA-7493)
 * (Windows) handle spaces in path names (CASSANDRA-7451)
 * Ensure writes have completed after dropping a table, before recycling
   commit log segments (CASSANDRA-7437)
 * Remove left-over rows_per_partition_to_cache (CASSANDRA-7493)
 * Fix error when CONTAINS is used with a bind marker (CASSANDRA-7502)
 * Properly reject unknown UDT field (CASSANDRA-7484)
Merged from 2.0:
 * Fix CC#collectTimeOrderedData() tombstone optimisations (CASSANDRA-7394)
 * Support DISTINCT for static columns and fix behaviour when DISTINC is
   not use (CASSANDRA-7305).
 * Workaround JVM NPE on JMX bind failure (CASSANDRA-7254)
 * Fix race in FileCacheService RemovalListener (CASSANDRA-7278)
 * Fix inconsistent use of consistencyForCommit that allowed LOCAL_QUORUM
   operations to incorrect become full QUORUM (CASSANDRA-7345)
 * Properly handle unrecognized opcodes and flags (CASSANDRA-7440)
 * (Hadoop) close CqlRecordWriter clients when finished (CASSANDRA-7459)
 * Commit disk failure policy (CASSANDRA-7429)
 * Make sure high level sstables get compacted (CASSANDRA-7414)
 * Fix AssertionError when using empty clustering columns and static columns
   (CASSANDRA-7455)
 * Add option to disable STCS in L0 (CASSANDRA-6621)
 * Upgrade to snappy-java 1.0.5.2 (CASSANDRA-7476)


2.1.0-rc2
 * Fix heap size calculation for CompoundSparseCellName and 
   CompoundSparseCellName.WithCollection (CASSANDRA-7421)
 * Allow counter mutations in UNLOGGED batches (CASSANDRA-7351)
 * Modify reconcile logic to always pick a tombstone over a counter cell
   (CASSANDRA-7346)
 * Avoid incremental compaction on Windows (CASSANDRA-7365)
 * Fix exception when querying a composite-keyed table with a collection index
   (CASSANDRA-7372)
 * Use node's host id in place of counter ids (CASSANDRA-7366)
 * Fix error when doing reversed queries with static columns (CASSANDRA-7490)
 * Backport CASSANDRA-6747 (CASSANDRA-7560)
 * Track max/min timestamps for range tombstones (CASSANDRA-7647)
 * Fix NPE when listing saved caches dir (CASSANDRA-7632)
 * Fix sstableloader unable to connect encrypted node (CASSANDRA-7585)
Merged from 1.2:
 * Clone token map outside of hot gossip loops (CASSANDRA-7758)
 * Add stop method to EmbeddedCassandraService (CASSANDRA-7595)
 * Support connecting to ipv6 jmx with nodetool (CASSANDRA-7669)
 * Set gc_grace_seconds to seven days for system schema tables (CASSANDRA-7668)
 * SimpleSeedProvider no longer caches seeds forever (CASSANDRA-7663)
 * Set correct stream ID on responses when non-Exception Throwables
   are thrown while handling native protocol messages (CASSANDRA-7470)
 * Fix row size miscalculation in LazilyCompactedRow (CASSANDRA-7543)
 * Fix race in background compaction check (CASSANDRA-7745)
 * Don't clear out range tombstones during compaction (CASSANDRA-7808)


2.1.0-rc1
 * Revert flush directory (CASSANDRA-6357)
 * More efficient executor service for fast operations (CASSANDRA-4718)
 * Move less common tools into a new cassandra-tools package (CASSANDRA-7160)
 * Support more concurrent requests in native protocol (CASSANDRA-7231)
 * Add tab-completion to debian nodetool packaging (CASSANDRA-6421)
 * Change concurrent_compactors defaults (CASSANDRA-7139)
 * Add PowerShell Windows launch scripts (CASSANDRA-7001)
 * Make commitlog archive+restore more robust (CASSANDRA-6974)
 * Fix marking commitlogsegments clean (CASSANDRA-6959)
 * Add snapshot "manifest" describing files included (CASSANDRA-6326)
 * Parallel streaming for sstableloader (CASSANDRA-3668)
 * Fix bugs in supercolumns handling (CASSANDRA-7138)
 * Fix ClassClassException on composite dense tables (CASSANDRA-7112)
 * Cleanup and optimize collation and slice iterators (CASSANDRA-7107)
 * Upgrade NBHM lib (CASSANDRA-7128)
 * Optimize netty server (CASSANDRA-6861)
 * Fix repair hang when given CF does not exist (CASSANDRA-7189)
 * Allow c* to be shutdown in an embedded mode (CASSANDRA-5635)
 * Add server side batching to native transport (CASSANDRA-5663)
 * Make batchlog replay asynchronous (CASSANDRA-6134)
 * remove unused classes (CASSANDRA-7197)
 * Limit user types to the keyspace they are defined in (CASSANDRA-6643)
 * Add validate method to CollectionType (CASSANDRA-7208)
 * New serialization format for UDT values (CASSANDRA-7209, CASSANDRA-7261)
 * Fix nodetool netstats (CASSANDRA-7270)
 * Fix potential ClassCastException in HintedHandoffManager (CASSANDRA-7284)
 * Use prepared statements internally (CASSANDRA-6975)
 * Fix broken paging state with prepared statement (CASSANDRA-7120)
 * Fix IllegalArgumentException in CqlStorage (CASSANDRA-7287)
 * Allow nulls/non-existant fields in UDT (CASSANDRA-7206)
 * Add Thrift MultiSliceRequest (CASSANDRA-6757, CASSANDRA-7027)
 * Handle overlapping MultiSlices (CASSANDRA-7279)
 * Fix DataOutputTest on Windows (CASSANDRA-7265)
 * Embedded sets in user defined data-types are not updating (CASSANDRA-7267)
 * Add tuple type to CQL/native protocol (CASSANDRA-7248)
 * Fix CqlPagingRecordReader on tables with few rows (CASSANDRA-7322)
Merged from 2.0:
 * Copy compaction options to make sure they are reloaded (CASSANDRA-7290)
 * Add option to do more aggressive tombstone compactions (CASSANDRA-6563)
 * Don't try to compact already-compacting files in HHOM (CASSANDRA-7288)
 * Always reallocate buffers in HSHA (CASSANDRA-6285)
 * (Hadoop) support authentication in CqlRecordReader (CASSANDRA-7221)
 * (Hadoop) Close java driver Cluster in CQLRR.close (CASSANDRA-7228)
 * Warn when 'USING TIMESTAMP' is used on a CAS BATCH (CASSANDRA-7067)
 * return all cpu values from BackgroundActivityMonitor.readAndCompute (CASSANDRA-7183)
 * Correctly delete scheduled range xfers (CASSANDRA-7143)
 * return all cpu values from BackgroundActivityMonitor.readAndCompute (CASSANDRA-7183)  
 * reduce garbage creation in calculatePendingRanges (CASSANDRA-7191)
 * fix c* launch issues on Russian os's due to output of linux 'free' cmd (CASSANDRA-6162)
 * Fix disabling autocompaction (CASSANDRA-7187)
 * Fix potential NumberFormatException when deserializing IntegerType (CASSANDRA-7088)
 * cqlsh can't tab-complete disabling compaction (CASSANDRA-7185)
 * cqlsh: Accept and execute CQL statement(s) from command-line parameter (CASSANDRA-7172)
 * Fix IllegalStateException in CqlPagingRecordReader (CASSANDRA-7198)
 * Fix the InvertedIndex trigger example (CASSANDRA-7211)
 * Add --resolve-ip option to 'nodetool ring' (CASSANDRA-7210)
 * reduce garbage on codec flag deserialization (CASSANDRA-7244) 
 * Fix duplicated error messages on directory creation error at startup (CASSANDRA-5818)
 * Proper null handle for IF with map element access (CASSANDRA-7155)
 * Improve compaction visibility (CASSANDRA-7242)
 * Correctly delete scheduled range xfers (CASSANDRA-7143)
 * Make batchlog replica selection rack-aware (CASSANDRA-6551)
 * Fix CFMetaData#getColumnDefinitionFromColumnName() (CASSANDRA-7074)
 * Fix writetime/ttl functions for static columns (CASSANDRA-7081)
 * Suggest CTRL-C or semicolon after three blank lines in cqlsh (CASSANDRA-7142)
 * Fix 2ndary index queries with DESC clustering order (CASSANDRA-6950)
 * Invalid key cache entries on DROP (CASSANDRA-6525)
 * Fix flapping RecoveryManagerTest (CASSANDRA-7084)
 * Add missing iso8601 patterns for date strings (CASSANDRA-6973)
 * Support selecting multiple rows in a partition using IN (CASSANDRA-6875)
 * Add authentication support to shuffle (CASSANDRA-6484)
 * Swap local and global default read repair chances (CASSANDRA-7320)
 * Add conditional CREATE/DROP USER support (CASSANDRA-7264)
 * Cqlsh counts non-empty lines for "Blank lines" warning (CASSANDRA-7325)
Merged from 1.2:
 * Add Cloudstack snitch (CASSANDRA-7147)
 * Update system.peers correctly when relocating tokens (CASSANDRA-7126)
 * Add Google Compute Engine snitch (CASSANDRA-7132)
 * remove duplicate query for local tokens (CASSANDRA-7182)
 * exit CQLSH with error status code if script fails (CASSANDRA-6344)
 * Fix bug with some IN queries missig results (CASSANDRA-7105)
 * Fix availability validation for LOCAL_ONE CL (CASSANDRA-7319)
 * Hint streaming can cause decommission to fail (CASSANDRA-7219)


2.1.0-beta2
 * Increase default CL space to 8GB (CASSANDRA-7031)
 * Add range tombstones to read repair digests (CASSANDRA-6863)
 * Fix BTree.clear for large updates (CASSANDRA-6943)
 * Fail write instead of logging a warning when unable to append to CL
   (CASSANDRA-6764)
 * Eliminate possibility of CL segment appearing twice in active list 
   (CASSANDRA-6557)
 * Apply DONTNEED fadvise to commitlog segments (CASSANDRA-6759)
 * Switch CRC component to Adler and include it for compressed sstables 
   (CASSANDRA-4165)
 * Allow cassandra-stress to set compaction strategy options (CASSANDRA-6451)
 * Add broadcast_rpc_address option to cassandra.yaml (CASSANDRA-5899)
 * Auto reload GossipingPropertyFileSnitch config (CASSANDRA-5897)
 * Fix overflow of memtable_total_space_in_mb (CASSANDRA-6573)
 * Fix ABTC NPE and apply update function correctly (CASSANDRA-6692)
 * Allow nodetool to use a file or prompt for password (CASSANDRA-6660)
 * Fix AIOOBE when concurrently accessing ABSC (CASSANDRA-6742)
 * Fix assertion error in ALTER TYPE RENAME (CASSANDRA-6705)
 * Scrub should not always clear out repaired status (CASSANDRA-5351)
 * Improve handling of range tombstone for wide partitions (CASSANDRA-6446)
 * Fix ClassCastException for compact table with composites (CASSANDRA-6738)
 * Fix potentially repairing with wrong nodes (CASSANDRA-6808)
 * Change caching option syntax (CASSANDRA-6745)
 * Fix stress to do proper counter reads (CASSANDRA-6835)
 * Fix help message for stress counter_write (CASSANDRA-6824)
 * Fix stress smart Thrift client to pick servers correctly (CASSANDRA-6848)
 * Add logging levels (minimal, normal or verbose) to stress tool (CASSANDRA-6849)
 * Fix race condition in Batch CLE (CASSANDRA-6860)
 * Improve cleanup/scrub/upgradesstables failure handling (CASSANDRA-6774)
 * ByteBuffer write() methods for serializing sstables (CASSANDRA-6781)
 * Proper compare function for CollectionType (CASSANDRA-6783)
 * Update native server to Netty 4 (CASSANDRA-6236)
 * Fix off-by-one error in stress (CASSANDRA-6883)
 * Make OpOrder AutoCloseable (CASSANDRA-6901)
 * Remove sync repair JMX interface (CASSANDRA-6900)
 * Add multiple memory allocation options for memtables (CASSANDRA-6689, 6694)
 * Remove adjusted op rate from stress output (CASSANDRA-6921)
 * Add optimized CF.hasColumns() implementations (CASSANDRA-6941)
 * Serialize batchlog mutations with the version of the target node
   (CASSANDRA-6931)
 * Optimize CounterColumn#reconcile() (CASSANDRA-6953)
 * Properly remove 1.2 sstable support in 2.1 (CASSANDRA-6869)
 * Lock counter cells, not partitions (CASSANDRA-6880)
 * Track presence of legacy counter shards in sstables (CASSANDRA-6888)
 * Ensure safe resource cleanup when replacing sstables (CASSANDRA-6912)
 * Add failure handler to async callback (CASSANDRA-6747)
 * Fix AE when closing SSTable without releasing reference (CASSANDRA-7000)
 * Clean up IndexInfo on keyspace/table drops (CASSANDRA-6924)
 * Only snapshot relative SSTables when sequential repair (CASSANDRA-7024)
 * Require nodetool rebuild_index to specify index names (CASSANDRA-7038)
 * fix cassandra stress errors on reads with native protocol (CASSANDRA-7033)
 * Use OpOrder to guard sstable references for reads (CASSANDRA-6919)
 * Preemptive opening of compaction result (CASSANDRA-6916)
 * Multi-threaded scrub/cleanup/upgradesstables (CASSANDRA-5547)
 * Optimize cellname comparison (CASSANDRA-6934)
 * Native protocol v3 (CASSANDRA-6855)
 * Optimize Cell liveness checks and clean up Cell (CASSANDRA-7119)
 * Support consistent range movements (CASSANDRA-2434)
 * Display min timestamp in sstablemetadata viewer (CASSANDRA-6767)
Merged from 2.0:
 * Avoid race-prone second "scrub" of system keyspace (CASSANDRA-6797)
 * Pool CqlRecordWriter clients by inetaddress rather than Range
   (CASSANDRA-6665)
 * Fix compaction_history timestamps (CASSANDRA-6784)
 * Compare scores of full replica ordering in DES (CASSANDRA-6683)
 * fix CME in SessionInfo updateProgress affecting netstats (CASSANDRA-6577)
 * Allow repairing between specific replicas (CASSANDRA-6440)
 * Allow per-dc enabling of hints (CASSANDRA-6157)
 * Add compatibility for Hadoop 0.2.x (CASSANDRA-5201)
 * Fix EstimatedHistogram races (CASSANDRA-6682)
 * Failure detector correctly converts initial value to nanos (CASSANDRA-6658)
 * Add nodetool taketoken to relocate vnodes (CASSANDRA-4445)
 * Expose bulk loading progress over JMX (CASSANDRA-4757)
 * Correctly handle null with IF conditions and TTL (CASSANDRA-6623)
 * Account for range/row tombstones in tombstone drop
   time histogram (CASSANDRA-6522)
 * Stop CommitLogSegment.close() from calling sync() (CASSANDRA-6652)
 * Make commitlog failure handling configurable (CASSANDRA-6364)
 * Avoid overlaps in LCS (CASSANDRA-6688)
 * Improve support for paginating over composites (CASSANDRA-4851)
 * Fix count(*) queries in a mixed cluster (CASSANDRA-6707)
 * Improve repair tasks(snapshot, differencing) concurrency (CASSANDRA-6566)
 * Fix replaying pre-2.0 commit logs (CASSANDRA-6714)
 * Add static columns to CQL3 (CASSANDRA-6561)
 * Optimize single partition batch statements (CASSANDRA-6737)
 * Disallow post-query re-ordering when paging (CASSANDRA-6722)
 * Fix potential paging bug with deleted columns (CASSANDRA-6748)
 * Fix NPE on BulkLoader caused by losing StreamEvent (CASSANDRA-6636)
 * Fix truncating compression metadata (CASSANDRA-6791)
 * Add CMSClassUnloadingEnabled JVM option (CASSANDRA-6541)
 * Catch memtable flush exceptions during shutdown (CASSANDRA-6735)
 * Fix upgradesstables NPE for non-CF-based indexes (CASSANDRA-6645)
 * Fix UPDATE updating PRIMARY KEY columns implicitly (CASSANDRA-6782)
 * Fix IllegalArgumentException when updating from 1.2 with SuperColumns
   (CASSANDRA-6733)
 * FBUtilities.singleton() should use the CF comparator (CASSANDRA-6778)
 * Fix CQLSStableWriter.addRow(Map<String, Object>) (CASSANDRA-6526)
 * Fix HSHA server introducing corrupt data (CASSANDRA-6285)
 * Fix CAS conditions for COMPACT STORAGE tables (CASSANDRA-6813)
 * Starting threads in OutboundTcpConnectionPool constructor causes race conditions (CASSANDRA-7177)
 * Allow overriding cassandra-rackdc.properties file (CASSANDRA-7072)
 * Set JMX RMI port to 7199 (CASSANDRA-7087)
 * Use LOCAL_QUORUM for data reads at LOCAL_SERIAL (CASSANDRA-6939)
 * Log a warning for large batches (CASSANDRA-6487)
 * Put nodes in hibernate when join_ring is false (CASSANDRA-6961)
 * Avoid early loading of non-system keyspaces before compaction-leftovers 
   cleanup at startup (CASSANDRA-6913)
 * Restrict Windows to parallel repairs (CASSANDRA-6907)
 * (Hadoop) Allow manually specifying start/end tokens in CFIF (CASSANDRA-6436)
 * Fix NPE in MeteredFlusher (CASSANDRA-6820)
 * Fix race processing range scan responses (CASSANDRA-6820)
 * Allow deleting snapshots from dropped keyspaces (CASSANDRA-6821)
 * Add uuid() function (CASSANDRA-6473)
 * Omit tombstones from schema digests (CASSANDRA-6862)
 * Include correct consistencyLevel in LWT timeout (CASSANDRA-6884)
 * Lower chances for losing new SSTables during nodetool refresh and
   ColumnFamilyStore.loadNewSSTables (CASSANDRA-6514)
 * Add support for DELETE ... IF EXISTS to CQL3 (CASSANDRA-5708)
 * Update hadoop_cql3_word_count example (CASSANDRA-6793)
 * Fix handling of RejectedExecution in sync Thrift server (CASSANDRA-6788)
 * Log more information when exceeding tombstone_warn_threshold (CASSANDRA-6865)
 * Fix truncate to not abort due to unreachable fat clients (CASSANDRA-6864)
 * Fix schema concurrency exceptions (CASSANDRA-6841)
 * Fix leaking validator FH in StreamWriter (CASSANDRA-6832)
 * Fix saving triggers to schema (CASSANDRA-6789)
 * Fix trigger mutations when base mutation list is immutable (CASSANDRA-6790)
 * Fix accounting in FileCacheService to allow re-using RAR (CASSANDRA-6838)
 * Fix static counter columns (CASSANDRA-6827)
 * Restore expiring->deleted (cell) compaction optimization (CASSANDRA-6844)
 * Fix CompactionManager.needsCleanup (CASSANDRA-6845)
 * Correctly compare BooleanType values other than 0 and 1 (CASSANDRA-6779)
 * Read message id as string from earlier versions (CASSANDRA-6840)
 * Properly use the Paxos consistency for (non-protocol) batch (CASSANDRA-6837)
 * Add paranoid disk failure option (CASSANDRA-6646)
 * Improve PerRowSecondaryIndex performance (CASSANDRA-6876)
 * Extend triggers to support CAS updates (CASSANDRA-6882)
 * Static columns with IF NOT EXISTS don't always work as expected (CASSANDRA-6873)
 * Fix paging with SELECT DISTINCT (CASSANDRA-6857)
 * Fix UnsupportedOperationException on CAS timeout (CASSANDRA-6923)
 * Improve MeteredFlusher handling of MF-unaffected column families
   (CASSANDRA-6867)
 * Add CqlRecordReader using native pagination (CASSANDRA-6311)
 * Add QueryHandler interface (CASSANDRA-6659)
 * Track liveRatio per-memtable, not per-CF (CASSANDRA-6945)
 * Make sure upgradesstables keeps sstable level (CASSANDRA-6958)
 * Fix LIMIT with static columns (CASSANDRA-6956)
 * Fix clash with CQL column name in thrift validation (CASSANDRA-6892)
 * Fix error with super columns in mixed 1.2-2.0 clusters (CASSANDRA-6966)
 * Fix bad skip of sstables on slice query with composite start/finish (CASSANDRA-6825)
 * Fix unintended update with conditional statement (CASSANDRA-6893)
 * Fix map element access in IF (CASSANDRA-6914)
 * Avoid costly range calculations for range queries on system keyspaces
   (CASSANDRA-6906)
 * Fix SSTable not released if stream session fails (CASSANDRA-6818)
 * Avoid build failure due to ANTLR timeout (CASSANDRA-6991)
 * Queries on compact tables can return more rows that requested (CASSANDRA-7052)
 * USING TIMESTAMP for batches does not work (CASSANDRA-7053)
 * Fix performance regression from CASSANDRA-5614 (CASSANDRA-6949)
 * Ensure that batchlog and hint timeouts do not produce hints (CASSANDRA-7058)
 * Merge groupable mutations in TriggerExecutor#execute() (CASSANDRA-7047)
 * Plug holes in resource release when wiring up StreamSession (CASSANDRA-7073)
 * Re-add parameter columns to tracing session (CASSANDRA-6942)
 * Preserves CQL metadata when updating table from thrift (CASSANDRA-6831)
Merged from 1.2:
 * Fix nodetool display with vnodes (CASSANDRA-7082)
 * Add UNLOGGED, COUNTER options to BATCH documentation (CASSANDRA-6816)
 * add extra SSL cipher suites (CASSANDRA-6613)
 * fix nodetool getsstables for blob PK (CASSANDRA-6803)
 * Fix BatchlogManager#deleteBatch() use of millisecond timestamps
   (CASSANDRA-6822)
 * Continue assassinating even if the endpoint vanishes (CASSANDRA-6787)
 * Schedule schema pulls on change (CASSANDRA-6971)
 * Non-droppable verbs shouldn't be dropped from OTC (CASSANDRA-6980)
 * Shutdown batchlog executor in SS#drain() (CASSANDRA-7025)
 * Fix batchlog to account for CF truncation records (CASSANDRA-6999)
 * Fix CQLSH parsing of functions and BLOB literals (CASSANDRA-7018)
 * Properly load trustore in the native protocol (CASSANDRA-6847)
 * Always clean up references in SerializingCache (CASSANDRA-6994)
 * Don't shut MessagingService down when replacing a node (CASSANDRA-6476)
 * fix npe when doing -Dcassandra.fd_initial_value_ms (CASSANDRA-6751)


2.1.0-beta1
 * Add flush directory distinct from compaction directories (CASSANDRA-6357)
 * Require JNA by default (CASSANDRA-6575)
 * add listsnapshots command to nodetool (CASSANDRA-5742)
 * Introduce AtomicBTreeColumns (CASSANDRA-6271, 6692)
 * Multithreaded commitlog (CASSANDRA-3578)
 * allocate fixed index summary memory pool and resample cold index summaries 
   to use less memory (CASSANDRA-5519)
 * Removed multithreaded compaction (CASSANDRA-6142)
 * Parallelize fetching rows for low-cardinality indexes (CASSANDRA-1337)
 * change logging from log4j to logback (CASSANDRA-5883)
 * switch to LZ4 compression for internode communication (CASSANDRA-5887)
 * Stop using Thrift-generated Index* classes internally (CASSANDRA-5971)
 * Remove 1.2 network compatibility code (CASSANDRA-5960)
 * Remove leveled json manifest migration code (CASSANDRA-5996)
 * Remove CFDefinition (CASSANDRA-6253)
 * Use AtomicIntegerFieldUpdater in RefCountedMemory (CASSANDRA-6278)
 * User-defined types for CQL3 (CASSANDRA-5590)
 * Use of o.a.c.metrics in nodetool (CASSANDRA-5871, 6406)
 * Batch read from OTC's queue and cleanup (CASSANDRA-1632)
 * Secondary index support for collections (CASSANDRA-4511, 6383)
 * SSTable metadata(Stats.db) format change (CASSANDRA-6356)
 * Push composites support in the storage engine
   (CASSANDRA-5417, CASSANDRA-6520)
 * Add snapshot space used to cfstats (CASSANDRA-6231)
 * Add cardinality estimator for key count estimation (CASSANDRA-5906)
 * CF id is changed to be non-deterministic. Data dir/key cache are created
   uniquely for CF id (CASSANDRA-5202)
 * New counters implementation (CASSANDRA-6504)
 * Replace UnsortedColumns, EmptyColumns, TreeMapBackedSortedColumns with new
   ArrayBackedSortedColumns (CASSANDRA-6630, CASSANDRA-6662, CASSANDRA-6690)
 * Add option to use row cache with a given amount of rows (CASSANDRA-5357)
 * Avoid repairing already repaired data (CASSANDRA-5351)
 * Reject counter updates with USING TTL/TIMESTAMP (CASSANDRA-6649)
 * Replace index_interval with min/max_index_interval (CASSANDRA-6379)
 * Lift limitation that order by columns must be selected for IN queries (CASSANDRA-4911)


2.0.5
 * Reduce garbage generated by bloom filter lookups (CASSANDRA-6609)
 * Add ks.cf names to tombstone logging (CASSANDRA-6597)
 * Use LOCAL_QUORUM for LWT operations at LOCAL_SERIAL (CASSANDRA-6495)
 * Wait for gossip to settle before accepting client connections (CASSANDRA-4288)
 * Delete unfinished compaction incrementally (CASSANDRA-6086)
 * Allow specifying custom secondary index options in CQL3 (CASSANDRA-6480)
 * Improve replica pinning for cache efficiency in DES (CASSANDRA-6485)
 * Fix LOCAL_SERIAL from thrift (CASSANDRA-6584)
 * Don't special case received counts in CAS timeout exceptions (CASSANDRA-6595)
 * Add support for 2.1 global counter shards (CASSANDRA-6505)
 * Fix NPE when streaming connection is not yet established (CASSANDRA-6210)
 * Avoid rare duplicate read repair triggering (CASSANDRA-6606)
 * Fix paging discardFirst (CASSANDRA-6555)
 * Fix ArrayIndexOutOfBoundsException in 2ndary index query (CASSANDRA-6470)
 * Release sstables upon rebuilding 2i (CASSANDRA-6635)
 * Add AbstractCompactionStrategy.startup() method (CASSANDRA-6637)
 * SSTableScanner may skip rows during cleanup (CASSANDRA-6638)
 * sstables from stalled repair sessions can resurrect deleted data (CASSANDRA-6503)
 * Switch stress to use ITransportFactory (CASSANDRA-6641)
 * Fix IllegalArgumentException during prepare (CASSANDRA-6592)
 * Fix possible loss of 2ndary index entries during compaction (CASSANDRA-6517)
 * Fix direct Memory on architectures that do not support unaligned long access
   (CASSANDRA-6628)
 * Let scrub optionally skip broken counter partitions (CASSANDRA-5930)
Merged from 1.2:
 * fsync compression metadata (CASSANDRA-6531)
 * Validate CF existence on execution for prepared statement (CASSANDRA-6535)
 * Add ability to throttle batchlog replay (CASSANDRA-6550)
 * Fix executing LOCAL_QUORUM with SimpleStrategy (CASSANDRA-6545)
 * Avoid StackOverflow when using large IN queries (CASSANDRA-6567)
 * Nodetool upgradesstables includes secondary indexes (CASSANDRA-6598)
 * Paginate batchlog replay (CASSANDRA-6569)
 * skip blocking on streaming during drain (CASSANDRA-6603)
 * Improve error message when schema doesn't match loaded sstable (CASSANDRA-6262)
 * Add properties to adjust FD initial value and max interval (CASSANDRA-4375)
 * Fix preparing with batch and delete from collection (CASSANDRA-6607)
 * Fix ABSC reverse iterator's remove() method (CASSANDRA-6629)
 * Handle host ID conflicts properly (CASSANDRA-6615)
 * Move handling of migration event source to solve bootstrap race. (CASSANDRA-6648)
 * Make sure compaction throughput value doesn't overflow with int math (CASSANDRA-6647)


2.0.4
 * Allow removing snapshots of no-longer-existing CFs (CASSANDRA-6418)
 * add StorageService.stopDaemon() (CASSANDRA-4268)
 * add IRE for invalid CF supplied to get_count (CASSANDRA-5701)
 * add client encryption support to sstableloader (CASSANDRA-6378)
 * Fix accept() loop for SSL sockets post-shutdown (CASSANDRA-6468)
 * Fix size-tiered compaction in LCS L0 (CASSANDRA-6496)
 * Fix assertion failure in filterColdSSTables (CASSANDRA-6483)
 * Fix row tombstones in larger-than-memory compactions (CASSANDRA-6008)
 * Fix cleanup ClassCastException (CASSANDRA-6462)
 * Reduce gossip memory use by interning VersionedValue strings (CASSANDRA-6410)
 * Allow specifying datacenters to participate in a repair (CASSANDRA-6218)
 * Fix divide-by-zero in PCI (CASSANDRA-6403)
 * Fix setting last compacted key in the wrong level for LCS (CASSANDRA-6284)
 * Add millisecond precision formats to the timestamp parser (CASSANDRA-6395)
 * Expose a total memtable size metric for a CF (CASSANDRA-6391)
 * cqlsh: handle symlinks properly (CASSANDRA-6425)
 * Fix potential infinite loop when paging query with IN (CASSANDRA-6464)
 * Fix assertion error in AbstractQueryPager.discardFirst (CASSANDRA-6447)
 * Fix streaming older SSTable yields unnecessary tombstones (CASSANDRA-6527)
Merged from 1.2:
 * Improved error message on bad properties in DDL queries (CASSANDRA-6453)
 * Randomize batchlog candidates selection (CASSANDRA-6481)
 * Fix thundering herd on endpoint cache invalidation (CASSANDRA-6345, 6485)
 * Improve batchlog write performance with vnodes (CASSANDRA-6488)
 * cqlsh: quote single quotes in strings inside collections (CASSANDRA-6172)
 * Improve gossip performance for typical messages (CASSANDRA-6409)
 * Throw IRE if a prepared statement has more markers than supported 
   (CASSANDRA-5598)
 * Expose Thread metrics for the native protocol server (CASSANDRA-6234)
 * Change snapshot response message verb to INTERNAL to avoid dropping it 
   (CASSANDRA-6415)
 * Warn when collection read has > 65K elements (CASSANDRA-5428)
 * Fix cache persistence when both row and key cache are enabled 
   (CASSANDRA-6413)
 * (Hadoop) add describe_local_ring (CASSANDRA-6268)
 * Fix handling of concurrent directory creation failure (CASSANDRA-6459)
 * Allow executing CREATE statements multiple times (CASSANDRA-6471)
 * Don't send confusing info with timeouts (CASSANDRA-6491)
 * Don't resubmit counter mutation runnables internally (CASSANDRA-6427)
 * Don't drop local mutations without a hint (CASSANDRA-6510)
 * Don't allow null max_hint_window_in_ms (CASSANDRA-6419)
 * Validate SliceRange start and finish lengths (CASSANDRA-6521)


2.0.3
 * Fix FD leak on slice read path (CASSANDRA-6275)
 * Cancel read meter task when closing SSTR (CASSANDRA-6358)
 * free off-heap IndexSummary during bulk (CASSANDRA-6359)
 * Recover from IOException in accept() thread (CASSANDRA-6349)
 * Improve Gossip tolerance of abnormally slow tasks (CASSANDRA-6338)
 * Fix trying to hint timed out counter writes (CASSANDRA-6322)
 * Allow restoring specific columnfamilies from archived CL (CASSANDRA-4809)
 * Avoid flushing compaction_history after each operation (CASSANDRA-6287)
 * Fix repair assertion error when tombstones expire (CASSANDRA-6277)
 * Skip loading corrupt key cache (CASSANDRA-6260)
 * Fixes for compacting larger-than-memory rows (CASSANDRA-6274)
 * Compact hottest sstables first and optionally omit coldest from
   compaction entirely (CASSANDRA-6109)
 * Fix modifying column_metadata from thrift (CASSANDRA-6182)
 * cqlsh: fix LIST USERS output (CASSANDRA-6242)
 * Add IRequestSink interface (CASSANDRA-6248)
 * Update memtable size while flushing (CASSANDRA-6249)
 * Provide hooks around CQL2/CQL3 statement execution (CASSANDRA-6252)
 * Require Permission.SELECT for CAS updates (CASSANDRA-6247)
 * New CQL-aware SSTableWriter (CASSANDRA-5894)
 * Reject CAS operation when the protocol v1 is used (CASSANDRA-6270)
 * Correctly throw error when frame too large (CASSANDRA-5981)
 * Fix serialization bug in PagedRange with 2ndary indexes (CASSANDRA-6299)
 * Fix CQL3 table validation in Thrift (CASSANDRA-6140)
 * Fix bug missing results with IN clauses (CASSANDRA-6327)
 * Fix paging with reversed slices (CASSANDRA-6343)
 * Set minTimestamp correctly to be able to drop expired sstables (CASSANDRA-6337)
 * Support NaN and Infinity as float literals (CASSANDRA-6003)
 * Remove RF from nodetool ring output (CASSANDRA-6289)
 * Fix attempting to flush empty rows (CASSANDRA-6374)
 * Fix potential out of bounds exception when paging (CASSANDRA-6333)
Merged from 1.2:
 * Optimize FD phi calculation (CASSANDRA-6386)
 * Improve initial FD phi estimate when starting up (CASSANDRA-6385)
 * Don't list CQL3 table in CLI describe even if named explicitely 
   (CASSANDRA-5750)
 * Invalidate row cache when dropping CF (CASSANDRA-6351)
 * add non-jamm path for cached statements (CASSANDRA-6293)
 * add windows bat files for shell commands (CASSANDRA-6145)
 * Require logging in for Thrift CQL2/3 statement preparation (CASSANDRA-6254)
 * restrict max_num_tokens to 1536 (CASSANDRA-6267)
 * Nodetool gets default JMX port from cassandra-env.sh (CASSANDRA-6273)
 * make calculatePendingRanges asynchronous (CASSANDRA-6244)
 * Remove blocking flushes in gossip thread (CASSANDRA-6297)
 * Fix potential socket leak in connectionpool creation (CASSANDRA-6308)
 * Allow LOCAL_ONE/LOCAL_QUORUM to work with SimpleStrategy (CASSANDRA-6238)
 * cqlsh: handle 'null' as session duration (CASSANDRA-6317)
 * Fix json2sstable handling of range tombstones (CASSANDRA-6316)
 * Fix missing one row in reverse query (CASSANDRA-6330)
 * Fix reading expired row value from row cache (CASSANDRA-6325)
 * Fix AssertionError when doing set element deletion (CASSANDRA-6341)
 * Make CL code for the native protocol match the one in C* 2.0
   (CASSANDRA-6347)
 * Disallow altering CQL3 table from thrift (CASSANDRA-6370)
 * Fix size computation of prepared statement (CASSANDRA-6369)


2.0.2
 * Update FailureDetector to use nanontime (CASSANDRA-4925)
 * Fix FileCacheService regressions (CASSANDRA-6149)
 * Never return WriteTimeout for CL.ANY (CASSANDRA-6132)
 * Fix race conditions in bulk loader (CASSANDRA-6129)
 * Add configurable metrics reporting (CASSANDRA-4430)
 * drop queries exceeding a configurable number of tombstones (CASSANDRA-6117)
 * Track and persist sstable read activity (CASSANDRA-5515)
 * Fixes for speculative retry (CASSANDRA-5932, CASSANDRA-6194)
 * Improve memory usage of metadata min/max column names (CASSANDRA-6077)
 * Fix thrift validation refusing row markers on CQL3 tables (CASSANDRA-6081)
 * Fix insertion of collections with CAS (CASSANDRA-6069)
 * Correctly send metadata on SELECT COUNT (CASSANDRA-6080)
 * Track clients' remote addresses in ClientState (CASSANDRA-6070)
 * Create snapshot dir if it does not exist when migrating
   leveled manifest (CASSANDRA-6093)
 * make sequential nodetool repair the default (CASSANDRA-5950)
 * Add more hooks for compaction strategy implementations (CASSANDRA-6111)
 * Fix potential NPE on composite 2ndary indexes (CASSANDRA-6098)
 * Delete can potentially be skipped in batch (CASSANDRA-6115)
 * Allow alter keyspace on system_traces (CASSANDRA-6016)
 * Disallow empty column names in cql (CASSANDRA-6136)
 * Use Java7 file-handling APIs and fix file moving on Windows (CASSANDRA-5383)
 * Save compaction history to system keyspace (CASSANDRA-5078)
 * Fix NPE if StorageService.getOperationMode() is executed before full startup (CASSANDRA-6166)
 * CQL3: support pre-epoch longs for TimestampType (CASSANDRA-6212)
 * Add reloadtriggers command to nodetool (CASSANDRA-4949)
 * cqlsh: ignore empty 'value alias' in DESCRIBE (CASSANDRA-6139)
 * Fix sstable loader (CASSANDRA-6205)
 * Reject bootstrapping if the node already exists in gossip (CASSANDRA-5571)
 * Fix NPE while loading paxos state (CASSANDRA-6211)
 * cqlsh: add SHOW SESSION <tracing-session> command (CASSANDRA-6228)
Merged from 1.2:
 * (Hadoop) Require CFRR batchSize to be at least 2 (CASSANDRA-6114)
 * Add a warning for small LCS sstable size (CASSANDRA-6191)
 * Add ability to list specific KS/CF combinations in nodetool cfstats (CASSANDRA-4191)
 * Mark CF clean if a mutation raced the drop and got it marked dirty (CASSANDRA-5946)
 * Add a LOCAL_ONE consistency level (CASSANDRA-6202)
 * Limit CQL prepared statement cache by size instead of count (CASSANDRA-6107)
 * Tracing should log write failure rather than raw exceptions (CASSANDRA-6133)
 * lock access to TM.endpointToHostIdMap (CASSANDRA-6103)
 * Allow estimated memtable size to exceed slab allocator size (CASSANDRA-6078)
 * Start MeteredFlusher earlier to prevent OOM during CL replay (CASSANDRA-6087)
 * Avoid sending Truncate command to fat clients (CASSANDRA-6088)
 * Allow where clause conditions to be in parenthesis (CASSANDRA-6037)
 * Do not open non-ssl storage port if encryption option is all (CASSANDRA-3916)
 * Move batchlog replay to its own executor (CASSANDRA-6079)
 * Add tombstone debug threshold and histogram (CASSANDRA-6042, 6057)
 * Enable tcp keepalive on incoming connections (CASSANDRA-4053)
 * Fix fat client schema pull NPE (CASSANDRA-6089)
 * Fix memtable flushing for indexed tables (CASSANDRA-6112)
 * Fix skipping columns with multiple slices (CASSANDRA-6119)
 * Expose connected thrift + native client counts (CASSANDRA-5084)
 * Optimize auth setup (CASSANDRA-6122)
 * Trace index selection (CASSANDRA-6001)
 * Update sstablesPerReadHistogram to use biased sampling (CASSANDRA-6164)
 * Log UnknownColumnfamilyException when closing socket (CASSANDRA-5725)
 * Properly error out on CREATE INDEX for counters table (CASSANDRA-6160)
 * Handle JMX notification failure for repair (CASSANDRA-6097)
 * (Hadoop) Fetch no more than 128 splits in parallel (CASSANDRA-6169)
 * stress: add username/password authentication support (CASSANDRA-6068)
 * Fix indexed queries with row cache enabled on parent table (CASSANDRA-5732)
 * Fix compaction race during columnfamily drop (CASSANDRA-5957)
 * Fix validation of empty column names for compact tables (CASSANDRA-6152)
 * Skip replaying mutations that pass CRC but fail to deserialize (CASSANDRA-6183)
 * Rework token replacement to use replace_address (CASSANDRA-5916)
 * Fix altering column types (CASSANDRA-6185)
 * cqlsh: fix CREATE/ALTER WITH completion (CASSANDRA-6196)
 * add windows bat files for shell commands (CASSANDRA-6145)
 * Fix potential stack overflow during range tombstones insertion (CASSANDRA-6181)
 * (Hadoop) Make LOCAL_ONE the default consistency level (CASSANDRA-6214)


2.0.1
 * Fix bug that could allow reading deleted data temporarily (CASSANDRA-6025)
 * Improve memory use defaults (CASSANDRA-6059)
 * Make ThriftServer more easlly extensible (CASSANDRA-6058)
 * Remove Hadoop dependency from ITransportFactory (CASSANDRA-6062)
 * add file_cache_size_in_mb setting (CASSANDRA-5661)
 * Improve error message when yaml contains invalid properties (CASSANDRA-5958)
 * Improve leveled compaction's ability to find non-overlapping L0 compactions
   to work on concurrently (CASSANDRA-5921)
 * Notify indexer of columns shadowed by range tombstones (CASSANDRA-5614)
 * Log Merkle tree stats (CASSANDRA-2698)
 * Switch from crc32 to adler32 for compressed sstable checksums (CASSANDRA-5862)
 * Improve offheap memcpy performance (CASSANDRA-5884)
 * Use a range aware scanner for cleanup (CASSANDRA-2524)
 * Cleanup doesn't need to inspect sstables that contain only local data
   (CASSANDRA-5722)
 * Add ability for CQL3 to list partition keys (CASSANDRA-4536)
 * Improve native protocol serialization (CASSANDRA-5664)
 * Upgrade Thrift to 0.9.1 (CASSANDRA-5923)
 * Require superuser status for adding triggers (CASSANDRA-5963)
 * Make standalone scrubber handle old and new style leveled manifest
   (CASSANDRA-6005)
 * Fix paxos bugs (CASSANDRA-6012, 6013, 6023)
 * Fix paged ranges with multiple replicas (CASSANDRA-6004)
 * Fix potential AssertionError during tracing (CASSANDRA-6041)
 * Fix NPE in sstablesplit (CASSANDRA-6027)
 * Migrate pre-2.0 key/value/column aliases to system.schema_columns
   (CASSANDRA-6009)
 * Paging filter empty rows too agressively (CASSANDRA-6040)
 * Support variadic parameters for IN clauses (CASSANDRA-4210)
 * cqlsh: return the result of CAS writes (CASSANDRA-5796)
 * Fix validation of IN clauses with 2ndary indexes (CASSANDRA-6050)
 * Support named bind variables in CQL (CASSANDRA-6033)
Merged from 1.2:
 * Allow cache-keys-to-save to be set at runtime (CASSANDRA-5980)
 * Avoid second-guessing out-of-space state (CASSANDRA-5605)
 * Tuning knobs for dealing with large blobs and many CFs (CASSANDRA-5982)
 * (Hadoop) Fix CQLRW for thrift tables (CASSANDRA-6002)
 * Fix possible divide-by-zero in HHOM (CASSANDRA-5990)
 * Allow local batchlog writes for CL.ANY (CASSANDRA-5967)
 * Upgrade metrics-core to version 2.2.0 (CASSANDRA-5947)
 * Fix CqlRecordWriter with composite keys (CASSANDRA-5949)
 * Add snitch, schema version, cluster, partitioner to JMX (CASSANDRA-5881)
 * Allow disabling SlabAllocator (CASSANDRA-5935)
 * Make user-defined compaction JMX blocking (CASSANDRA-4952)
 * Fix streaming does not transfer wrapped range (CASSANDRA-5948)
 * Fix loading index summary containing empty key (CASSANDRA-5965)
 * Correctly handle limits in CompositesSearcher (CASSANDRA-5975)
 * Pig: handle CQL collections (CASSANDRA-5867)
 * Pass the updated cf to the PRSI index() method (CASSANDRA-5999)
 * Allow empty CQL3 batches (as no-op) (CASSANDRA-5994)
 * Support null in CQL3 functions (CASSANDRA-5910)
 * Replace the deprecated MapMaker with CacheLoader (CASSANDRA-6007)
 * Add SSTableDeletingNotification to DataTracker (CASSANDRA-6010)
 * Fix snapshots in use get deleted during snapshot repair (CASSANDRA-6011)
 * Move hints and exception count to o.a.c.metrics (CASSANDRA-6017)
 * Fix memory leak in snapshot repair (CASSANDRA-6047)
 * Fix sstable2sjon for CQL3 tables (CASSANDRA-5852)


2.0.0
 * Fix thrift validation when inserting into CQL3 tables (CASSANDRA-5138)
 * Fix periodic memtable flushing behavior with clean memtables (CASSANDRA-5931)
 * Fix dateOf() function for pre-2.0 timestamp columns (CASSANDRA-5928)
 * Fix SSTable unintentionally loads BF when opened for batch (CASSANDRA-5938)
 * Add stream session progress to JMX (CASSANDRA-4757)
 * Fix NPE during CAS operation (CASSANDRA-5925)
Merged from 1.2:
 * Fix getBloomFilterDiskSpaceUsed for AlwaysPresentFilter (CASSANDRA-5900)
 * Don't announce schema version until we've loaded the changes locally
   (CASSANDRA-5904)
 * Fix to support off heap bloom filters size greater than 2 GB (CASSANDRA-5903)
 * Properly handle parsing huge map and set literals (CASSANDRA-5893)


2.0.0-rc2
 * enable vnodes by default (CASSANDRA-5869)
 * fix CAS contention timeout (CASSANDRA-5830)
 * fix HsHa to respect max frame size (CASSANDRA-4573)
 * Fix (some) 2i on composite components omissions (CASSANDRA-5851)
 * cqlsh: add DESCRIBE FULL SCHEMA variant (CASSANDRA-5880)
Merged from 1.2:
 * Correctly validate sparse composite cells in scrub (CASSANDRA-5855)
 * Add KeyCacheHitRate metric to CF metrics (CASSANDRA-5868)
 * cqlsh: add support for multiline comments (CASSANDRA-5798)
 * Handle CQL3 SELECT duplicate IN restrictions on clustering columns
   (CASSANDRA-5856)


2.0.0-rc1
 * improve DecimalSerializer performance (CASSANDRA-5837)
 * fix potential spurious wakeup in AsyncOneResponse (CASSANDRA-5690)
 * fix schema-related trigger issues (CASSANDRA-5774)
 * Better validation when accessing CQL3 table from thrift (CASSANDRA-5138)
 * Fix assertion error during repair (CASSANDRA-5801)
 * Fix range tombstone bug (CASSANDRA-5805)
 * DC-local CAS (CASSANDRA-5797)
 * Add a native_protocol_version column to the system.local table (CASSANRDA-5819)
 * Use index_interval from cassandra.yaml when upgraded (CASSANDRA-5822)
 * Fix buffer underflow on socket close (CASSANDRA-5792)
Merged from 1.2:
 * Fix reading DeletionTime from 1.1-format sstables (CASSANDRA-5814)
 * cqlsh: add collections support to COPY (CASSANDRA-5698)
 * retry important messages for any IOException (CASSANDRA-5804)
 * Allow empty IN relations in SELECT/UPDATE/DELETE statements (CASSANDRA-5626)
 * cqlsh: fix crashing on Windows due to libedit detection (CASSANDRA-5812)
 * fix bulk-loading compressed sstables (CASSANDRA-5820)
 * (Hadoop) fix quoting in CqlPagingRecordReader and CqlRecordWriter 
   (CASSANDRA-5824)
 * update default LCS sstable size to 160MB (CASSANDRA-5727)
 * Allow compacting 2Is via nodetool (CASSANDRA-5670)
 * Hex-encode non-String keys in OPP (CASSANDRA-5793)
 * nodetool history logging (CASSANDRA-5823)
 * (Hadoop) fix support for Thrift tables in CqlPagingRecordReader 
   (CASSANDRA-5752)
 * add "all time blocked" to StatusLogger output (CASSANDRA-5825)
 * Future-proof inter-major-version schema migrations (CASSANDRA-5845)
 * (Hadoop) add CqlPagingRecordReader support for ReversedType in Thrift table
   (CASSANDRA-5718)
 * Add -no-snapshot option to scrub (CASSANDRA-5891)
 * Fix to support off heap bloom filters size greater than 2 GB (CASSANDRA-5903)
 * Properly handle parsing huge map and set literals (CASSANDRA-5893)
 * Fix LCS L0 compaction may overlap in L1 (CASSANDRA-5907)
 * New sstablesplit tool to split large sstables offline (CASSANDRA-4766)
 * Fix potential deadlock in native protocol server (CASSANDRA-5926)
 * Disallow incompatible type change in CQL3 (CASSANDRA-5882)
Merged from 1.1:
 * Correctly validate sparse composite cells in scrub (CASSANDRA-5855)


2.0.0-beta2
 * Replace countPendingHints with Hints Created metric (CASSANDRA-5746)
 * Allow nodetool with no args, and with help to run without a server (CASSANDRA-5734)
 * Cleanup AbstractType/TypeSerializer classes (CASSANDRA-5744)
 * Remove unimplemented cli option schema-mwt (CASSANDRA-5754)
 * Support range tombstones in thrift (CASSANDRA-5435)
 * Normalize table-manipulating CQL3 statements' class names (CASSANDRA-5759)
 * cqlsh: add missing table options to DESCRIBE output (CASSANDRA-5749)
 * Fix assertion error during repair (CASSANDRA-5757)
 * Fix bulkloader (CASSANDRA-5542)
 * Add LZ4 compression to the native protocol (CASSANDRA-5765)
 * Fix bugs in the native protocol v2 (CASSANDRA-5770)
 * CAS on 'primary key only' table (CASSANDRA-5715)
 * Support streaming SSTables of old versions (CASSANDRA-5772)
 * Always respect protocol version in native protocol (CASSANDRA-5778)
 * Fix ConcurrentModificationException during streaming (CASSANDRA-5782)
 * Update deletion timestamp in Commit#updatesWithPaxosTime (CASSANDRA-5787)
 * Thrift cas() method crashes if input columns are not sorted (CASSANDRA-5786)
 * Order columns names correctly when querying for CAS (CASSANDRA-5788)
 * Fix streaming retry (CASSANDRA-5775)
Merged from 1.2:
 * if no seeds can be a reached a node won't start in a ring by itself (CASSANDRA-5768)
 * add cassandra.unsafesystem property (CASSANDRA-5704)
 * (Hadoop) quote identifiers in CqlPagingRecordReader (CASSANDRA-5763)
 * Add replace_node functionality for vnodes (CASSANDRA-5337)
 * Add timeout events to query traces (CASSANDRA-5520)
 * Fix serialization of the LEFT gossip value (CASSANDRA-5696)
 * Pig: support for cql3 tables (CASSANDRA-5234)
 * Fix skipping range tombstones with reverse queries (CASSANDRA-5712)
 * Expire entries out of ThriftSessionManager (CASSANDRA-5719)
 * Don't keep ancestor information in memory (CASSANDRA-5342)
 * Expose native protocol server status in nodetool info (CASSANDRA-5735)
 * Fix pathetic performance of range tombstones (CASSANDRA-5677)
 * Fix querying with an empty (impossible) range (CASSANDRA-5573)
 * cqlsh: handle CUSTOM 2i in DESCRIBE output (CASSANDRA-5760)
 * Fix minor bug in Range.intersects(Bound) (CASSANDRA-5771)
 * cqlsh: handle disabled compression in DESCRIBE output (CASSANDRA-5766)
 * Ensure all UP events are notified on the native protocol (CASSANDRA-5769)
 * Fix formatting of sstable2json with multiple -k arguments (CASSANDRA-5781)
 * Don't rely on row marker for queries in general to hide lost markers
   after TTL expires (CASSANDRA-5762)
 * Sort nodetool help output (CASSANDRA-5776)
 * Fix column expiring during 2 phases compaction (CASSANDRA-5799)
 * now() is being rejected in INSERTs when inside collections (CASSANDRA-5795)


2.0.0-beta1
 * Add support for indexing clustered columns (CASSANDRA-5125)
 * Removed on-heap row cache (CASSANDRA-5348)
 * use nanotime consistently for node-local timeouts (CASSANDRA-5581)
 * Avoid unnecessary second pass on name-based queries (CASSANDRA-5577)
 * Experimental triggers (CASSANDRA-1311)
 * JEMalloc support for off-heap allocation (CASSANDRA-3997)
 * Single-pass compaction (CASSANDRA-4180)
 * Removed token range bisection (CASSANDRA-5518)
 * Removed compatibility with pre-1.2.5 sstables and network messages
   (CASSANDRA-5511)
 * removed PBSPredictor (CASSANDRA-5455)
 * CAS support (CASSANDRA-5062, 5441, 5442, 5443, 5619, 5667)
 * Leveled compaction performs size-tiered compactions in L0 
   (CASSANDRA-5371, 5439)
 * Add yaml network topology snitch for mixed ec2/other envs (CASSANDRA-5339)
 * Log when a node is down longer than the hint window (CASSANDRA-4554)
 * Optimize tombstone creation for ExpiringColumns (CASSANDRA-4917)
 * Improve LeveledScanner work estimation (CASSANDRA-5250, 5407)
 * Replace compaction lock with runWithCompactionsDisabled (CASSANDRA-3430)
 * Change Message IDs to ints (CASSANDRA-5307)
 * Move sstable level information into the Stats component, removing the
   need for a separate Manifest file (CASSANDRA-4872)
 * avoid serializing to byte[] on commitlog append (CASSANDRA-5199)
 * make index_interval configurable per columnfamily (CASSANDRA-3961, CASSANDRA-5650)
 * add default_time_to_live (CASSANDRA-3974)
 * add memtable_flush_period_in_ms (CASSANDRA-4237)
 * replace supercolumns internally by composites (CASSANDRA-3237, 5123)
 * upgrade thrift to 0.9.0 (CASSANDRA-3719)
 * drop unnecessary keyspace parameter from user-defined compaction API 
   (CASSANDRA-5139)
 * more robust solution to incomplete compactions + counters (CASSANDRA-5151)
 * Change order of directory searching for c*.in.sh (CASSANDRA-3983)
 * Add tool to reset SSTable compaction level for LCS (CASSANDRA-5271)
 * Allow custom configuration loader (CASSANDRA-5045)
 * Remove memory emergency pressure valve logic (CASSANDRA-3534)
 * Reduce request latency with eager retry (CASSANDRA-4705)
 * cqlsh: Remove ASSUME command (CASSANDRA-5331)
 * Rebuild BF when loading sstables if bloom_filter_fp_chance
   has changed since compaction (CASSANDRA-5015)
 * remove row-level bloom filters (CASSANDRA-4885)
 * Change Kernel Page Cache skipping into row preheating (disabled by default)
   (CASSANDRA-4937)
 * Improve repair by deciding on a gcBefore before sending
   out TreeRequests (CASSANDRA-4932)
 * Add an official way to disable compactions (CASSANDRA-5074)
 * Reenable ALTER TABLE DROP with new semantics (CASSANDRA-3919)
 * Add binary protocol versioning (CASSANDRA-5436)
 * Swap THshaServer for TThreadedSelectorServer (CASSANDRA-5530)
 * Add alias support to SELECT statement (CASSANDRA-5075)
 * Don't create empty RowMutations in CommitLogReplayer (CASSANDRA-5541)
 * Use range tombstones when dropping cfs/columns from schema (CASSANDRA-5579)
 * cqlsh: drop CQL2/CQL3-beta support (CASSANDRA-5585)
 * Track max/min column names in sstables to be able to optimize slice
   queries (CASSANDRA-5514, CASSANDRA-5595, CASSANDRA-5600)
 * Binary protocol: allow batching already prepared statements (CASSANDRA-4693)
 * Allow preparing timestamp, ttl and limit in CQL3 queries (CASSANDRA-4450)
 * Support native link w/o JNA in Java7 (CASSANDRA-3734)
 * Use SASL authentication in binary protocol v2 (CASSANDRA-5545)
 * Replace Thrift HsHa with LMAX Disruptor based implementation (CASSANDRA-5582)
 * cqlsh: Add row count to SELECT output (CASSANDRA-5636)
 * Include a timestamp with all read commands to determine column expiration
   (CASSANDRA-5149)
 * Streaming 2.0 (CASSANDRA-5286, 5699)
 * Conditional create/drop ks/table/index statements in CQL3 (CASSANDRA-2737)
 * more pre-table creation property validation (CASSANDRA-5693)
 * Redesign repair messages (CASSANDRA-5426)
 * Fix ALTER RENAME post-5125 (CASSANDRA-5702)
 * Disallow renaming a 2ndary indexed column (CASSANDRA-5705)
 * Rename Table to Keyspace (CASSANDRA-5613)
 * Ensure changing column_index_size_in_kb on different nodes don't corrupt the
   sstable (CASSANDRA-5454)
 * Move resultset type information into prepare, not execute (CASSANDRA-5649)
 * Auto paging in binary protocol (CASSANDRA-4415, 5714)
 * Don't tie client side use of AbstractType to JDBC (CASSANDRA-4495)
 * Adds new TimestampType to replace DateType (CASSANDRA-5723, CASSANDRA-5729)
Merged from 1.2:
 * make starting native protocol server idempotent (CASSANDRA-5728)
 * Fix loading key cache when a saved entry is no longer valid (CASSANDRA-5706)
 * Fix serialization of the LEFT gossip value (CASSANDRA-5696)
 * cqlsh: Don't show 'null' in place of empty values (CASSANDRA-5675)
 * Race condition in detecting version on a mixed 1.1/1.2 cluster
   (CASSANDRA-5692)
 * Fix skipping range tombstones with reverse queries (CASSANDRA-5712)
 * Expire entries out of ThriftSessionManager (CASSANRDA-5719)
 * Don't keep ancestor information in memory (CASSANDRA-5342)
 * cqlsh: fix handling of semicolons inside BATCH queries (CASSANDRA-5697)


1.2.6
 * Fix tracing when operation completes before all responses arrive 
   (CASSANDRA-5668)
 * Fix cross-DC mutation forwarding (CASSANDRA-5632)
 * Reduce SSTableLoader memory usage (CASSANDRA-5555)
 * Scale hinted_handoff_throttle_in_kb to cluster size (CASSANDRA-5272)
 * (Hadoop) Add CQL3 input/output formats (CASSANDRA-4421, 5622)
 * (Hadoop) Fix InputKeyRange in CFIF (CASSANDRA-5536)
 * Fix dealing with ridiculously large max sstable sizes in LCS (CASSANDRA-5589)
 * Ignore pre-truncate hints (CASSANDRA-4655)
 * Move System.exit on OOM into a separate thread (CASSANDRA-5273)
 * Write row markers when serializing schema (CASSANDRA-5572)
 * Check only SSTables for the requested range when streaming (CASSANDRA-5569)
 * Improve batchlog replay behavior and hint ttl handling (CASSANDRA-5314)
 * Exclude localTimestamp from validation for tombstones (CASSANDRA-5398)
 * cqlsh: add custom prompt support (CASSANDRA-5539)
 * Reuse prepared statements in hot auth queries (CASSANDRA-5594)
 * cqlsh: add vertical output option (see EXPAND) (CASSANDRA-5597)
 * Add a rate limit option to stress (CASSANDRA-5004)
 * have BulkLoader ignore snapshots directories (CASSANDRA-5587) 
 * fix SnitchProperties logging context (CASSANDRA-5602)
 * Expose whether jna is enabled and memory is locked via JMX (CASSANDRA-5508)
 * cqlsh: fix COPY FROM with ReversedType (CASSANDRA-5610)
 * Allow creating CUSTOM indexes on collections (CASSANDRA-5615)
 * Evaluate now() function at execution time (CASSANDRA-5616)
 * Expose detailed read repair metrics (CASSANDRA-5618)
 * Correct blob literal + ReversedType parsing (CASSANDRA-5629)
 * Allow GPFS to prefer the internal IP like EC2MRS (CASSANDRA-5630)
 * fix help text for -tspw cassandra-cli (CASSANDRA-5643)
 * don't throw away initial causes exceptions for internode encryption issues 
   (CASSANDRA-5644)
 * Fix message spelling errors for cql select statements (CASSANDRA-5647)
 * Suppress custom exceptions thru jmx (CASSANDRA-5652)
 * Update CREATE CUSTOM INDEX syntax (CASSANDRA-5639)
 * Fix PermissionDetails.equals() method (CASSANDRA-5655)
 * Never allow partition key ranges in CQL3 without token() (CASSANDRA-5666)
 * Gossiper incorrectly drops AppState for an upgrading node (CASSANDRA-5660)
 * Connection thrashing during multi-region ec2 during upgrade, due to 
   messaging version (CASSANDRA-5669)
 * Avoid over reconnecting in EC2MRS (CASSANDRA-5678)
 * Fix ReadResponseSerializer.serializedSize() for digest reads (CASSANDRA-5476)
 * allow sstable2json on 2i CFs (CASSANDRA-5694)
Merged from 1.1:
 * Remove buggy thrift max message length option (CASSANDRA-5529)
 * Fix NPE in Pig's widerow mode (CASSANDRA-5488)
 * Add split size parameter to Pig and disable split combination (CASSANDRA-5544)


1.2.5
 * make BytesToken.toString only return hex bytes (CASSANDRA-5566)
 * Ensure that submitBackground enqueues at least one task (CASSANDRA-5554)
 * fix 2i updates with identical values and timestamps (CASSANDRA-5540)
 * fix compaction throttling bursty-ness (CASSANDRA-4316)
 * reduce memory consumption of IndexSummary (CASSANDRA-5506)
 * remove per-row column name bloom filters (CASSANDRA-5492)
 * Include fatal errors in trace events (CASSANDRA-5447)
 * Ensure that PerRowSecondaryIndex is notified of row-level deletes
   (CASSANDRA-5445)
 * Allow empty blob literals in CQL3 (CASSANDRA-5452)
 * Fix streaming RangeTombstones at column index boundary (CASSANDRA-5418)
 * Fix preparing statements when current keyspace is not set (CASSANDRA-5468)
 * Fix SemanticVersion.isSupportedBy minor/patch handling (CASSANDRA-5496)
 * Don't provide oldCfId for post-1.1 system cfs (CASSANDRA-5490)
 * Fix primary range ignores replication strategy (CASSANDRA-5424)
 * Fix shutdown of binary protocol server (CASSANDRA-5507)
 * Fix repair -snapshot not working (CASSANDRA-5512)
 * Set isRunning flag later in binary protocol server (CASSANDRA-5467)
 * Fix use of CQL3 functions with descending clustering order (CASSANDRA-5472)
 * Disallow renaming columns one at a time for thrift table in CQL3
   (CASSANDRA-5531)
 * cqlsh: add CLUSTERING ORDER BY support to DESCRIBE (CASSANDRA-5528)
 * Add custom secondary index support to CQL3 (CASSANDRA-5484)
 * Fix repair hanging silently on unexpected error (CASSANDRA-5229)
 * Fix Ec2Snitch regression introduced by CASSANDRA-5171 (CASSANDRA-5432)
 * Add nodetool enablebackup/disablebackup (CASSANDRA-5556)
 * cqlsh: fix DESCRIBE after case insensitive USE (CASSANDRA-5567)
Merged from 1.1
 * Add retry mechanism to OTC for non-droppable_verbs (CASSANDRA-5393)
 * Use allocator information to improve memtable memory usage estimate
   (CASSANDRA-5497)
 * Fix trying to load deleted row into row cache on startup (CASSANDRA-4463)
 * fsync leveled manifest to avoid corruption (CASSANDRA-5535)
 * Fix Bound intersection computation (CASSANDRA-5551)
 * sstablescrub now respects max memory size in cassandra.in.sh (CASSANDRA-5562)


1.2.4
 * Ensure that PerRowSecondaryIndex updates see the most recent values
   (CASSANDRA-5397)
 * avoid duplicate index entries ind PrecompactedRow and 
   ParallelCompactionIterable (CASSANDRA-5395)
 * remove the index entry on oldColumn when new column is a tombstone 
   (CASSANDRA-5395)
 * Change default stream throughput from 400 to 200 mbps (CASSANDRA-5036)
 * Gossiper logs DOWN for symmetry with UP (CASSANDRA-5187)
 * Fix mixing prepared statements between keyspaces (CASSANDRA-5352)
 * Fix consistency level during bootstrap - strike 3 (CASSANDRA-5354)
 * Fix transposed arguments in AlreadyExistsException (CASSANDRA-5362)
 * Improve asynchronous hint delivery (CASSANDRA-5179)
 * Fix Guava dependency version (12.0 -> 13.0.1) for Maven (CASSANDRA-5364)
 * Validate that provided CQL3 collection value are < 64K (CASSANDRA-5355)
 * Make upgradeSSTable skip current version sstables by default (CASSANDRA-5366)
 * Optimize min/max timestamp collection (CASSANDRA-5373)
 * Invalid streamId in cql binary protocol when using invalid CL 
   (CASSANDRA-5164)
 * Fix validation for IN where clauses with collections (CASSANDRA-5376)
 * Copy resultSet on count query to avoid ConcurrentModificationException 
   (CASSANDRA-5382)
 * Correctly typecheck in CQL3 even with ReversedType (CASSANDRA-5386)
 * Fix streaming compressed files when using encryption (CASSANDRA-5391)
 * cassandra-all 1.2.0 pom missing netty dependency (CASSANDRA-5392)
 * Fix writetime/ttl functions on null values (CASSANDRA-5341)
 * Fix NPE during cql3 select with token() (CASSANDRA-5404)
 * IndexHelper.skipBloomFilters won't skip non-SHA filters (CASSANDRA-5385)
 * cqlsh: Print maps ordered by key, sort sets (CASSANDRA-5413)
 * Add null syntax support in CQL3 for inserts (CASSANDRA-3783)
 * Allow unauthenticated set_keyspace() calls (CASSANDRA-5423)
 * Fix potential incremental backups race (CASSANDRA-5410)
 * Fix prepared BATCH statements with batch-level timestamps (CASSANDRA-5415)
 * Allow overriding superuser setup delay (CASSANDRA-5430)
 * cassandra-shuffle with JMX usernames and passwords (CASSANDRA-5431)
Merged from 1.1:
 * cli: Quote ks and cf names in schema output when needed (CASSANDRA-5052)
 * Fix bad default for min/max timestamp in SSTableMetadata (CASSANDRA-5372)
 * Fix cf name extraction from manifest in Directories.migrateFile() 
   (CASSANDRA-5242)
 * Support pluggable internode authentication (CASSANDRA-5401)


1.2.3
 * add check for sstable overlap within a level on startup (CASSANDRA-5327)
 * replace ipv6 colons in jmx object names (CASSANDRA-5298, 5328)
 * Avoid allocating SSTableBoundedScanner during repair when the range does 
   not intersect the sstable (CASSANDRA-5249)
 * Don't lowercase property map keys (this breaks NTS) (CASSANDRA-5292)
 * Fix composite comparator with super columns (CASSANDRA-5287)
 * Fix insufficient validation of UPDATE queries against counter cfs
   (CASSANDRA-5300)
 * Fix PropertyFileSnitch default DC/Rack behavior (CASSANDRA-5285)
 * Handle null values when executing prepared statement (CASSANDRA-5081)
 * Add netty to pom dependencies (CASSANDRA-5181)
 * Include type arguments in Thrift CQLPreparedResult (CASSANDRA-5311)
 * Fix compaction not removing columns when bf_fp_ratio is 1 (CASSANDRA-5182)
 * cli: Warn about missing CQL3 tables in schema descriptions (CASSANDRA-5309)
 * Re-enable unknown option in replication/compaction strategies option for
   backward compatibility (CASSANDRA-4795)
 * Add binary protocol support to stress (CASSANDRA-4993)
 * cqlsh: Fix COPY FROM value quoting and null handling (CASSANDRA-5305)
 * Fix repair -pr for vnodes (CASSANDRA-5329)
 * Relax CL for auth queries for non-default users (CASSANDRA-5310)
 * Fix AssertionError during repair (CASSANDRA-5245)
 * Don't announce migrations to pre-1.2 nodes (CASSANDRA-5334)
Merged from 1.1:
 * Update offline scrub for 1.0 -> 1.1 directory structure (CASSANDRA-5195)
 * add tmp flag to Descriptor hashcode (CASSANDRA-4021)
 * fix logging of "Found table data in data directories" when only system tables
   are present (CASSANDRA-5289)
 * cli: Add JMX authentication support (CASSANDRA-5080)
 * nodetool: ability to repair specific range (CASSANDRA-5280)
 * Fix possible assertion triggered in SliceFromReadCommand (CASSANDRA-5284)
 * cqlsh: Add inet type support on Windows (ipv4-only) (CASSANDRA-4801)
 * Fix race when initializing ColumnFamilyStore (CASSANDRA-5350)
 * Add UseTLAB JVM flag (CASSANDRA-5361)


1.2.2
 * fix potential for multiple concurrent compactions of the same sstables
   (CASSANDRA-5256)
 * avoid no-op caching of byte[] on commitlog append (CASSANDRA-5199)
 * fix symlinks under data dir not working (CASSANDRA-5185)
 * fix bug in compact storage metadata handling (CASSANDRA-5189)
 * Validate login for USE queries (CASSANDRA-5207)
 * cli: remove default username and password (CASSANDRA-5208)
 * configure populate_io_cache_on_flush per-CF (CASSANDRA-4694)
 * allow configuration of internode socket buffer (CASSANDRA-3378)
 * Make sstable directory picking blacklist-aware again (CASSANDRA-5193)
 * Correctly expire gossip states for edge cases (CASSANDRA-5216)
 * Improve handling of directory creation failures (CASSANDRA-5196)
 * Expose secondary indicies to the rest of nodetool (CASSANDRA-4464)
 * Binary protocol: avoid sending notification for 0.0.0.0 (CASSANDRA-5227)
 * add UseCondCardMark XX jvm settings on jdk 1.7 (CASSANDRA-4366)
 * CQL3 refactor to allow conversion function (CASSANDRA-5226)
 * Fix drop of sstables in some circumstance (CASSANDRA-5232)
 * Implement caching of authorization results (CASSANDRA-4295)
 * Add support for LZ4 compression (CASSANDRA-5038)
 * Fix missing columns in wide rows queries (CASSANDRA-5225)
 * Simplify auth setup and make system_auth ks alterable (CASSANDRA-5112)
 * Stop compactions from hanging during bootstrap (CASSANDRA-5244)
 * fix compressed streaming sending extra chunk (CASSANDRA-5105)
 * Add CQL3-based implementations of IAuthenticator and IAuthorizer
   (CASSANDRA-4898)
 * Fix timestamp-based tomstone removal logic (CASSANDRA-5248)
 * cli: Add JMX authentication support (CASSANDRA-5080)
 * Fix forceFlush behavior (CASSANDRA-5241)
 * cqlsh: Add username autocompletion (CASSANDRA-5231)
 * Fix CQL3 composite partition key error (CASSANDRA-5240)
 * Allow IN clause on last clustering key (CASSANDRA-5230)
Merged from 1.1:
 * fix start key/end token validation for wide row iteration (CASSANDRA-5168)
 * add ConfigHelper support for Thrift frame and max message sizes (CASSANDRA-5188)
 * fix nodetool repair not fail on node down (CASSANDRA-5203)
 * always collect tombstone hints (CASSANDRA-5068)
 * Fix error when sourcing file in cqlsh (CASSANDRA-5235)


1.2.1
 * stream undelivered hints on decommission (CASSANDRA-5128)
 * GossipingPropertyFileSnitch loads saved dc/rack info if needed (CASSANDRA-5133)
 * drain should flush system CFs too (CASSANDRA-4446)
 * add inter_dc_tcp_nodelay setting (CASSANDRA-5148)
 * re-allow wrapping ranges for start_token/end_token range pairitspwng (CASSANDRA-5106)
 * fix validation compaction of empty rows (CASSANDRA-5136)
 * nodetool methods to enable/disable hint storage/delivery (CASSANDRA-4750)
 * disallow bloom filter false positive chance of 0 (CASSANDRA-5013)
 * add threadpool size adjustment methods to JMXEnabledThreadPoolExecutor and 
   CompactionManagerMBean (CASSANDRA-5044)
 * fix hinting for dropped local writes (CASSANDRA-4753)
 * off-heap cache doesn't need mutable column container (CASSANDRA-5057)
 * apply disk_failure_policy to bad disks on initial directory creation 
   (CASSANDRA-4847)
 * Optimize name-based queries to use ArrayBackedSortedColumns (CASSANDRA-5043)
 * Fall back to old manifest if most recent is unparseable (CASSANDRA-5041)
 * pool [Compressed]RandomAccessReader objects on the partitioned read path
   (CASSANDRA-4942)
 * Add debug logging to list filenames processed by Directories.migrateFile 
   method (CASSANDRA-4939)
 * Expose black-listed directories via JMX (CASSANDRA-4848)
 * Log compaction merge counts (CASSANDRA-4894)
 * Minimize byte array allocation by AbstractData{Input,Output} (CASSANDRA-5090)
 * Add SSL support for the binary protocol (CASSANDRA-5031)
 * Allow non-schema system ks modification for shuffle to work (CASSANDRA-5097)
 * cqlsh: Add default limit to SELECT statements (CASSANDRA-4972)
 * cqlsh: fix DESCRIBE for 1.1 cfs in CQL3 (CASSANDRA-5101)
 * Correctly gossip with nodes >= 1.1.7 (CASSANDRA-5102)
 * Ensure CL guarantees on digest mismatch (CASSANDRA-5113)
 * Validate correctly selects on composite partition key (CASSANDRA-5122)
 * Fix exception when adding collection (CASSANDRA-5117)
 * Handle states for non-vnode clusters correctly (CASSANDRA-5127)
 * Refuse unrecognized replication and compaction strategy options (CASSANDRA-4795)
 * Pick the correct value validator in sstable2json for cql3 tables (CASSANDRA-5134)
 * Validate login for describe_keyspace, describe_keyspaces and set_keyspace
   (CASSANDRA-5144)
 * Fix inserting empty maps (CASSANDRA-5141)
 * Don't remove tokens from System table for node we know (CASSANDRA-5121)
 * fix streaming progress report for compresed files (CASSANDRA-5130)
 * Coverage analysis for low-CL queries (CASSANDRA-4858)
 * Stop interpreting dates as valid timeUUID value (CASSANDRA-4936)
 * Adds E notation for floating point numbers (CASSANDRA-4927)
 * Detect (and warn) unintentional use of the cql2 thrift methods when cql3 was
   intended (CASSANDRA-5172)
 * cli: Quote ks and cf names in schema output when needed (CASSANDRA-5052)
 * Fix cf name extraction from manifest in Directories.migrateFile() (CASSANDRA-5242)
 * Replace mistaken usage of commons-logging with slf4j (CASSANDRA-5464)
 * Ensure Jackson dependency matches lib (CASSANDRA-5126)
 * Expose droppable tombstone ratio stats over JMX (CASSANDRA-5159)
Merged from 1.1:
 * Simplify CompressedRandomAccessReader to work around JDK FD bug (CASSANDRA-5088)
 * Improve handling a changing target throttle rate mid-compaction (CASSANDRA-5087)
 * Pig: correctly decode row keys in widerow mode (CASSANDRA-5098)
 * nodetool repair command now prints progress (CASSANDRA-4767)
 * fix user defined compaction to run against 1.1 data directory (CASSANDRA-5118)
 * Fix CQL3 BATCH authorization caching (CASSANDRA-5145)
 * fix get_count returns incorrect value with TTL (CASSANDRA-5099)
 * better handling for mid-compaction failure (CASSANDRA-5137)
 * convert default marshallers list to map for better readability (CASSANDRA-5109)
 * fix ConcurrentModificationException in getBootstrapSource (CASSANDRA-5170)
 * fix sstable maxtimestamp for row deletes and pre-1.1.1 sstables (CASSANDRA-5153)
 * Fix thread growth on node removal (CASSANDRA-5175)
 * Make Ec2Region's datacenter name configurable (CASSANDRA-5155)


1.2.0
 * Disallow counters in collections (CASSANDRA-5082)
 * cqlsh: add unit tests (CASSANDRA-3920)
 * fix default bloom_filter_fp_chance for LeveledCompactionStrategy (CASSANDRA-5093)
Merged from 1.1:
 * add validation for get_range_slices with start_key and end_token (CASSANDRA-5089)


1.2.0-rc2
 * fix nodetool ownership display with vnodes (CASSANDRA-5065)
 * cqlsh: add DESCRIBE KEYSPACES command (CASSANDRA-5060)
 * Fix potential infinite loop when reloading CFS (CASSANDRA-5064)
 * Fix SimpleAuthorizer example (CASSANDRA-5072)
 * cqlsh: force CL.ONE for tracing and system.schema* queries (CASSANDRA-5070)
 * Includes cassandra-shuffle in the debian package (CASSANDRA-5058)
Merged from 1.1:
 * fix multithreaded compaction deadlock (CASSANDRA-4492)
 * fix temporarily missing schema after upgrade from pre-1.1.5 (CASSANDRA-5061)
 * Fix ALTER TABLE overriding compression options with defaults
   (CASSANDRA-4996, 5066)
 * fix specifying and altering crc_check_chance (CASSANDRA-5053)
 * fix Murmur3Partitioner ownership% calculation (CASSANDRA-5076)
 * Don't expire columns sooner than they should in 2ndary indexes (CASSANDRA-5079)


1.2-rc1
 * rename rpc_timeout settings to request_timeout (CASSANDRA-5027)
 * add BF with 0.1 FP to LCS by default (CASSANDRA-5029)
 * Fix preparing insert queries (CASSANDRA-5016)
 * Fix preparing queries with counter increment (CASSANDRA-5022)
 * Fix preparing updates with collections (CASSANDRA-5017)
 * Don't generate UUID based on other node address (CASSANDRA-5002)
 * Fix message when trying to alter a clustering key type (CASSANDRA-5012)
 * Update IAuthenticator to match the new IAuthorizer (CASSANDRA-5003)
 * Fix inserting only a key in CQL3 (CASSANDRA-5040)
 * Fix CQL3 token() function when used with strings (CASSANDRA-5050)
Merged from 1.1:
 * reduce log spam from invalid counter shards (CASSANDRA-5026)
 * Improve schema propagation performance (CASSANDRA-5025)
 * Fix for IndexHelper.IndexFor throws OOB Exception (CASSANDRA-5030)
 * cqlsh: make it possible to describe thrift CFs (CASSANDRA-4827)
 * cqlsh: fix timestamp formatting on some platforms (CASSANDRA-5046)


1.2-beta3
 * make consistency level configurable in cqlsh (CASSANDRA-4829)
 * fix cqlsh rendering of blob fields (CASSANDRA-4970)
 * fix cqlsh DESCRIBE command (CASSANDRA-4913)
 * save truncation position in system table (CASSANDRA-4906)
 * Move CompressionMetadata off-heap (CASSANDRA-4937)
 * allow CLI to GET cql3 columnfamily data (CASSANDRA-4924)
 * Fix rare race condition in getExpireTimeForEndpoint (CASSANDRA-4402)
 * acquire references to overlapping sstables during compaction so bloom filter
   doesn't get free'd prematurely (CASSANDRA-4934)
 * Don't share slice query filter in CQL3 SelectStatement (CASSANDRA-4928)
 * Separate tracing from Log4J (CASSANDRA-4861)
 * Exclude gcable tombstones from merkle-tree computation (CASSANDRA-4905)
 * Better printing of AbstractBounds for tracing (CASSANDRA-4931)
 * Optimize mostRecentTombstone check in CC.collectAllData (CASSANDRA-4883)
 * Change stream session ID to UUID to avoid collision from same node (CASSANDRA-4813)
 * Use Stats.db when bulk loading if present (CASSANDRA-4957)
 * Skip repair on system_trace and keyspaces with RF=1 (CASSANDRA-4956)
 * (cql3) Remove arbitrary SELECT limit (CASSANDRA-4918)
 * Correctly handle prepared operation on collections (CASSANDRA-4945)
 * Fix CQL3 LIMIT (CASSANDRA-4877)
 * Fix Stress for CQL3 (CASSANDRA-4979)
 * Remove cassandra specific exceptions from JMX interface (CASSANDRA-4893)
 * (CQL3) Force using ALLOW FILTERING on potentially inefficient queries (CASSANDRA-4915)
 * (cql3) Fix adding column when the table has collections (CASSANDRA-4982)
 * (cql3) Fix allowing collections with compact storage (CASSANDRA-4990)
 * (cql3) Refuse ttl/writetime function on collections (CASSANDRA-4992)
 * Replace IAuthority with new IAuthorizer (CASSANDRA-4874)
 * clqsh: fix KEY pseudocolumn escaping when describing Thrift tables
   in CQL3 mode (CASSANDRA-4955)
 * add basic authentication support for Pig CassandraStorage (CASSANDRA-3042)
 * fix CQL2 ALTER TABLE compaction_strategy_class altering (CASSANDRA-4965)
Merged from 1.1:
 * Fall back to old describe_splits if d_s_ex is not available (CASSANDRA-4803)
 * Improve error reporting when streaming ranges fail (CASSANDRA-5009)
 * Fix cqlsh timestamp formatting of timezone info (CASSANDRA-4746)
 * Fix assertion failure with leveled compaction (CASSANDRA-4799)
 * Check for null end_token in get_range_slice (CASSANDRA-4804)
 * Remove all remnants of removed nodes (CASSANDRA-4840)
 * Add aut-reloading of the log4j file in debian package (CASSANDRA-4855)
 * Fix estimated row cache entry size (CASSANDRA-4860)
 * reset getRangeSlice filter after finishing a row for get_paged_slice
   (CASSANDRA-4919)
 * expunge row cache post-truncate (CASSANDRA-4940)
 * Allow static CF definition with compact storage (CASSANDRA-4910)
 * Fix endless loop/compaction of schema_* CFs due to broken timestamps (CASSANDRA-4880)
 * Fix 'wrong class type' assertion in CounterColumn (CASSANDRA-4976)


1.2-beta2
 * fp rate of 1.0 disables BF entirely; LCS defaults to 1.0 (CASSANDRA-4876)
 * off-heap bloom filters for row keys (CASSANDRA_4865)
 * add extension point for sstable components (CASSANDRA-4049)
 * improve tracing output (CASSANDRA-4852, 4862)
 * make TRACE verb droppable (CASSANDRA-4672)
 * fix BulkLoader recognition of CQL3 columnfamilies (CASSANDRA-4755)
 * Sort commitlog segments for replay by id instead of mtime (CASSANDRA-4793)
 * Make hint delivery asynchronous (CASSANDRA-4761)
 * Pluggable Thrift transport factories for CLI and cqlsh (CASSANDRA-4609, 4610)
 * cassandra-cli: allow Double value type to be inserted to a column (CASSANDRA-4661)
 * Add ability to use custom TServerFactory implementations (CASSANDRA-4608)
 * optimize batchlog flushing to skip successful batches (CASSANDRA-4667)
 * include metadata for system keyspace itself in schema tables (CASSANDRA-4416)
 * add check to PropertyFileSnitch to verify presence of location for
   local node (CASSANDRA-4728)
 * add PBSPredictor consistency modeler (CASSANDRA-4261)
 * remove vestiges of Thrift unframed mode (CASSANDRA-4729)
 * optimize single-row PK lookups (CASSANDRA-4710)
 * adjust blockFor calculation to account for pending ranges due to node 
   movement (CASSANDRA-833)
 * Change CQL version to 3.0.0 and stop accepting 3.0.0-beta1 (CASSANDRA-4649)
 * (CQL3) Make prepared statement global instead of per connection 
   (CASSANDRA-4449)
 * Fix scrubbing of CQL3 created tables (CASSANDRA-4685)
 * (CQL3) Fix validation when using counter and regular columns in the same 
   table (CASSANDRA-4706)
 * Fix bug starting Cassandra with simple authentication (CASSANDRA-4648)
 * Add support for batchlog in CQL3 (CASSANDRA-4545, 4738)
 * Add support for multiple column family outputs in CFOF (CASSANDRA-4208)
 * Support repairing only the local DC nodes (CASSANDRA-4747)
 * Use rpc_address for binary protocol and change default port (CASSANDRA-4751)
 * Fix use of collections in prepared statements (CASSANDRA-4739)
 * Store more information into peers table (CASSANDRA-4351, 4814)
 * Configurable bucket size for size tiered compaction (CASSANDRA-4704)
 * Run leveled compaction in parallel (CASSANDRA-4310)
 * Fix potential NPE during CFS reload (CASSANDRA-4786)
 * Composite indexes may miss results (CASSANDRA-4796)
 * Move consistency level to the protocol level (CASSANDRA-4734, 4824)
 * Fix Subcolumn slice ends not respected (CASSANDRA-4826)
 * Fix Assertion error in cql3 select (CASSANDRA-4783)
 * Fix list prepend logic (CQL3) (CASSANDRA-4835)
 * Add booleans as literals in CQL3 (CASSANDRA-4776)
 * Allow renaming PK columns in CQL3 (CASSANDRA-4822)
 * Fix binary protocol NEW_NODE event (CASSANDRA-4679)
 * Fix potential infinite loop in tombstone compaction (CASSANDRA-4781)
 * Remove system tables accounting from schema (CASSANDRA-4850)
 * (cql3) Force provided columns in clustering key order in 
   'CLUSTERING ORDER BY' (CASSANDRA-4881)
 * Fix composite index bug (CASSANDRA-4884)
 * Fix short read protection for CQL3 (CASSANDRA-4882)
 * Add tracing support to the binary protocol (CASSANDRA-4699)
 * (cql3) Don't allow prepared marker inside collections (CASSANDRA-4890)
 * Re-allow order by on non-selected columns (CASSANDRA-4645)
 * Bug when composite index is created in a table having collections (CASSANDRA-4909)
 * log index scan subject in CompositesSearcher (CASSANDRA-4904)
Merged from 1.1:
 * add get[Row|Key]CacheEntries to CacheServiceMBean (CASSANDRA-4859)
 * fix get_paged_slice to wrap to next row correctly (CASSANDRA-4816)
 * fix indexing empty column values (CASSANDRA-4832)
 * allow JdbcDate to compose null Date objects (CASSANDRA-4830)
 * fix possible stackoverflow when compacting 1000s of sstables
   (CASSANDRA-4765)
 * fix wrong leveled compaction progress calculation (CASSANDRA-4807)
 * add a close() method to CRAR to prevent leaking file descriptors (CASSANDRA-4820)
 * fix potential infinite loop in get_count (CASSANDRA-4833)
 * fix compositeType.{get/from}String methods (CASSANDRA-4842)
 * (CQL) fix CREATE COLUMNFAMILY permissions check (CASSANDRA-4864)
 * Fix DynamicCompositeType same type comparison (CASSANDRA-4711)
 * Fix duplicate SSTable reference when stream session failed (CASSANDRA-3306)
 * Allow static CF definition with compact storage (CASSANDRA-4910)
 * Fix endless loop/compaction of schema_* CFs due to broken timestamps (CASSANDRA-4880)
 * Fix 'wrong class type' assertion in CounterColumn (CASSANDRA-4976)


1.2-beta1
 * add atomic_batch_mutate (CASSANDRA-4542, -4635)
 * increase default max_hint_window_in_ms to 3h (CASSANDRA-4632)
 * include message initiation time to replicas so they can more
   accurately drop timed-out requests (CASSANDRA-2858)
 * fix clientutil.jar dependencies (CASSANDRA-4566)
 * optimize WriteResponse (CASSANDRA-4548)
 * new metrics (CASSANDRA-4009)
 * redesign KEYS indexes to avoid read-before-write (CASSANDRA-2897)
 * debug tracing (CASSANDRA-1123)
 * parallelize row cache loading (CASSANDRA-4282)
 * Make compaction, flush JBOD-aware (CASSANDRA-4292)
 * run local range scans on the read stage (CASSANDRA-3687)
 * clean up ioexceptions (CASSANDRA-2116)
 * add disk_failure_policy (CASSANDRA-2118)
 * Introduce new json format with row level deletion (CASSANDRA-4054)
 * remove redundant "name" column from schema_keyspaces (CASSANDRA-4433)
 * improve "nodetool ring" handling of multi-dc clusters (CASSANDRA-3047)
 * update NTS calculateNaturalEndpoints to be O(N log N) (CASSANDRA-3881)
 * split up rpc timeout by operation type (CASSANDRA-2819)
 * rewrite key cache save/load to use only sequential i/o (CASSANDRA-3762)
 * update MS protocol with a version handshake + broadcast address id
   (CASSANDRA-4311)
 * multithreaded hint replay (CASSANDRA-4189)
 * add inter-node message compression (CASSANDRA-3127)
 * remove COPP (CASSANDRA-2479)
 * Track tombstone expiration and compact when tombstone content is
   higher than a configurable threshold, default 20% (CASSANDRA-3442, 4234)
 * update MurmurHash to version 3 (CASSANDRA-2975)
 * (CLI) track elapsed time for `delete' operation (CASSANDRA-4060)
 * (CLI) jline version is bumped to 1.0 to properly  support
   'delete' key function (CASSANDRA-4132)
 * Save IndexSummary into new SSTable 'Summary' component (CASSANDRA-2392, 4289)
 * Add support for range tombstones (CASSANDRA-3708)
 * Improve MessagingService efficiency (CASSANDRA-3617)
 * Avoid ID conflicts from concurrent schema changes (CASSANDRA-3794)
 * Set thrift HSHA server thread limit to unlimited by default (CASSANDRA-4277)
 * Avoids double serialization of CF id in RowMutation messages
   (CASSANDRA-4293)
 * stream compressed sstables directly with java nio (CASSANDRA-4297)
 * Support multiple ranges in SliceQueryFilter (CASSANDRA-3885)
 * Add column metadata to system column families (CASSANDRA-4018)
 * (cql3) Always use composite types by default (CASSANDRA-4329)
 * (cql3) Add support for set, map and list (CASSANDRA-3647)
 * Validate date type correctly (CASSANDRA-4441)
 * (cql3) Allow definitions with only a PK (CASSANDRA-4361)
 * (cql3) Add support for row key composites (CASSANDRA-4179)
 * improve DynamicEndpointSnitch by using reservoir sampling (CASSANDRA-4038)
 * (cql3) Add support for 2ndary indexes (CASSANDRA-3680)
 * (cql3) fix defining more than one PK to be invalid (CASSANDRA-4477)
 * remove schema agreement checking from all external APIs (Thrift, CQL and CQL3) (CASSANDRA-4487)
 * add Murmur3Partitioner and make it default for new installations (CASSANDRA-3772, 4621)
 * (cql3) update pseudo-map syntax to use map syntax (CASSANDRA-4497)
 * Finer grained exceptions hierarchy and provides error code with exceptions (CASSANDRA-3979)
 * Adds events push to binary protocol (CASSANDRA-4480)
 * Rewrite nodetool help (CASSANDRA-2293)
 * Make CQL3 the default for CQL (CASSANDRA-4640)
 * update stress tool to be able to use CQL3 (CASSANDRA-4406)
 * Accept all thrift update on CQL3 cf but don't expose their metadata (CASSANDRA-4377)
 * Replace Throttle with Guava's RateLimiter for HintedHandOff (CASSANDRA-4541)
 * fix counter add/get using CQL2 and CQL3 in stress tool (CASSANDRA-4633)
 * Add sstable count per level to cfstats (CASSANDRA-4537)
 * (cql3) Add ALTER KEYSPACE statement (CASSANDRA-4611)
 * (cql3) Allow defining default consistency levels (CASSANDRA-4448)
 * (cql3) Fix queries using LIMIT missing results (CASSANDRA-4579)
 * fix cross-version gossip messaging (CASSANDRA-4576)
 * added inet data type (CASSANDRA-4627)


1.1.6
 * Wait for writes on synchronous read digest mismatch (CASSANDRA-4792)
 * fix commitlog replay for nanotime-infected sstables (CASSANDRA-4782)
 * preflight check ttl for maximum of 20 years (CASSANDRA-4771)
 * (Pig) fix widerow input with single column rows (CASSANDRA-4789)
 * Fix HH to compact with correct gcBefore, which avoids wiping out
   undelivered hints (CASSANDRA-4772)
 * LCS will merge up to 32 L0 sstables as intended (CASSANDRA-4778)
 * NTS will default unconfigured DC replicas to zero (CASSANDRA-4675)
 * use default consistency level in counter validation if none is
   explicitly provide (CASSANDRA-4700)
 * Improve IAuthority interface by introducing fine-grained
   access permissions and grant/revoke commands (CASSANDRA-4490, 4644)
 * fix assumption error in CLI when updating/describing keyspace 
   (CASSANDRA-4322)
 * Adds offline sstablescrub to debian packaging (CASSANDRA-4642)
 * Automatic fixing of overlapping leveled sstables (CASSANDRA-4644)
 * fix error when using ORDER BY with extended selections (CASSANDRA-4689)
 * (CQL3) Fix validation for IN queries for non-PK cols (CASSANDRA-4709)
 * fix re-created keyspace disappering after 1.1.5 upgrade 
   (CASSANDRA-4698, 4752)
 * (CLI) display elapsed time in 2 fraction digits (CASSANDRA-3460)
 * add authentication support to sstableloader (CASSANDRA-4712)
 * Fix CQL3 'is reversed' logic (CASSANDRA-4716, 4759)
 * (CQL3) Don't return ReversedType in result set metadata (CASSANDRA-4717)
 * Backport adding AlterKeyspace statement (CASSANDRA-4611)
 * (CQL3) Correcty accept upper-case data types (CASSANDRA-4770)
 * Add binary protocol events for schema changes (CASSANDRA-4684)
Merged from 1.0:
 * Switch from NBHM to CHM in MessagingService's callback map, which
   prevents OOM in long-running instances (CASSANDRA-4708)


1.1.5
 * add SecondaryIndex.reload API (CASSANDRA-4581)
 * use millis + atomicint for commitlog segment creation instead of
   nanotime, which has issues under some hypervisors (CASSANDRA-4601)
 * fix FD leak in slice queries (CASSANDRA-4571)
 * avoid recursion in leveled compaction (CASSANDRA-4587)
 * increase stack size under Java7 to 180K
 * Log(info) schema changes (CASSANDRA-4547)
 * Change nodetool setcachecapcity to manipulate global caches (CASSANDRA-4563)
 * (cql3) fix setting compaction strategy (CASSANDRA-4597)
 * fix broken system.schema_* timestamps on system startup (CASSANDRA-4561)
 * fix wrong skip of cache saving (CASSANDRA-4533)
 * Avoid NPE when lost+found is in data dir (CASSANDRA-4572)
 * Respect five-minute flush moratorium after initial CL replay (CASSANDRA-4474)
 * Adds ntp as recommended in debian packaging (CASSANDRA-4606)
 * Configurable transport in CF Record{Reader|Writer} (CASSANDRA-4558)
 * (cql3) fix potential NPE with both equal and unequal restriction (CASSANDRA-4532)
 * (cql3) improves ORDER BY validation (CASSANDRA-4624)
 * Fix potential deadlock during counter writes (CASSANDRA-4578)
 * Fix cql error with ORDER BY when using IN (CASSANDRA-4612)
Merged from 1.0:
 * increase Xss to 160k to accomodate latest 1.6 JVMs (CASSANDRA-4602)
 * fix toString of hint destination tokens (CASSANDRA-4568)
 * Fix multiple values for CurrentLocal NodeID (CASSANDRA-4626)


1.1.4
 * fix offline scrub to catch >= out of order rows (CASSANDRA-4411)
 * fix cassandra-env.sh on RHEL and other non-dash-based systems 
   (CASSANDRA-4494)
Merged from 1.0:
 * (Hadoop) fix setting key length for old-style mapred api (CASSANDRA-4534)
 * (Hadoop) fix iterating through a resultset consisting entirely
   of tombstoned rows (CASSANDRA-4466)


1.1.3
 * (cqlsh) add COPY TO (CASSANDRA-4434)
 * munmap commitlog segments before rename (CASSANDRA-4337)
 * (JMX) rename getRangeKeySample to sampleKeyRange to avoid returning
   multi-MB results as an attribute (CASSANDRA-4452)
 * flush based on data size, not throughput; overwritten columns no 
   longer artificially inflate liveRatio (CASSANDRA-4399)
 * update default commitlog segment size to 32MB and total commitlog
   size to 32/1024 MB for 32/64 bit JVMs, respectively (CASSANDRA-4422)
 * avoid using global partitioner to estimate ranges in index sstables
   (CASSANDRA-4403)
 * restore pre-CASSANDRA-3862 approach to removing expired tombstones
   from row cache during compaction (CASSANDRA-4364)
 * (stress) support for CQL prepared statements (CASSANDRA-3633)
 * Correctly catch exception when Snappy cannot be loaded (CASSANDRA-4400)
 * (cql3) Support ORDER BY when IN condition is given in WHERE clause (CASSANDRA-4327)
 * (cql3) delete "component_index" column on DROP TABLE call (CASSANDRA-4420)
 * change nanoTime() to currentTimeInMillis() in schema related code (CASSANDRA-4432)
 * add a token generation tool (CASSANDRA-3709)
 * Fix LCS bug with sstable containing only 1 row (CASSANDRA-4411)
 * fix "Can't Modify Index Name" problem on CF update (CASSANDRA-4439)
 * Fix assertion error in getOverlappingSSTables during repair (CASSANDRA-4456)
 * fix nodetool's setcompactionthreshold command (CASSANDRA-4455)
 * Ensure compacted files are never used, to avoid counter overcount (CASSANDRA-4436)
Merged from 1.0:
 * Push the validation of secondary index values to the SecondaryIndexManager (CASSANDRA-4240)
 * allow dropping columns shadowed by not-yet-expired supercolumn or row
   tombstones in PrecompactedRow (CASSANDRA-4396)


1.1.2
 * Fix cleanup not deleting index entries (CASSANDRA-4379)
 * Use correct partitioner when saving + loading caches (CASSANDRA-4331)
 * Check schema before trying to export sstable (CASSANDRA-2760)
 * Raise a meaningful exception instead of NPE when PFS encounters
   an unconfigured node + no default (CASSANDRA-4349)
 * fix bug in sstable blacklisting with LCS (CASSANDRA-4343)
 * LCS no longer promotes tiny sstables out of L0 (CASSANDRA-4341)
 * skip tombstones during hint replay (CASSANDRA-4320)
 * fix NPE in compactionstats (CASSANDRA-4318)
 * enforce 1m min keycache for auto (CASSANDRA-4306)
 * Have DeletedColumn.isMFD always return true (CASSANDRA-4307)
 * (cql3) exeption message for ORDER BY constraints said primary filter can be
    an IN clause, which is misleading (CASSANDRA-4319)
 * (cql3) Reject (not yet supported) creation of 2ndardy indexes on tables with
   composite primary keys (CASSANDRA-4328)
 * Set JVM stack size to 160k for java 7 (CASSANDRA-4275)
 * cqlsh: add COPY command to load data from CSV flat files (CASSANDRA-4012)
 * CFMetaData.fromThrift to throw ConfigurationException upon error (CASSANDRA-4353)
 * Use CF comparator to sort indexed columns in SecondaryIndexManager
   (CASSANDRA-4365)
 * add strategy_options to the KSMetaData.toString() output (CASSANDRA-4248)
 * (cql3) fix range queries containing unqueried results (CASSANDRA-4372)
 * (cql3) allow updating column_alias types (CASSANDRA-4041)
 * (cql3) Fix deletion bug (CASSANDRA-4193)
 * Fix computation of overlapping sstable for leveled compaction (CASSANDRA-4321)
 * Improve scrub and allow to run it offline (CASSANDRA-4321)
 * Fix assertionError in StorageService.bulkLoad (CASSANDRA-4368)
 * (cqlsh) add option to authenticate to a keyspace at startup (CASSANDRA-4108)
 * (cqlsh) fix ASSUME functionality (CASSANDRA-4352)
 * Fix ColumnFamilyRecordReader to not return progress > 100% (CASSANDRA-3942)
Merged from 1.0:
 * Set gc_grace on index CF to 0 (CASSANDRA-4314)


1.1.1
 * add populate_io_cache_on_flush option (CASSANDRA-2635)
 * allow larger cache capacities than 2GB (CASSANDRA-4150)
 * add getsstables command to nodetool (CASSANDRA-4199)
 * apply parent CF compaction settings to secondary index CFs (CASSANDRA-4280)
 * preserve commitlog size cap when recycling segments at startup
   (CASSANDRA-4201)
 * (Hadoop) fix split generation regression (CASSANDRA-4259)
 * ignore min/max compactions settings in LCS, while preserving
   behavior that min=max=0 disables autocompaction (CASSANDRA-4233)
 * log number of rows read from saved cache (CASSANDRA-4249)
 * calculate exact size required for cleanup operations (CASSANDRA-1404)
 * avoid blocking additional writes during flush when the commitlog
   gets behind temporarily (CASSANDRA-1991)
 * enable caching on index CFs based on data CF cache setting (CASSANDRA-4197)
 * warn on invalid replication strategy creation options (CASSANDRA-4046)
 * remove [Freeable]Memory finalizers (CASSANDRA-4222)
 * include tombstone size in ColumnFamily.size, which can prevent OOM
   during sudden mass delete operations by yielding a nonzero liveRatio
   (CASSANDRA-3741)
 * Open 1 sstableScanner per level for leveled compaction (CASSANDRA-4142)
 * Optimize reads when row deletion timestamps allow us to restrict
   the set of sstables we check (CASSANDRA-4116)
 * add support for commitlog archiving and point-in-time recovery
   (CASSANDRA-3690)
 * avoid generating redundant compaction tasks during streaming
   (CASSANDRA-4174)
 * add -cf option to nodetool snapshot, and takeColumnFamilySnapshot to
   StorageService mbean (CASSANDRA-556)
 * optimize cleanup to drop entire sstables where possible (CASSANDRA-4079)
 * optimize truncate when autosnapshot is disabled (CASSANDRA-4153)
 * update caches to use byte[] keys to reduce memory overhead (CASSANDRA-3966)
 * add column limit to cli (CASSANDRA-3012, 4098)
 * clean up and optimize DataOutputBuffer, used by CQL compression and
   CompositeType (CASSANDRA-4072)
 * optimize commitlog checksumming (CASSANDRA-3610)
 * identify and blacklist corrupted SSTables from future compactions 
   (CASSANDRA-2261)
 * Move CfDef and KsDef validation out of thrift (CASSANDRA-4037)
 * Expose API to repair a user provided range (CASSANDRA-3912)
 * Add way to force the cassandra-cli to refresh its schema (CASSANDRA-4052)
 * Avoid having replicate on write tasks stacking up at CL.ONE (CASSANDRA-2889)
 * (cql3) Backwards compatibility for composite comparators in non-cql3-aware
   clients (CASSANDRA-4093)
 * (cql3) Fix order by for reversed queries (CASSANDRA-4160)
 * (cql3) Add ReversedType support (CASSANDRA-4004)
 * (cql3) Add timeuuid type (CASSANDRA-4194)
 * (cql3) Minor fixes (CASSANDRA-4185)
 * (cql3) Fix prepared statement in BATCH (CASSANDRA-4202)
 * (cql3) Reduce the list of reserved keywords (CASSANDRA-4186)
 * (cql3) Move max/min compaction thresholds to compaction strategy options
   (CASSANDRA-4187)
 * Fix exception during move when localhost is the only source (CASSANDRA-4200)
 * (cql3) Allow paging through non-ordered partitioner results (CASSANDRA-3771)
 * (cql3) Fix drop index (CASSANDRA-4192)
 * (cql3) Don't return range ghosts anymore (CASSANDRA-3982)
 * fix re-creating Keyspaces/ColumnFamilies with the same name as dropped
   ones (CASSANDRA-4219)
 * fix SecondaryIndex LeveledManifest save upon snapshot (CASSANDRA-4230)
 * fix missing arrayOffset in FBUtilities.hash (CASSANDRA-4250)
 * (cql3) Add name of parameters in CqlResultSet (CASSANDRA-4242)
 * (cql3) Correctly validate order by queries (CASSANDRA-4246)
 * rename stress to cassandra-stress for saner packaging (CASSANDRA-4256)
 * Fix exception on colum metadata with non-string comparator (CASSANDRA-4269)
 * Check for unknown/invalid compression options (CASSANDRA-4266)
 * (cql3) Adds simple access to column timestamp and ttl (CASSANDRA-4217)
 * (cql3) Fix range queries with secondary indexes (CASSANDRA-4257)
 * Better error messages from improper input in cli (CASSANDRA-3865)
 * Try to stop all compaction upon Keyspace or ColumnFamily drop (CASSANDRA-4221)
 * (cql3) Allow keyspace properties to contain hyphens (CASSANDRA-4278)
 * (cql3) Correctly validate keyspace access in create table (CASSANDRA-4296)
 * Avoid deadlock in migration stage (CASSANDRA-3882)
 * Take supercolumn names and deletion info into account in memtable throughput
   (CASSANDRA-4264)
 * Add back backward compatibility for old style replication factor (CASSANDRA-4294)
 * Preserve compatibility with pre-1.1 index queries (CASSANDRA-4262)
Merged from 1.0:
 * Fix super columns bug where cache is not updated (CASSANDRA-4190)
 * fix maxTimestamp to include row tombstones (CASSANDRA-4116)
 * (CLI) properly handle quotes in create/update keyspace commands (CASSANDRA-4129)
 * Avoids possible deadlock during bootstrap (CASSANDRA-4159)
 * fix stress tool that hangs forever on timeout or error (CASSANDRA-4128)
 * stress tool to return appropriate exit code on failure (CASSANDRA-4188)
 * fix compaction NPE when out of disk space and assertions disabled
   (CASSANDRA-3985)
 * synchronize LCS getEstimatedTasks to avoid CME (CASSANDRA-4255)
 * ensure unique streaming session id's (CASSANDRA-4223)
 * kick off background compaction when min/max thresholds change 
   (CASSANDRA-4279)
 * improve ability of STCS.getBuckets to deal with 100s of 1000s of
   sstables, such as when convertinb back from LCS (CASSANDRA-4287)
 * Oversize integer in CQL throws NumberFormatException (CASSANDRA-4291)
 * fix 1.0.x node join to mixed version cluster, other nodes >= 1.1 (CASSANDRA-4195)
 * Fix LCS splitting sstable base on uncompressed size (CASSANDRA-4419)
 * Push the validation of secondary index values to the SecondaryIndexManager (CASSANDRA-4240)
 * Don't purge columns during upgradesstables (CASSANDRA-4462)
 * Make cqlsh work with piping (CASSANDRA-4113)
 * Validate arguments for nodetool decommission (CASSANDRA-4061)
 * Report thrift status in nodetool info (CASSANDRA-4010)


1.1.0-final
 * average a reduced liveRatio estimate with the previous one (CASSANDRA-4065)
 * Allow KS and CF names up to 48 characters (CASSANDRA-4157)
 * fix stress build (CASSANDRA-4140)
 * add time remaining estimate to nodetool compactionstats (CASSANDRA-4167)
 * (cql) fix NPE in cql3 ALTER TABLE (CASSANDRA-4163)
 * (cql) Add support for CL.TWO and CL.THREE in CQL (CASSANDRA-4156)
 * (cql) Fix type in CQL3 ALTER TABLE preventing update (CASSANDRA-4170)
 * (cql) Throw invalid exception from CQL3 on obsolete options (CASSANDRA-4171)
 * (cqlsh) fix recognizing uppercase SELECT keyword (CASSANDRA-4161)
 * Pig: wide row support (CASSANDRA-3909)
Merged from 1.0:
 * avoid streaming empty files with bulk loader if sstablewriter errors out
   (CASSANDRA-3946)


1.1-rc1
 * Include stress tool in binary builds (CASSANDRA-4103)
 * (Hadoop) fix wide row iteration when last row read was deleted
   (CASSANDRA-4154)
 * fix read_repair_chance to really default to 0.1 in the cli (CASSANDRA-4114)
 * Adds caching and bloomFilterFpChange to CQL options (CASSANDRA-4042)
 * Adds posibility to autoconfigure size of the KeyCache (CASSANDRA-4087)
 * fix KEYS index from skipping results (CASSANDRA-3996)
 * Remove sliced_buffer_size_in_kb dead option (CASSANDRA-4076)
 * make loadNewSStable preserve sstable version (CASSANDRA-4077)
 * Respect 1.0 cache settings as much as possible when upgrading 
   (CASSANDRA-4088)
 * relax path length requirement for sstable files when upgrading on 
   non-Windows platforms (CASSANDRA-4110)
 * fix terminination of the stress.java when errors were encountered
   (CASSANDRA-4128)
 * Move CfDef and KsDef validation out of thrift (CASSANDRA-4037)
 * Fix get_paged_slice (CASSANDRA-4136)
 * CQL3: Support slice with exclusive start and stop (CASSANDRA-3785)
Merged from 1.0:
 * support PropertyFileSnitch in bulk loader (CASSANDRA-4145)
 * add auto_snapshot option allowing disabling snapshot before drop/truncate
   (CASSANDRA-3710)
 * allow short snitch names (CASSANDRA-4130)


1.1-beta2
 * rename loaded sstables to avoid conflicts with local snapshots
   (CASSANDRA-3967)
 * start hint replay as soon as FD notifies that the target is back up
   (CASSANDRA-3958)
 * avoid unproductive deserializing of cached rows during compaction
   (CASSANDRA-3921)
 * fix concurrency issues with CQL keyspace creation (CASSANDRA-3903)
 * Show Effective Owership via Nodetool ring <keyspace> (CASSANDRA-3412)
 * Update ORDER BY syntax for CQL3 (CASSANDRA-3925)
 * Fix BulkRecordWriter to not throw NPE if reducer gets no map data from Hadoop (CASSANDRA-3944)
 * Fix bug with counters in super columns (CASSANDRA-3821)
 * Remove deprecated merge_shard_chance (CASSANDRA-3940)
 * add a convenient way to reset a node's schema (CASSANDRA-2963)
 * fix for intermittent SchemaDisagreementException (CASSANDRA-3884)
 * CLI `list <CF>` to limit number of columns and their order (CASSANDRA-3012)
 * ignore deprecated KsDef/CfDef/ColumnDef fields in native schema (CASSANDRA-3963)
 * CLI to report when unsupported column_metadata pair was given (CASSANDRA-3959)
 * reincarnate removed and deprecated KsDef/CfDef attributes (CASSANDRA-3953)
 * Fix race between writes and read for cache (CASSANDRA-3862)
 * perform static initialization of StorageProxy on start-up (CASSANDRA-3797)
 * support trickling fsync() on writes (CASSANDRA-3950)
 * expose counters for unavailable/timeout exceptions given to thrift clients (CASSANDRA-3671)
 * avoid quadratic startup time in LeveledManifest (CASSANDRA-3952)
 * Add type information to new schema_ columnfamilies and remove thrift
   serialization for schema (CASSANDRA-3792)
 * add missing column validator options to the CLI help (CASSANDRA-3926)
 * skip reading saved key cache if CF's caching strategy is NONE or ROWS_ONLY (CASSANDRA-3954)
 * Unify migration code (CASSANDRA-4017)
Merged from 1.0:
 * cqlsh: guess correct version of Python for Arch Linux (CASSANDRA-4090)
 * (CLI) properly handle quotes in create/update keyspace commands (CASSANDRA-4129)
 * Avoids possible deadlock during bootstrap (CASSANDRA-4159)
 * fix stress tool that hangs forever on timeout or error (CASSANDRA-4128)
 * Fix super columns bug where cache is not updated (CASSANDRA-4190)
 * stress tool to return appropriate exit code on failure (CASSANDRA-4188)


1.0.9
 * improve index sampling performance (CASSANDRA-4023)
 * always compact away deleted hints immediately after handoff (CASSANDRA-3955)
 * delete hints from dropped ColumnFamilies on handoff instead of
   erroring out (CASSANDRA-3975)
 * add CompositeType ref to the CLI doc for create/update column family (CASSANDRA-3980)
 * Pig: support Counter ColumnFamilies (CASSANDRA-3973)
 * Pig: Composite column support (CASSANDRA-3684)
 * Avoid NPE during repair when a keyspace has no CFs (CASSANDRA-3988)
 * Fix division-by-zero error on get_slice (CASSANDRA-4000)
 * don't change manifest level for cleanup, scrub, and upgradesstables
   operations under LeveledCompactionStrategy (CASSANDRA-3989, 4112)
 * fix race leading to super columns assertion failure (CASSANDRA-3957)
 * fix NPE on invalid CQL delete command (CASSANDRA-3755)
 * allow custom types in CLI's assume command (CASSANDRA-4081)
 * fix totalBytes count for parallel compactions (CASSANDRA-3758)
 * fix intermittent NPE in get_slice (CASSANDRA-4095)
 * remove unnecessary asserts in native code interfaces (CASSANDRA-4096)
 * Validate blank keys in CQL to avoid assertion errors (CASSANDRA-3612)
 * cqlsh: fix bad decoding of some column names (CASSANDRA-4003)
 * cqlsh: fix incorrect padding with unicode chars (CASSANDRA-4033)
 * Fix EC2 snitch incorrectly reporting region (CASSANDRA-4026)
 * Shut down thrift during decommission (CASSANDRA-4086)
 * Expose nodetool cfhistograms for 2ndary indexes (CASSANDRA-4063)
Merged from 0.8:
 * Fix ConcurrentModificationException in gossiper (CASSANDRA-4019)


1.1-beta1
 * (cqlsh)
   + add SOURCE and CAPTURE commands, and --file option (CASSANDRA-3479)
   + add ALTER COLUMNFAMILY WITH (CASSANDRA-3523)
   + bundle Python dependencies with Cassandra (CASSANDRA-3507)
   + added to Debian package (CASSANDRA-3458)
   + display byte data instead of erroring out on decode failure 
     (CASSANDRA-3874)
 * add nodetool rebuild_index (CASSANDRA-3583)
 * add nodetool rangekeysample (CASSANDRA-2917)
 * Fix streaming too much data during move operations (CASSANDRA-3639)
 * Nodetool and CLI connect to localhost by default (CASSANDRA-3568)
 * Reduce memory used by primary index sample (CASSANDRA-3743)
 * (Hadoop) separate input/output configurations (CASSANDRA-3197, 3765)
 * avoid returning internal Cassandra classes over JMX (CASSANDRA-2805)
 * add row-level isolation via SnapTree (CASSANDRA-2893)
 * Optimize key count estimation when opening sstable on startup
   (CASSANDRA-2988)
 * multi-dc replication optimization supporting CL > ONE (CASSANDRA-3577)
 * add command to stop compactions (CASSANDRA-1740, 3566, 3582)
 * multithreaded streaming (CASSANDRA-3494)
 * removed in-tree redhat spec (CASSANDRA-3567)
 * "defragment" rows for name-based queries under STCS, again (CASSANDRA-2503)
 * Recycle commitlog segments for improved performance 
   (CASSANDRA-3411, 3543, 3557, 3615)
 * update size-tiered compaction to prioritize small tiers (CASSANDRA-2407)
 * add message expiration logic to OutboundTcpConnection (CASSANDRA-3005)
 * off-heap cache to use sun.misc.Unsafe instead of JNA (CASSANDRA-3271)
 * EACH_QUORUM is only supported for writes (CASSANDRA-3272)
 * replace compactionlock use in schema migration by checking CFS.isValid
   (CASSANDRA-3116)
 * recognize that "SELECT first ... *" isn't really "SELECT *" (CASSANDRA-3445)
 * Use faster bytes comparison (CASSANDRA-3434)
 * Bulk loader is no longer a fat client, (HADOOP) bulk load output format
   (CASSANDRA-3045)
 * (Hadoop) add support for KeyRange.filter
 * remove assumption that keys and token are in bijection
   (CASSANDRA-1034, 3574, 3604)
 * always remove endpoints from delevery queue in HH (CASSANDRA-3546)
 * fix race between cf flush and its 2ndary indexes flush (CASSANDRA-3547)
 * fix potential race in AES when a repair fails (CASSANDRA-3548)
 * Remove columns shadowed by a deleted container even when we cannot purge
   (CASSANDRA-3538)
 * Improve memtable slice iteration performance (CASSANDRA-3545)
 * more efficient allocation of small bloom filters (CASSANDRA-3618)
 * Use separate writer thread in SSTableSimpleUnsortedWriter (CASSANDRA-3619)
 * fsync the directory after new sstable or commitlog segment are created (CASSANDRA-3250)
 * fix minor issues reported by FindBugs (CASSANDRA-3658)
 * global key/row caches (CASSANDRA-3143, 3849)
 * optimize memtable iteration during range scan (CASSANDRA-3638)
 * introduce 'crc_check_chance' in CompressionParameters to support
   a checksum percentage checking chance similarly to read-repair (CASSANDRA-3611)
 * a way to deactivate global key/row cache on per-CF basis (CASSANDRA-3667)
 * fix LeveledCompactionStrategy broken because of generation pre-allocation
   in LeveledManifest (CASSANDRA-3691)
 * finer-grained control over data directories (CASSANDRA-2749)
 * Fix ClassCastException during hinted handoff (CASSANDRA-3694)
 * Upgrade Thrift to 0.7 (CASSANDRA-3213)
 * Make stress.java insert operation to use microseconds (CASSANDRA-3725)
 * Allows (internally) doing a range query with a limit of columns instead of
   rows (CASSANDRA-3742)
 * Allow rangeSlice queries to be start/end inclusive/exclusive (CASSANDRA-3749)
 * Fix BulkLoader to support new SSTable layout and add stream
   throttling to prevent an NPE when there is no yaml config (CASSANDRA-3752)
 * Allow concurrent schema migrations (CASSANDRA-1391, 3832)
 * Add SnapshotCommand to trigger snapshot on remote node (CASSANDRA-3721)
 * Make CFMetaData conversions to/from thrift/native schema inverses
   (CASSANDRA_3559)
 * Add initial code for CQL 3.0-beta (CASSANDRA-2474, 3781, 3753)
 * Add wide row support for ColumnFamilyInputFormat (CASSANDRA-3264)
 * Allow extending CompositeType comparator (CASSANDRA-3657)
 * Avoids over-paging during get_count (CASSANDRA-3798)
 * Add new command to rebuild a node without (repair) merkle tree calculations
   (CASSANDRA-3483, 3922)
 * respect not only row cache capacity but caching mode when
   trying to read data (CASSANDRA-3812)
 * fix system tests (CASSANDRA-3827)
 * CQL support for altering row key type in ALTER TABLE (CASSANDRA-3781)
 * turn compression on by default (CASSANDRA-3871)
 * make hexToBytes refuse invalid input (CASSANDRA-2851)
 * Make secondary indexes CF inherit compression and compaction from their
   parent CF (CASSANDRA-3877)
 * Finish cleanup up tombstone purge code (CASSANDRA-3872)
 * Avoid NPE on aboarted stream-out sessions (CASSANDRA-3904)
 * BulkRecordWriter throws NPE for counter columns (CASSANDRA-3906)
 * Support compression using BulkWriter (CASSANDRA-3907)


1.0.8
 * fix race between cleanup and flush on secondary index CFSes (CASSANDRA-3712)
 * avoid including non-queried nodes in rangeslice read repair
   (CASSANDRA-3843)
 * Only snapshot CF being compacted for snapshot_before_compaction 
   (CASSANDRA-3803)
 * Log active compactions in StatusLogger (CASSANDRA-3703)
 * Compute more accurate compaction score per level (CASSANDRA-3790)
 * Return InvalidRequest when using a keyspace that doesn't exist
   (CASSANDRA-3764)
 * disallow user modification of System keyspace (CASSANDRA-3738)
 * allow using sstable2json on secondary index data (CASSANDRA-3738)
 * (cqlsh) add DESCRIBE COLUMNFAMILIES (CASSANDRA-3586)
 * (cqlsh) format blobs correctly and use colors to improve output
   readability (CASSANDRA-3726)
 * synchronize BiMap of bootstrapping tokens (CASSANDRA-3417)
 * show index options in CLI (CASSANDRA-3809)
 * add optional socket timeout for streaming (CASSANDRA-3838)
 * fix truncate not to leave behind non-CFS backed secondary indexes
   (CASSANDRA-3844)
 * make CLI `show schema` to use output stream directly instead
   of StringBuilder (CASSANDRA-3842)
 * remove the wait on hint future during write (CASSANDRA-3870)
 * (cqlsh) ignore missing CfDef opts (CASSANDRA-3933)
 * (cqlsh) look for cqlshlib relative to realpath (CASSANDRA-3767)
 * Fix short read protection (CASSANDRA-3934)
 * Make sure infered and actual schema match (CASSANDRA-3371)
 * Fix NPE during HH delivery (CASSANDRA-3677)
 * Don't put boostrapping node in 'hibernate' status (CASSANDRA-3737)
 * Fix double quotes in windows bat files (CASSANDRA-3744)
 * Fix bad validator lookup (CASSANDRA-3789)
 * Fix soft reset in EC2MultiRegionSnitch (CASSANDRA-3835)
 * Don't leave zombie connections with THSHA thrift server (CASSANDRA-3867)
 * (cqlsh) fix deserialization of data (CASSANDRA-3874)
 * Fix removetoken force causing an inconsistent state (CASSANDRA-3876)
 * Fix ahndling of some types with Pig (CASSANDRA-3886)
 * Don't allow to drop the system keyspace (CASSANDRA-3759)
 * Make Pig deletes disabled by default and configurable (CASSANDRA-3628)
Merged from 0.8:
 * (Pig) fix CassandraStorage to use correct comparator in Super ColumnFamily
   case (CASSANDRA-3251)
 * fix thread safety issues in commitlog replay, primarily affecting
   systems with many (100s) of CF definitions (CASSANDRA-3751)
 * Fix relevant tombstone ignored with super columns (CASSANDRA-3875)


1.0.7
 * fix regression in HH page size calculation (CASSANDRA-3624)
 * retry failed stream on IOException (CASSANDRA-3686)
 * allow configuring bloom_filter_fp_chance (CASSANDRA-3497)
 * attempt hint delivery every ten minutes, or when failure detector
   notifies us that a node is back up, whichever comes first.  hint
   handoff throttle delay default changed to 1ms, from 50 (CASSANDRA-3554)
 * add nodetool setstreamthroughput (CASSANDRA-3571)
 * fix assertion when dropping a columnfamily with no sstables (CASSANDRA-3614)
 * more efficient allocation of small bloom filters (CASSANDRA-3618)
 * CLibrary.createHardLinkWithExec() to check for errors (CASSANDRA-3101)
 * Avoid creating empty and non cleaned writer during compaction (CASSANDRA-3616)
 * stop thrift service in shutdown hook so we can quiesce MessagingService
   (CASSANDRA-3335)
 * (CQL) compaction_strategy_options and compression_parameters for
   CREATE COLUMNFAMILY statement (CASSANDRA-3374)
 * Reset min/max compaction threshold when creating size tiered compaction
   strategy (CASSANDRA-3666)
 * Don't ignore IOException during compaction (CASSANDRA-3655)
 * Fix assertion error for CF with gc_grace=0 (CASSANDRA-3579)
 * Shutdown ParallelCompaction reducer executor after use (CASSANDRA-3711)
 * Avoid < 0 value for pending tasks in leveled compaction (CASSANDRA-3693)
 * (Hadoop) Support TimeUUID in Pig CassandraStorage (CASSANDRA-3327)
 * Check schema is ready before continuing boostrapping (CASSANDRA-3629)
 * Catch overflows during parsing of chunk_length_kb (CASSANDRA-3644)
 * Improve stream protocol mismatch errors (CASSANDRA-3652)
 * Avoid multiple thread doing HH to the same target (CASSANDRA-3681)
 * Add JMX property for rp_timeout_in_ms (CASSANDRA-2940)
 * Allow DynamicCompositeType to compare component of different types
   (CASSANDRA-3625)
 * Flush non-cfs backed secondary indexes (CASSANDRA-3659)
 * Secondary Indexes should report memory consumption (CASSANDRA-3155)
 * fix for SelectStatement start/end key are not set correctly
   when a key alias is involved (CASSANDRA-3700)
 * fix CLI `show schema` command insert of an extra comma in
   column_metadata (CASSANDRA-3714)
Merged from 0.8:
 * avoid logging (harmless) exception when GC takes < 1ms (CASSANDRA-3656)
 * prevent new nodes from thinking down nodes are up forever (CASSANDRA-3626)
 * use correct list of replicas for LOCAL_QUORUM reads when read repair
   is disabled (CASSANDRA-3696)
 * block on flush before compacting hints (may prevent OOM) (CASSANDRA-3733)


1.0.6
 * (CQL) fix cqlsh support for replicate_on_write (CASSANDRA-3596)
 * fix adding to leveled manifest after streaming (CASSANDRA-3536)
 * filter out unavailable cipher suites when using encryption (CASSANDRA-3178)
 * (HADOOP) add old-style api support for CFIF and CFRR (CASSANDRA-2799)
 * Support TimeUUIDType column names in Stress.java tool (CASSANDRA-3541)
 * (CQL) INSERT/UPDATE/DELETE/TRUNCATE commands should allow CF names to
   be qualified by keyspace (CASSANDRA-3419)
 * always remove endpoints from delevery queue in HH (CASSANDRA-3546)
 * fix race between cf flush and its 2ndary indexes flush (CASSANDRA-3547)
 * fix potential race in AES when a repair fails (CASSANDRA-3548)
 * fix default value validation usage in CLI SET command (CASSANDRA-3553)
 * Optimize componentsFor method for compaction and startup time
   (CASSANDRA-3532)
 * (CQL) Proper ColumnFamily metadata validation on CREATE COLUMNFAMILY 
   (CASSANDRA-3565)
 * fix compression "chunk_length_kb" option to set correct kb value for 
   thrift/avro (CASSANDRA-3558)
 * fix missing response during range slice repair (CASSANDRA-3551)
 * 'describe ring' moved from CLI to nodetool and available through JMX (CASSANDRA-3220)
 * add back partitioner to sstable metadata (CASSANDRA-3540)
 * fix NPE in get_count for counters (CASSANDRA-3601)
Merged from 0.8:
 * remove invalid assertion that table was opened before dropping it
   (CASSANDRA-3580)
 * range and index scans now only send requests to enough replicas to
   satisfy requested CL + RR (CASSANDRA-3598)
 * use cannonical host for local node in nodetool info (CASSANDRA-3556)
 * remove nonlocal DC write optimization since it only worked with
   CL.ONE or CL.LOCAL_QUORUM (CASSANDRA-3577, 3585)
 * detect misuses of CounterColumnType (CASSANDRA-3422)
 * turn off string interning in json2sstable, take 2 (CASSANDRA-2189)
 * validate compression parameters on add/update of the ColumnFamily 
   (CASSANDRA-3573)
 * Check for 0.0.0.0 is incorrect in CFIF (CASSANDRA-3584)
 * Increase vm.max_map_count in debian packaging (CASSANDRA-3563)
 * gossiper will never add itself to saved endpoints (CASSANDRA-3485)


1.0.5
 * revert CASSANDRA-3407 (see CASSANDRA-3540)
 * fix assertion error while forwarding writes to local nodes (CASSANDRA-3539)


1.0.4
 * fix self-hinting of timed out read repair updates and make hinted handoff
   less prone to OOMing a coordinator (CASSANDRA-3440)
 * expose bloom filter sizes via JMX (CASSANDRA-3495)
 * enforce RP tokens 0..2**127 (CASSANDRA-3501)
 * canonicalize paths exposed through JMX (CASSANDRA-3504)
 * fix "liveSize" stat when sstables are removed (CASSANDRA-3496)
 * add bloom filter FP rates to nodetool cfstats (CASSANDRA-3347)
 * record partitioner in sstable metadata component (CASSANDRA-3407)
 * add new upgradesstables nodetool command (CASSANDRA-3406)
 * skip --debug requirement to see common exceptions in CLI (CASSANDRA-3508)
 * fix incorrect query results due to invalid max timestamp (CASSANDRA-3510)
 * make sstableloader recognize compressed sstables (CASSANDRA-3521)
 * avoids race in OutboundTcpConnection in multi-DC setups (CASSANDRA-3530)
 * use SETLOCAL in cassandra.bat (CASSANDRA-3506)
 * fix ConcurrentModificationException in Table.all() (CASSANDRA-3529)
Merged from 0.8:
 * fix concurrence issue in the FailureDetector (CASSANDRA-3519)
 * fix array out of bounds error in counter shard removal (CASSANDRA-3514)
 * avoid dropping tombstones when they might still be needed to shadow
   data in a different sstable (CASSANDRA-2786)


1.0.3
 * revert name-based query defragmentation aka CASSANDRA-2503 (CASSANDRA-3491)
 * fix invalidate-related test failures (CASSANDRA-3437)
 * add next-gen cqlsh to bin/ (CASSANDRA-3188, 3131, 3493)
 * (CQL) fix handling of rows with no columns (CASSANDRA-3424, 3473)
 * fix querying supercolumns by name returning only a subset of
   subcolumns or old subcolumn versions (CASSANDRA-3446)
 * automatically compute sha1 sum for uncompressed data files (CASSANDRA-3456)
 * fix reading metadata/statistics component for version < h (CASSANDRA-3474)
 * add sstable forward-compatibility (CASSANDRA-3478)
 * report compression ratio in CFSMBean (CASSANDRA-3393)
 * fix incorrect size exception during streaming of counters (CASSANDRA-3481)
 * (CQL) fix for counter decrement syntax (CASSANDRA-3418)
 * Fix race introduced by CASSANDRA-2503 (CASSANDRA-3482)
 * Fix incomplete deletion of delivered hints (CASSANDRA-3466)
 * Avoid rescheduling compactions when no compaction was executed 
   (CASSANDRA-3484)
 * fix handling of the chunk_length_kb compression options (CASSANDRA-3492)
Merged from 0.8:
 * fix updating CF row_cache_provider (CASSANDRA-3414)
 * CFMetaData.convertToThrift method to set RowCacheProvider (CASSANDRA-3405)
 * acquire compactionlock during truncate (CASSANDRA-3399)
 * fix displaying cfdef entries for super columnfamilies (CASSANDRA-3415)
 * Make counter shard merging thread safe (CASSANDRA-3178)
 * Revert CASSANDRA-2855
 * Fix bug preventing the use of efficient cross-DC writes (CASSANDRA-3472)
 * `describe ring` command for CLI (CASSANDRA-3220)
 * (Hadoop) skip empty rows when entire row is requested, redux (CASSANDRA-2855)


1.0.2
 * "defragment" rows for name-based queries under STCS (CASSANDRA-2503)
 * Add timing information to cassandra-cli GET/SET/LIST queries (CASSANDRA-3326)
 * Only create one CompressionMetadata object per sstable (CASSANDRA-3427)
 * cleanup usage of StorageService.setMode() (CASSANDRA-3388)
 * Avoid large array allocation for compressed chunk offsets (CASSANDRA-3432)
 * fix DecimalType bytebuffer marshalling (CASSANDRA-3421)
 * fix bug that caused first column in per row indexes to be ignored 
   (CASSANDRA-3441)
 * add JMX call to clean (failed) repair sessions (CASSANDRA-3316)
 * fix sstableloader reference acquisition bug (CASSANDRA-3438)
 * fix estimated row size regression (CASSANDRA-3451)
 * make sure we don't return more columns than asked (CASSANDRA-3303, 3395)
Merged from 0.8:
 * acquire compactionlock during truncate (CASSANDRA-3399)
 * fix displaying cfdef entries for super columnfamilies (CASSANDRA-3415)


1.0.1
 * acquire references during index build to prevent delete problems
   on Windows (CASSANDRA-3314)
 * describe_ring should include datacenter/topology information (CASSANDRA-2882)
 * Thrift sockets are not properly buffered (CASSANDRA-3261)
 * performance improvement for bytebufferutil compare function (CASSANDRA-3286)
 * add system.versions ColumnFamily (CASSANDRA-3140)
 * reduce network copies (CASSANDRA-3333, 3373)
 * limit nodetool to 32MB of heap (CASSANDRA-3124)
 * (CQL) update parser to accept "timestamp" instead of "date" (CASSANDRA-3149)
 * Fix CLI `show schema` to include "compression_options" (CASSANDRA-3368)
 * Snapshot to include manifest under LeveledCompactionStrategy (CASSANDRA-3359)
 * (CQL) SELECT query should allow CF name to be qualified by keyspace (CASSANDRA-3130)
 * (CQL) Fix internal application error specifying 'using consistency ...'
   in lower case (CASSANDRA-3366)
 * fix Deflate compression when compression actually makes the data bigger
   (CASSANDRA-3370)
 * optimize UUIDGen to avoid lock contention on InetAddress.getLocalHost 
   (CASSANDRA-3387)
 * tolerate index being dropped mid-mutation (CASSANDRA-3334, 3313)
 * CompactionManager is now responsible for checking for new candidates
   post-task execution, enabling more consistent leveled compaction 
   (CASSANDRA-3391)
 * Cache HSHA threads (CASSANDRA-3372)
 * use CF/KS names as snapshot prefix for drop + truncate operations
   (CASSANDRA-2997)
 * Break bloom filters up to avoid heap fragmentation (CASSANDRA-2466)
 * fix cassandra hanging on jsvc stop (CASSANDRA-3302)
 * Avoid leveled compaction getting blocked on errors (CASSANDRA-3408)
 * Make reloading the compaction strategy safe (CASSANDRA-3409)
 * ignore 0.8 hints even if compaction begins before we try to purge
   them (CASSANDRA-3385)
 * remove procrun (bin\daemon) from Cassandra source tree and 
   artifacts (CASSANDRA-3331)
 * make cassandra compile under JDK7 (CASSANDRA-3275)
 * remove dependency of clientutil.jar to FBUtilities (CASSANDRA-3299)
 * avoid truncation errors by using long math on long values (CASSANDRA-3364)
 * avoid clock drift on some Windows machine (CASSANDRA-3375)
 * display cache provider in cli 'describe keyspace' command (CASSANDRA-3384)
 * fix incomplete topology information in describe_ring (CASSANDRA-3403)
 * expire dead gossip states based on time (CASSANDRA-2961)
 * improve CompactionTask extensibility (CASSANDRA-3330)
 * Allow one leveled compaction task to kick off another (CASSANDRA-3363)
 * allow encryption only between datacenters (CASSANDRA-2802)
Merged from 0.8:
 * fix truncate allowing data to be replayed post-restart (CASSANDRA-3297)
 * make iwriter final in IndexWriter to avoid NPE (CASSANDRA-2863)
 * (CQL) update grammar to require key clause in DELETE statement
   (CASSANDRA-3349)
 * (CQL) allow numeric keyspace names in USE statement (CASSANDRA-3350)
 * (Hadoop) skip empty rows when slicing the entire row (CASSANDRA-2855)
 * Fix handling of tombstone by SSTableExport/Import (CASSANDRA-3357)
 * fix ColumnIndexer to use long offsets (CASSANDRA-3358)
 * Improved CLI exceptions (CASSANDRA-3312)
 * Fix handling of tombstone by SSTableExport/Import (CASSANDRA-3357)
 * Only count compaction as active (for throttling) when they have
   successfully acquired the compaction lock (CASSANDRA-3344)
 * Display CLI version string on startup (CASSANDRA-3196)
 * (Hadoop) make CFIF try rpc_address or fallback to listen_address
   (CASSANDRA-3214)
 * (Hadoop) accept comma delimited lists of initial thrift connections
   (CASSANDRA-3185)
 * ColumnFamily min_compaction_threshold should be >= 2 (CASSANDRA-3342)
 * (Pig) add 0.8+ types and key validation type in schema (CASSANDRA-3280)
 * Fix completely removing column metadata using CLI (CASSANDRA-3126)
 * CLI `describe cluster;` output should be on separate lines for separate versions
   (CASSANDRA-3170)
 * fix changing durable_writes keyspace option during CF creation
   (CASSANDRA-3292)
 * avoid locking on update when no indexes are involved (CASSANDRA-3386)
 * fix assertionError during repair with ordered partitioners (CASSANDRA-3369)
 * correctly serialize key_validation_class for avro (CASSANDRA-3391)
 * don't expire counter tombstone after streaming (CASSANDRA-3394)
 * prevent nodes that failed to join from hanging around forever 
   (CASSANDRA-3351)
 * remove incorrect optimization from slice read path (CASSANDRA-3390)
 * Fix race in AntiEntropyService (CASSANDRA-3400)


1.0.0-final
 * close scrubbed sstable fd before deleting it (CASSANDRA-3318)
 * fix bug preventing obsolete commitlog segments from being removed
   (CASSANDRA-3269)
 * tolerate whitespace in seed CDL (CASSANDRA-3263)
 * Change default heap thresholds to max(min(1/2 ram, 1G), min(1/4 ram, 8GB))
   (CASSANDRA-3295)
 * Fix broken CompressedRandomAccessReaderTest (CASSANDRA-3298)
 * (CQL) fix type information returned for wildcard queries (CASSANDRA-3311)
 * add estimated tasks to LeveledCompactionStrategy (CASSANDRA-3322)
 * avoid including compaction cache-warming in keycache stats (CASSANDRA-3325)
 * run compaction and hinted handoff threads at MIN_PRIORITY (CASSANDRA-3308)
 * default hsha thrift server to cpu core count in rpc pool (CASSANDRA-3329)
 * add bin\daemon to binary tarball for Windows service (CASSANDRA-3331)
 * Fix places where uncompressed size of sstables was use in place of the
   compressed one (CASSANDRA-3338)
 * Fix hsha thrift server (CASSANDRA-3346)
 * Make sure repair only stream needed sstables (CASSANDRA-3345)


1.0.0-rc2
 * Log a meaningful warning when a node receives a message for a repair session
   that doesn't exist anymore (CASSANDRA-3256)
 * test for NUMA policy support as well as numactl presence (CASSANDRA-3245)
 * Fix FD leak when internode encryption is enabled (CASSANDRA-3257)
 * Remove incorrect assertion in mergeIterator (CASSANDRA-3260)
 * FBUtilities.hexToBytes(String) to throw NumberFormatException when string
   contains non-hex characters (CASSANDRA-3231)
 * Keep SimpleSnitch proximity ordering unchanged from what the Strategy
   generates, as intended (CASSANDRA-3262)
 * remove Scrub from compactionstats when finished (CASSANDRA-3255)
 * fix counter entry in jdbc TypesMap (CASSANDRA-3268)
 * fix full queue scenario for ParallelCompactionIterator (CASSANDRA-3270)
 * fix bootstrap process (CASSANDRA-3285)
 * don't try delivering hints if when there isn't any (CASSANDRA-3176)
 * CLI documentation change for ColumnFamily `compression_options` (CASSANDRA-3282)
 * ignore any CF ids sent by client for adding CF/KS (CASSANDRA-3288)
 * remove obsolete hints on first startup (CASSANDRA-3291)
 * use correct ISortedColumns for time-optimized reads (CASSANDRA-3289)
 * Evict gossip state immediately when a token is taken over by a new IP 
   (CASSANDRA-3259)


1.0.0-rc1
 * Update CQL to generate microsecond timestamps by default (CASSANDRA-3227)
 * Fix counting CFMetadata towards Memtable liveRatio (CASSANDRA-3023)
 * Kill server on wrapped OOME such as from FileChannel.map (CASSANDRA-3201)
 * remove unnecessary copy when adding to row cache (CASSANDRA-3223)
 * Log message when a full repair operation completes (CASSANDRA-3207)
 * Fix streamOutSession keeping sstables references forever if the remote end
   dies (CASSANDRA-3216)
 * Remove dynamic_snitch boolean from example configuration (defaulting to 
   true) and set default badness threshold to 0.1 (CASSANDRA-3229)
 * Base choice of random or "balanced" token on bootstrap on whether
   schema definitions were found (CASSANDRA-3219)
 * Fixes for LeveledCompactionStrategy score computation, prioritization,
   scheduling, and performance (CASSANDRA-3224, 3234)
 * parallelize sstable open at server startup (CASSANDRA-2988)
 * fix handling of exceptions writing to OutboundTcpConnection (CASSANDRA-3235)
 * Allow using quotes in "USE <keyspace>;" CLI command (CASSANDRA-3208)
 * Don't allow any cache loading exceptions to halt startup (CASSANDRA-3218)
 * Fix sstableloader --ignores option (CASSANDRA-3247)
 * File descriptor limit increased in packaging (CASSANDRA-3206)
 * Fix deadlock in commit log during flush (CASSANDRA-3253) 


1.0.0-beta1
 * removed binarymemtable (CASSANDRA-2692)
 * add commitlog_total_space_in_mb to prevent fragmented logs (CASSANDRA-2427)
 * removed commitlog_rotation_threshold_in_mb configuration (CASSANDRA-2771)
 * make AbstractBounds.normalize de-overlapp overlapping ranges (CASSANDRA-2641)
 * replace CollatingIterator, ReducingIterator with MergeIterator 
   (CASSANDRA-2062)
 * Fixed the ability to set compaction strategy in cli using create column 
   family command (CASSANDRA-2778)
 * clean up tmp files after failed compaction (CASSANDRA-2468)
 * restrict repair streaming to specific columnfamilies (CASSANDRA-2280)
 * don't bother persisting columns shadowed by a row tombstone (CASSANDRA-2589)
 * reset CF and SC deletion times after gc_grace (CASSANDRA-2317)
 * optimize away seek when compacting wide rows (CASSANDRA-2879)
 * single-pass streaming (CASSANDRA-2677, 2906, 2916, 3003)
 * use reference counting for deleting sstables instead of relying on GC
   (CASSANDRA-2521, 3179)
 * store hints as serialized mutations instead of pointers to data row
   (CASSANDRA-2045)
 * store hints in the coordinator node instead of in the closest replica 
   (CASSANDRA-2914)
 * add row_cache_keys_to_save CF option (CASSANDRA-1966)
 * check column family validity in nodetool repair (CASSANDRA-2933)
 * use lazy initialization instead of class initialization in NodeId
   (CASSANDRA-2953)
 * add paging to get_count (CASSANDRA-2894)
 * fix "short reads" in [multi]get (CASSANDRA-2643, 3157, 3192)
 * add optional compression for sstables (CASSANDRA-47, 2994, 3001, 3128)
 * add scheduler JMX metrics (CASSANDRA-2962)
 * add block level checksum for compressed data (CASSANDRA-1717)
 * make column family backed column map pluggable and introduce unsynchronized
   ArrayList backed one to speedup reads (CASSANDRA-2843, 3165, 3205)
 * refactoring of the secondary index api (CASSANDRA-2982)
 * make CL > ONE reads wait for digest reconciliation before returning
   (CASSANDRA-2494)
 * fix missing logging for some exceptions (CASSANDRA-2061)
 * refactor and optimize ColumnFamilyStore.files(...) and Descriptor.fromFilename(String)
   and few other places responsible for work with SSTable files (CASSANDRA-3040)
 * Stop reading from sstables once we know we have the most recent columns,
   for query-by-name requests (CASSANDRA-2498)
 * Add query-by-column mode to stress.java (CASSANDRA-3064)
 * Add "install" command to cassandra.bat (CASSANDRA-292)
 * clean up KSMetadata, CFMetadata from unnecessary
   Thrift<->Avro conversion methods (CASSANDRA-3032)
 * Add timeouts to client request schedulers (CASSANDRA-3079, 3096)
 * Cli to use hashes rather than array of hashes for strategy options (CASSANDRA-3081)
 * LeveledCompactionStrategy (CASSANDRA-1608, 3085, 3110, 3087, 3145, 3154, 3182)
 * Improvements of the CLI `describe` command (CASSANDRA-2630)
 * reduce window where dropped CF sstables may not be deleted (CASSANDRA-2942)
 * Expose gossip/FD info to JMX (CASSANDRA-2806)
 * Fix streaming over SSL when compressed SSTable involved (CASSANDRA-3051)
 * Add support for pluggable secondary index implementations (CASSANDRA-3078)
 * remove compaction_thread_priority setting (CASSANDRA-3104)
 * generate hints for replicas that timeout, not just replicas that are known
   to be down before starting (CASSANDRA-2034)
 * Add throttling for internode streaming (CASSANDRA-3080)
 * make the repair of a range repair all replica (CASSANDRA-2610, 3194)
 * expose the ability to repair the first range (as returned by the
   partitioner) of a node (CASSANDRA-2606)
 * Streams Compression (CASSANDRA-3015)
 * add ability to use multiple threads during a single compaction
   (CASSANDRA-2901)
 * make AbstractBounds.normalize support overlapping ranges (CASSANDRA-2641)
 * fix of the CQL count() behavior (CASSANDRA-3068)
 * use TreeMap backed column families for the SSTable simple writers
   (CASSANDRA-3148)
 * fix inconsistency of the CLI syntax when {} should be used instead of [{}]
   (CASSANDRA-3119)
 * rename CQL type names to match expected SQL behavior (CASSANDRA-3149, 3031)
 * Arena-based allocation for memtables (CASSANDRA-2252, 3162, 3163, 3168)
 * Default RR chance to 0.1 (CASSANDRA-3169)
 * Add RowLevel support to secondary index API (CASSANDRA-3147)
 * Make SerializingCacheProvider the default if JNA is available (CASSANDRA-3183)
 * Fix backwards compatibilty for CQL memtable properties (CASSANDRA-3190)
 * Add five-minute delay before starting compactions on a restarted server
   (CASSANDRA-3181)
 * Reduce copies done for intra-host messages (CASSANDRA-1788, 3144)
 * support of compaction strategy option for stress.java (CASSANDRA-3204)
 * make memtable throughput and column count thresholds no-ops (CASSANDRA-2449)
 * Return schema information along with the resultSet in CQL (CASSANDRA-2734)
 * Add new DecimalType (CASSANDRA-2883)
 * Fix assertion error in RowRepairResolver (CASSANDRA-3156)
 * Reduce unnecessary high buffer sizes (CASSANDRA-3171)
 * Pluggable compaction strategy (CASSANDRA-1610)
 * Add new broadcast_address config option (CASSANDRA-2491)


0.8.7
 * Kill server on wrapped OOME such as from FileChannel.map (CASSANDRA-3201)
 * Allow using quotes in "USE <keyspace>;" CLI command (CASSANDRA-3208)
 * Log message when a full repair operation completes (CASSANDRA-3207)
 * Don't allow any cache loading exceptions to halt startup (CASSANDRA-3218)
 * Fix sstableloader --ignores option (CASSANDRA-3247)
 * File descriptor limit increased in packaging (CASSANDRA-3206)
 * Log a meaningfull warning when a node receive a message for a repair session
   that doesn't exist anymore (CASSANDRA-3256)
 * Fix FD leak when internode encryption is enabled (CASSANDRA-3257)
 * FBUtilities.hexToBytes(String) to throw NumberFormatException when string
   contains non-hex characters (CASSANDRA-3231)
 * Keep SimpleSnitch proximity ordering unchanged from what the Strategy
   generates, as intended (CASSANDRA-3262)
 * remove Scrub from compactionstats when finished (CASSANDRA-3255)
 * Fix tool .bat files when CASSANDRA_HOME contains spaces (CASSANDRA-3258)
 * Force flush of status table when removing/updating token (CASSANDRA-3243)
 * Evict gossip state immediately when a token is taken over by a new IP (CASSANDRA-3259)
 * Fix bug where the failure detector can take too long to mark a host
   down (CASSANDRA-3273)
 * (Hadoop) allow wrapping ranges in queries (CASSANDRA-3137)
 * (Hadoop) check all interfaces for a match with split location
   before falling back to random replica (CASSANDRA-3211)
 * (Hadoop) Make Pig storage handle implements LoadMetadata (CASSANDRA-2777)
 * (Hadoop) Fix exception during PIG 'dump' (CASSANDRA-2810)
 * Fix stress COUNTER_GET option (CASSANDRA-3301)
 * Fix missing fields in CLI `show schema` output (CASSANDRA-3304)
 * Nodetool no longer leaks threads and closes JMX connections (CASSANDRA-3309)
 * fix truncate allowing data to be replayed post-restart (CASSANDRA-3297)
 * Move SimpleAuthority and SimpleAuthenticator to examples (CASSANDRA-2922)
 * Fix handling of tombstone by SSTableExport/Import (CASSANDRA-3357)
 * Fix transposition in cfHistograms (CASSANDRA-3222)
 * Allow using number as DC name when creating keyspace in CQL (CASSANDRA-3239)
 * Force flush of system table after updating/removing a token (CASSANDRA-3243)


0.8.6
 * revert CASSANDRA-2388
 * change TokenRange.endpoints back to listen/broadcast address to match
   pre-1777 behavior, and add TokenRange.rpc_endpoints instead (CASSANDRA-3187)
 * avoid trying to watch cassandra-topology.properties when loaded from jar
   (CASSANDRA-3138)
 * prevent users from creating keyspaces with LocalStrategy replication
   (CASSANDRA-3139)
 * fix CLI `show schema;` to output correct keyspace definition statement
   (CASSANDRA-3129)
 * CustomTThreadPoolServer to log TTransportException at DEBUG level
   (CASSANDRA-3142)
 * allow topology sort to work with non-unique rack names between 
   datacenters (CASSANDRA-3152)
 * Improve caching of same-version Messages on digest and repair paths
   (CASSANDRA-3158)
 * Randomize choice of first replica for counter increment (CASSANDRA-2890)
 * Fix using read_repair_chance instead of merge_shard_change (CASSANDRA-3202)
 * Avoid streaming data to nodes that already have it, on move as well as
   decommission (CASSANDRA-3041)
 * Fix divide by zero error in GCInspector (CASSANDRA-3164)
 * allow quoting of the ColumnFamily name in CLI `create column family`
   statement (CASSANDRA-3195)
 * Fix rolling upgrade from 0.7 to 0.8 problem (CASSANDRA-3166)
 * Accomodate missing encryption_options in IncomingTcpConnection.stream
   (CASSANDRA-3212)


0.8.5
 * fix NPE when encryption_options is unspecified (CASSANDRA-3007)
 * include column name in validation failure exceptions (CASSANDRA-2849)
 * make sure truncate clears out the commitlog so replay won't re-
   populate with truncated data (CASSANDRA-2950)
 * fix NPE when debug logging is enabled and dropped CF is present
   in a commitlog segment (CASSANDRA-3021)
 * fix cassandra.bat when CASSANDRA_HOME contains spaces (CASSANDRA-2952)
 * fix to SSTableSimpleUnsortedWriter bufferSize calculation (CASSANDRA-3027)
 * make cleanup and normal compaction able to skip empty rows
   (rows containing nothing but expired tombstones) (CASSANDRA-3039)
 * work around native memory leak in com.sun.management.GarbageCollectorMXBean
   (CASSANDRA-2868)
 * validate that column names in column_metadata are not equal to key_alias
   on create/update of the ColumnFamily and CQL 'ALTER' statement (CASSANDRA-3036)
 * return an InvalidRequestException if an indexed column is assigned
   a value larger than 64KB (CASSANDRA-3057)
 * fix of numeric-only and string column names handling in CLI "drop index" 
   (CASSANDRA-3054)
 * prune index scan resultset back to original request for lazy
   resultset expansion case (CASSANDRA-2964)
 * (Hadoop) fail jobs when Cassandra node has failed but TaskTracker
   has not (CASSANDRA-2388)
 * fix dynamic snitch ignoring nodes when read_repair_chance is zero
   (CASSANDRA-2662)
 * avoid retaining references to dropped CFS objects in 
   CompactionManager.estimatedCompactions (CASSANDRA-2708)
 * expose rpc timeouts per host in MessagingServiceMBean (CASSANDRA-2941)
 * avoid including cwd in classpath for deb and rpm packages (CASSANDRA-2881)
 * remove gossip state when a new IP takes over a token (CASSANDRA-3071)
 * allow sstable2json to work on index sstable files (CASSANDRA-3059)
 * always hint counters (CASSANDRA-3099)
 * fix log4j initialization in EmbeddedCassandraService (CASSANDRA-2857)
 * remove gossip state when a new IP takes over a token (CASSANDRA-3071)
 * work around native memory leak in com.sun.management.GarbageCollectorMXBean
    (CASSANDRA-2868)
 * fix UnavailableException with writes at CL.EACH_QUORM (CASSANDRA-3084)
 * fix parsing of the Keyspace and ColumnFamily names in numeric
   and string representations in CLI (CASSANDRA-3075)
 * fix corner cases in Range.differenceToFetch (CASSANDRA-3084)
 * fix ip address String representation in the ring cache (CASSANDRA-3044)
 * fix ring cache compatibility when mixing pre-0.8.4 nodes with post-
   in the same cluster (CASSANDRA-3023)
 * make repair report failure when a node participating dies (instead of
   hanging forever) (CASSANDRA-2433)
 * fix handling of the empty byte buffer by ReversedType (CASSANDRA-3111)
 * Add validation that Keyspace names are case-insensitively unique (CASSANDRA-3066)
 * catch invalid key_validation_class before instantiating UpdateColumnFamily (CASSANDRA-3102)
 * make Range and Bounds objects client-safe (CASSANDRA-3108)
 * optionally skip log4j configuration (CASSANDRA-3061)
 * bundle sstableloader with the debian package (CASSANDRA-3113)
 * don't try to build secondary indexes when there is none (CASSANDRA-3123)
 * improve SSTableSimpleUnsortedWriter speed for large rows (CASSANDRA-3122)
 * handle keyspace arguments correctly in nodetool snapshot (CASSANDRA-3038)
 * Fix SSTableImportTest on windows (CASSANDRA-3043)
 * expose compactionThroughputMbPerSec through JMX (CASSANDRA-3117)
 * log keyspace and CF of large rows being compacted


0.8.4
 * change TokenRing.endpoints to be a list of rpc addresses instead of 
   listen/broadcast addresses (CASSANDRA-1777)
 * include files-to-be-streamed in StreamInSession.getSources (CASSANDRA-2972)
 * use JAVA env var in cassandra-env.sh (CASSANDRA-2785, 2992)
 * avoid doing read for no-op replicate-on-write at CL=1 (CASSANDRA-2892)
 * refuse counter write for CL.ANY (CASSANDRA-2990)
 * switch back to only logging recent dropped messages (CASSANDRA-3004)
 * always deserialize RowMutation for counters (CASSANDRA-3006)
 * ignore saved replication_factor strategy_option for NTS (CASSANDRA-3011)
 * make sure pre-truncate CL segments are discarded (CASSANDRA-2950)


0.8.3
 * add ability to drop local reads/writes that are going to timeout
   (CASSANDRA-2943)
 * revamp token removal process, keep gossip states for 3 days (CASSANDRA-2496)
 * don't accept extra args for 0-arg nodetool commands (CASSANDRA-2740)
 * log unavailableexception details at debug level (CASSANDRA-2856)
 * expose data_dir though jmx (CASSANDRA-2770)
 * don't include tmp files as sstable when create cfs (CASSANDRA-2929)
 * log Java classpath on startup (CASSANDRA-2895)
 * keep gossipped version in sync with actual on migration coordinator 
   (CASSANDRA-2946)
 * use lazy initialization instead of class initialization in NodeId
   (CASSANDRA-2953)
 * check column family validity in nodetool repair (CASSANDRA-2933)
 * speedup bytes to hex conversions dramatically (CASSANDRA-2850)
 * Flush memtables on shutdown when durable writes are disabled 
   (CASSANDRA-2958)
 * improved POSIX compatibility of start scripts (CASsANDRA-2965)
 * add counter support to Hadoop InputFormat (CASSANDRA-2981)
 * fix bug where dirty commitlog segments were removed (and avoid keeping 
   segments with no post-flush activity permanently dirty) (CASSANDRA-2829)
 * fix throwing exception with batch mutation of counter super columns
   (CASSANDRA-2949)
 * ignore system tables during repair (CASSANDRA-2979)
 * throw exception when NTS is given replication_factor as an option
   (CASSANDRA-2960)
 * fix assertion error during compaction of counter CFs (CASSANDRA-2968)
 * avoid trying to create index names, when no index exists (CASSANDRA-2867)
 * don't sample the system table when choosing a bootstrap token
   (CASSANDRA-2825)
 * gossiper notifies of local state changes (CASSANDRA-2948)
 * add asynchronous and half-sync/half-async (hsha) thrift servers 
   (CASSANDRA-1405)
 * fix potential use of free'd native memory in SerializingCache 
   (CASSANDRA-2951)
 * prune index scan resultset back to original request for lazy
   resultset expansion case (CASSANDRA-2964)
 * (Hadoop) fail jobs when Cassandra node has failed but TaskTracker
    has not (CASSANDRA-2388)


0.8.2
 * CQL: 
   - include only one row per unique key for IN queries (CASSANDRA-2717)
   - respect client timestamp on full row deletions (CASSANDRA-2912)
 * improve thread-safety in StreamOutSession (CASSANDRA-2792)
 * allow deleting a row and updating indexed columns in it in the
   same mutation (CASSANDRA-2773)
 * Expose number of threads blocked on submitting memtable to flush
   in JMX (CASSANDRA-2817)
 * add ability to return "endpoints" to nodetool (CASSANDRA-2776)
 * Add support for multiple (comma-delimited) coordinator addresses
   to ColumnFamilyInputFormat (CASSANDRA-2807)
 * fix potential NPE while scheduling read repair for range slice
   (CASSANDRA-2823)
 * Fix race in SystemTable.getCurrentLocalNodeId (CASSANDRA-2824)
 * Correctly set default for replicate_on_write (CASSANDRA-2835)
 * improve nodetool compactionstats formatting (CASSANDRA-2844)
 * fix index-building status display (CASSANDRA-2853)
 * fix CLI perpetuating obsolete KsDef.replication_factor (CASSANDRA-2846)
 * improve cli treatment of multiline comments (CASSANDRA-2852)
 * handle row tombstones correctly in EchoedRow (CASSANDRA-2786)
 * add MessagingService.get[Recently]DroppedMessages and
   StorageService.getExceptionCount (CASSANDRA-2804)
 * fix possibility of spurious UnavailableException for LOCAL_QUORUM
   reads with dynamic snitch + read repair disabled (CASSANDRA-2870)
 * add ant-optional as dependence for the debian package (CASSANDRA-2164)
 * add option to specify limit for get_slice in the CLI (CASSANDRA-2646)
 * decrease HH page size (CASSANDRA-2832)
 * reset cli keyspace after dropping the current one (CASSANDRA-2763)
 * add KeyRange option to Hadoop inputformat (CASSANDRA-1125)
 * fix protocol versioning (CASSANDRA-2818, 2860)
 * support spaces in path to log4j configuration (CASSANDRA-2383)
 * avoid including inferred types in CF update (CASSANDRA-2809)
 * fix JMX bulkload call (CASSANDRA-2908)
 * fix updating KS with durable_writes=false (CASSANDRA-2907)
 * add simplified facade to SSTableWriter for bulk loading use
   (CASSANDRA-2911)
 * fix re-using index CF sstable names after drop/recreate (CASSANDRA-2872)
 * prepend CF to default index names (CASSANDRA-2903)
 * fix hint replay (CASSANDRA-2928)
 * Properly synchronize repair's merkle tree computation (CASSANDRA-2816)


0.8.1
 * CQL:
   - support for insert, delete in BATCH (CASSANDRA-2537)
   - support for IN to SELECT, UPDATE (CASSANDRA-2553)
   - timestamp support for INSERT, UPDATE, and BATCH (CASSANDRA-2555)
   - TTL support (CASSANDRA-2476)
   - counter support (CASSANDRA-2473)
   - ALTER COLUMNFAMILY (CASSANDRA-1709)
   - DROP INDEX (CASSANDRA-2617)
   - add SCHEMA/TABLE as aliases for KS/CF (CASSANDRA-2743)
   - server handles wait-for-schema-agreement (CASSANDRA-2756)
   - key alias support (CASSANDRA-2480)
 * add support for comparator parameters and a generic ReverseType
   (CASSANDRA-2355)
 * add CompositeType and DynamicCompositeType (CASSANDRA-2231)
 * optimize batches containing multiple updates to the same row
   (CASSANDRA-2583)
 * adjust hinted handoff page size to avoid OOM with large columns 
   (CASSANDRA-2652)
 * mark BRAF buffer invalid post-flush so we don't re-flush partial
   buffers again, especially on CL writes (CASSANDRA-2660)
 * add DROP INDEX support to CLI (CASSANDRA-2616)
 * don't perform HH to client-mode [storageproxy] nodes (CASSANDRA-2668)
 * Improve forceDeserialize/getCompactedRow encapsulation (CASSANDRA-2659)
 * Don't write CounterUpdateColumn to disk in tests (CASSANDRA-2650)
 * Add sstable bulk loading utility (CASSANDRA-1278)
 * avoid replaying hints to dropped columnfamilies (CASSANDRA-2685)
 * add placeholders for missing rows in range query pseudo-RR (CASSANDRA-2680)
 * remove no-op HHOM.renameHints (CASSANDRA-2693)
 * clone super columns to avoid modifying them during flush (CASSANDRA-2675)
 * allow writes to bypass the commitlog for certain keyspaces (CASSANDRA-2683)
 * avoid NPE when bypassing commitlog during memtable flush (CASSANDRA-2781)
 * Added support for making bootstrap retry if nodes flap (CASSANDRA-2644)
 * Added statusthrift to nodetool to report if thrift server is running (CASSANDRA-2722)
 * Fixed rows being cached if they do not exist (CASSANDRA-2723)
 * Support passing tableName and cfName to RowCacheProviders (CASSANDRA-2702)
 * close scrub file handles (CASSANDRA-2669)
 * throttle migration replay (CASSANDRA-2714)
 * optimize column serializer creation (CASSANDRA-2716)
 * Added support for making bootstrap retry if nodes flap (CASSANDRA-2644)
 * Added statusthrift to nodetool to report if thrift server is running
   (CASSANDRA-2722)
 * Fixed rows being cached if they do not exist (CASSANDRA-2723)
 * fix truncate/compaction race (CASSANDRA-2673)
 * workaround large resultsets causing large allocation retention
   by nio sockets (CASSANDRA-2654)
 * fix nodetool ring use with Ec2Snitch (CASSANDRA-2733)
 * fix removing columns and subcolumns that are supressed by a row or
   supercolumn tombstone during replica resolution (CASSANDRA-2590)
 * support sstable2json against snapshot sstables (CASSANDRA-2386)
 * remove active-pull schema requests (CASSANDRA-2715)
 * avoid marking entire list of sstables as actively being compacted
   in multithreaded compaction (CASSANDRA-2765)
 * seek back after deserializing a row to update cache with (CASSANDRA-2752)
 * avoid skipping rows in scrub for counter column family (CASSANDRA-2759)
 * fix ConcurrentModificationException in repair when dealing with 0.7 node
   (CASSANDRA-2767)
 * use threadsafe collections for StreamInSession (CASSANDRA-2766)
 * avoid infinite loop when creating merkle tree (CASSANDRA-2758)
 * avoids unmarking compacting sstable prematurely in cleanup (CASSANDRA-2769)
 * fix NPE when the commit log is bypassed (CASSANDRA-2718)
 * don't throw an exception in SS.isRPCServerRunning (CASSANDRA-2721)
 * make stress.jar executable (CASSANDRA-2744)
 * add daemon mode to java stress (CASSANDRA-2267)
 * expose the DC and rack of a node through JMX and nodetool ring (CASSANDRA-2531)
 * fix cache mbean getSize (CASSANDRA-2781)
 * Add Date, Float, Double, and Boolean types (CASSANDRA-2530)
 * Add startup flag to renew counter node id (CASSANDRA-2788)
 * add jamm agent to cassandra.bat (CASSANDRA-2787)
 * fix repair hanging if a neighbor has nothing to send (CASSANDRA-2797)
 * purge tombstone even if row is in only one sstable (CASSANDRA-2801)
 * Fix wrong purge of deleted cf during compaction (CASSANDRA-2786)
 * fix race that could result in Hadoop writer failing to throw an
   exception encountered after close() (CASSANDRA-2755)
 * fix scan wrongly throwing assertion error (CASSANDRA-2653)
 * Always use even distribution for merkle tree with RandomPartitionner
   (CASSANDRA-2841)
 * fix describeOwnership for OPP (CASSANDRA-2800)
 * ensure that string tokens do not contain commas (CASSANDRA-2762)


0.8.0-final
 * fix CQL grammar warning and cqlsh regression from CASSANDRA-2622
 * add ant generate-cql-html target (CASSANDRA-2526)
 * update CQL consistency levels (CASSANDRA-2566)
 * debian packaging fixes (CASSANDRA-2481, 2647)
 * fix UUIDType, IntegerType for direct buffers (CASSANDRA-2682, 2684)
 * switch to native Thrift for Hadoop map/reduce (CASSANDRA-2667)
 * fix StackOverflowError when building from eclipse (CASSANDRA-2687)
 * only provide replication_factor to strategy_options "help" for
   SimpleStrategy, OldNetworkTopologyStrategy (CASSANDRA-2678, 2713)
 * fix exception adding validators to non-string columns (CASSANDRA-2696)
 * avoid instantiating DatabaseDescriptor in JDBC (CASSANDRA-2694)
 * fix potential stack overflow during compaction (CASSANDRA-2626)
 * clone super columns to avoid modifying them during flush (CASSANDRA-2675)
 * reset underlying iterator in EchoedRow constructor (CASSANDRA-2653)


0.8.0-rc1
 * faster flushes and compaction from fixing excessively pessimistic 
   rebuffering in BRAF (CASSANDRA-2581)
 * fix returning null column values in the python cql driver (CASSANDRA-2593)
 * fix merkle tree splitting exiting early (CASSANDRA-2605)
 * snapshot_before_compaction directory name fix (CASSANDRA-2598)
 * Disable compaction throttling during bootstrap (CASSANDRA-2612) 
 * fix CQL treatment of > and < operators in range slices (CASSANDRA-2592)
 * fix potential double-application of counter updates on commitlog replay
   by moving replay position from header to sstable metadata (CASSANDRA-2419)
 * JDBC CQL driver exposes getColumn for access to timestamp
 * JDBC ResultSetMetadata properties added to AbstractType
 * r/m clustertool (CASSANDRA-2607)
 * add support for presenting row key as a column in CQL result sets 
   (CASSANDRA-2622)
 * Don't allow {LOCAL|EACH}_QUORUM unless strategy is NTS (CASSANDRA-2627)
 * validate keyspace strategy_options during CQL create (CASSANDRA-2624)
 * fix empty Result with secondary index when limit=1 (CASSANDRA-2628)
 * Fix regression where bootstrapping a node with no schema fails
   (CASSANDRA-2625)
 * Allow removing LocationInfo sstables (CASSANDRA-2632)
 * avoid attempting to replay mutations from dropped keyspaces (CASSANDRA-2631)
 * avoid using cached position of a key when GT is requested (CASSANDRA-2633)
 * fix counting bloom filter true positives (CASSANDRA-2637)
 * initialize local ep state prior to gossip startup if needed (CASSANDRA-2638)
 * fix counter increment lost after restart (CASSANDRA-2642)
 * add quote-escaping via backslash to CLI (CASSANDRA-2623)
 * fix pig example script (CASSANDRA-2487)
 * fix dynamic snitch race in adding latencies (CASSANDRA-2618)
 * Start/stop cassandra after more important services such as mdadm in
   debian packaging (CASSANDRA-2481)


0.8.0-beta2
 * fix NPE compacting index CFs (CASSANDRA-2528)
 * Remove checking all column families on startup for compaction candidates 
   (CASSANDRA-2444)
 * validate CQL create keyspace options (CASSANDRA-2525)
 * fix nodetool setcompactionthroughput (CASSANDRA-2550)
 * move	gossip heartbeat back to its own thread (CASSANDRA-2554)
 * validate cql TRUNCATE columnfamily before truncating (CASSANDRA-2570)
 * fix batch_mutate for mixed standard-counter mutations (CASSANDRA-2457)
 * disallow making schema changes to system keyspace (CASSANDRA-2563)
 * fix sending mutation messages multiple times (CASSANDRA-2557)
 * fix incorrect use of NBHM.size in ReadCallback that could cause
   reads to time out even when responses were received (CASSANDRA-2552)
 * trigger read repair correctly for LOCAL_QUORUM reads (CASSANDRA-2556)
 * Allow configuring the number of compaction thread (CASSANDRA-2558)
 * forceUserDefinedCompaction will attempt to compact what it is given
   even if the pessimistic estimate is that there is not enough disk space;
   automatic compactions will only compact 2 or more sstables (CASSANDRA-2575)
 * refuse to apply migrations with older timestamps than the current 
   schema (CASSANDRA-2536)
 * remove unframed Thrift transport option
 * include indexes in snapshots (CASSANDRA-2596)
 * improve ignoring of obsolete mutations in index maintenance (CASSANDRA-2401)
 * recognize attempt to drop just the index while leaving the column
   definition alone (CASSANDRA-2619)
  

0.8.0-beta1
 * remove Avro RPC support (CASSANDRA-926)
 * support for columns that act as incr/decr counters 
   (CASSANDRA-1072, 1937, 1944, 1936, 2101, 2093, 2288, 2105, 2384, 2236, 2342,
   2454)
 * CQL (CASSANDRA-1703, 1704, 1705, 1706, 1707, 1708, 1710, 1711, 1940, 
   2124, 2302, 2277, 2493)
 * avoid double RowMutation serialization on write path (CASSANDRA-1800)
 * make NetworkTopologyStrategy the default (CASSANDRA-1960)
 * configurable internode encryption (CASSANDRA-1567, 2152)
 * human readable column names in sstable2json output (CASSANDRA-1933)
 * change default JMX port to 7199 (CASSANDRA-2027)
 * backwards compatible internal messaging (CASSANDRA-1015)
 * atomic switch of memtables and sstables (CASSANDRA-2284)
 * add pluggable SeedProvider (CASSANDRA-1669)
 * Fix clustertool to not throw exception when calling get_endpoints (CASSANDRA-2437)
 * upgrade to thrift 0.6 (CASSANDRA-2412) 
 * repair works on a token range instead of full ring (CASSANDRA-2324)
 * purge tombstones from row cache (CASSANDRA-2305)
 * push replication_factor into strategy_options (CASSANDRA-1263)
 * give snapshots the same name on each node (CASSANDRA-1791)
 * remove "nodetool loadbalance" (CASSANDRA-2448)
 * multithreaded compaction (CASSANDRA-2191)
 * compaction throttling (CASSANDRA-2156)
 * add key type information and alias (CASSANDRA-2311, 2396)
 * cli no longer divides read_repair_chance by 100 (CASSANDRA-2458)
 * made CompactionInfo.getTaskType return an enum (CASSANDRA-2482)
 * add a server-wide cap on measured memtable memory usage and aggressively
   flush to keep under that threshold (CASSANDRA-2006)
 * add unified UUIDType (CASSANDRA-2233)
 * add off-heap row cache support (CASSANDRA-1969)


0.7.5
 * improvements/fixes to PIG driver (CASSANDRA-1618, CASSANDRA-2387,
   CASSANDRA-2465, CASSANDRA-2484)
 * validate index names (CASSANDRA-1761)
 * reduce contention on Table.flusherLock (CASSANDRA-1954)
 * try harder to detect failures during streaming, cleaning up temporary
   files more reliably (CASSANDRA-2088)
 * shut down server for OOM on a Thrift thread (CASSANDRA-2269)
 * fix tombstone handling in repair and sstable2json (CASSANDRA-2279)
 * preserve version when streaming data from old sstables (CASSANDRA-2283)
 * don't start repair if a neighboring node is marked as dead (CASSANDRA-2290)
 * purge tombstones from row cache (CASSANDRA-2305)
 * Avoid seeking when sstable2json exports the entire file (CASSANDRA-2318)
 * clear Built flag in system table when dropping an index (CASSANDRA-2320)
 * don't allow arbitrary argument for stress.java (CASSANDRA-2323)
 * validate values for index predicates in get_indexed_slice (CASSANDRA-2328)
 * queue secondary indexes for flush before the parent (CASSANDRA-2330)
 * allow job configuration to set the CL used in Hadoop jobs (CASSANDRA-2331)
 * add memtable_flush_queue_size defaulting to 4 (CASSANDRA-2333)
 * Allow overriding of initial_token, storage_port and rpc_port from system
   properties (CASSANDRA-2343)
 * fix comparator used for non-indexed secondary expressions in index scan
   (CASSANDRA-2347)
 * ensure size calculation and write phase of large-row compaction use
   the same threshold for TTL expiration (CASSANDRA-2349)
 * fix race when iterating CFs during add/drop (CASSANDRA-2350)
 * add ConsistencyLevel command to CLI (CASSANDRA-2354)
 * allow negative numbers in the cli (CASSANDRA-2358)
 * hard code serialVersionUID for tokens class (CASSANDRA-2361)
 * fix potential infinite loop in ByteBufferUtil.inputStream (CASSANDRA-2365)
 * fix encoding bugs in HintedHandoffManager, SystemTable when default
   charset is not UTF8 (CASSANDRA-2367)
 * avoids having removed node reappearing in Gossip (CASSANDRA-2371)
 * fix incorrect truncation of long to int when reading columns via block
   index (CASSANDRA-2376)
 * fix NPE during stream session (CASSANDRA-2377)
 * fix race condition that could leave orphaned data files when dropping CF or
   KS (CASSANDRA-2381)
 * fsync statistics component on write (CASSANDRA-2382)
 * fix duplicate results from CFS.scan (CASSANDRA-2406)
 * add IntegerType to CLI help (CASSANDRA-2414)
 * avoid caching token-only decoratedkeys (CASSANDRA-2416)
 * convert mmap assertion to if/throw so scrub can catch it (CASSANDRA-2417)
 * don't overwrite gc log (CASSANDR-2418)
 * invalidate row cache for streamed row to avoid inconsitencies
   (CASSANDRA-2420)
 * avoid copies in range/index scans (CASSANDRA-2425)
 * make sure we don't wipe data during cleanup if the node has not join
   the ring (CASSANDRA-2428)
 * Try harder to close files after compaction (CASSANDRA-2431)
 * re-set bootstrapped flag after move finishes (CASSANDRA-2435)
 * display validation_class in CLI 'describe keyspace' (CASSANDRA-2442)
 * make cleanup compactions cleanup the row cache (CASSANDRA-2451)
 * add column fields validation to scrub (CASSANDRA-2460)
 * use 64KB flush buffer instead of in_memory_compaction_limit (CASSANDRA-2463)
 * fix backslash substitutions in CLI (CASSANDRA-2492)
 * disable cache saving for system CFS (CASSANDRA-2502)
 * fixes for verifying destination availability under hinted conditions
   so UE can be thrown intead of timing out (CASSANDRA-2514)
 * fix update of validation class in column metadata (CASSANDRA-2512)
 * support LOCAL_QUORUM, EACH_QUORUM CLs outside of NTS (CASSANDRA-2516)
 * preserve version when streaming data from old sstables (CASSANDRA-2283)
 * fix backslash substitutions in CLI (CASSANDRA-2492)
 * count a row deletion as one operation towards memtable threshold 
   (CASSANDRA-2519)
 * support LOCAL_QUORUM, EACH_QUORUM CLs outside of NTS (CASSANDRA-2516)


0.7.4
 * add nodetool join command (CASSANDRA-2160)
 * fix secondary indexes on pre-existing or streamed data (CASSANDRA-2244)
 * initialize endpoint in gossiper earlier (CASSANDRA-2228)
 * add ability to write to Cassandra from Pig (CASSANDRA-1828)
 * add rpc_[min|max]_threads (CASSANDRA-2176)
 * add CL.TWO, CL.THREE (CASSANDRA-2013)
 * avoid exporting an un-requested row in sstable2json, when exporting 
   a key that does not exist (CASSANDRA-2168)
 * add incremental_backups option (CASSANDRA-1872)
 * add configurable row limit to Pig loadfunc (CASSANDRA-2276)
 * validate column values in batches as well as single-Column inserts
   (CASSANDRA-2259)
 * move sample schema from cassandra.yaml to schema-sample.txt,
   a cli scripts (CASSANDRA-2007)
 * avoid writing empty rows when scrubbing tombstoned rows (CASSANDRA-2296)
 * fix assertion error in range and index scans for CL < ALL
   (CASSANDRA-2282)
 * fix commitlog replay when flush position refers to data that didn't
   get synced before server died (CASSANDRA-2285)
 * fix fd leak in sstable2json with non-mmap'd i/o (CASSANDRA-2304)
 * reduce memory use during streaming of multiple sstables (CASSANDRA-2301)
 * purge tombstoned rows from cache after GCGraceSeconds (CASSANDRA-2305)
 * allow zero replicas in a NTS datacenter (CASSANDRA-1924)
 * make range queries respect snitch for local replicas (CASSANDRA-2286)
 * fix HH delivery when column index is larger than 2GB (CASSANDRA-2297)
 * make 2ary indexes use parent CF flush thresholds during initial build
   (CASSANDRA-2294)
 * update memtable_throughput to be a long (CASSANDRA-2158)


0.7.3
 * Keep endpoint state until aVeryLongTime (CASSANDRA-2115)
 * lower-latency read repair (CASSANDRA-2069)
 * add hinted_handoff_throttle_delay_in_ms option (CASSANDRA-2161)
 * fixes for cache save/load (CASSANDRA-2172, -2174)
 * Handle whole-row deletions in CFOutputFormat (CASSANDRA-2014)
 * Make memtable_flush_writers flush in parallel (CASSANDRA-2178)
 * Add compaction_preheat_key_cache option (CASSANDRA-2175)
 * refactor stress.py to have only one copy of the format string 
   used for creating row keys (CASSANDRA-2108)
 * validate index names for \w+ (CASSANDRA-2196)
 * Fix Cassandra cli to respect timeout if schema does not settle 
   (CASSANDRA-2187)
 * fix for compaction and cleanup writing old-format data into new-version 
   sstable (CASSANDRA-2211, -2216)
 * add nodetool scrub (CASSANDRA-2217, -2240)
 * fix sstable2json large-row pagination (CASSANDRA-2188)
 * fix EOFing on requests for the last bytes in a file (CASSANDRA-2213)
 * fix BufferedRandomAccessFile bugs (CASSANDRA-2218, -2241)
 * check for memtable flush_after_mins exceeded every 10s (CASSANDRA-2183)
 * fix cache saving on Windows (CASSANDRA-2207)
 * add validateSchemaAgreement call + synchronization to schema
   modification operations (CASSANDRA-2222)
 * fix for reversed slice queries on large rows (CASSANDRA-2212)
 * fat clients were writing local data (CASSANDRA-2223)
 * set DEFAULT_MEMTABLE_LIFETIME_IN_MINS to 24h
 * improve detection and cleanup of partially-written sstables 
   (CASSANDRA-2206)
 * fix supercolumn de/serialization when subcolumn comparator is different
   from supercolumn's (CASSANDRA-2104)
 * fix starting up on Windows when CASSANDRA_HOME contains whitespace
   (CASSANDRA-2237)
 * add [get|set][row|key]cacheSavePeriod to JMX (CASSANDRA-2100)
 * fix Hadoop ColumnFamilyOutputFormat dropping of mutations
   when batch fills up (CASSANDRA-2255)
 * move file deletions off of scheduledtasks executor (CASSANDRA-2253)


0.7.2
 * copy DecoratedKey.key when inserting into caches to avoid retaining
   a reference to the underlying buffer (CASSANDRA-2102)
 * format subcolumn names with subcomparator (CASSANDRA-2136)
 * fix column bloom filter deserialization (CASSANDRA-2165)


0.7.1
 * refactor MessageDigest creation code. (CASSANDRA-2107)
 * buffer network stack to avoid inefficient small TCP messages while avoiding
   the nagle/delayed ack problem (CASSANDRA-1896)
 * check log4j configuration for changes every 10s (CASSANDRA-1525, 1907)
 * more-efficient cross-DC replication (CASSANDRA-1530, -2051, -2138)
 * avoid polluting page cache with commitlog or sstable writes
   and seq scan operations (CASSANDRA-1470)
 * add RMI authentication options to nodetool (CASSANDRA-1921)
 * make snitches configurable at runtime (CASSANDRA-1374)
 * retry hadoop split requests on connection failure (CASSANDRA-1927)
 * implement describeOwnership for BOP, COPP (CASSANDRA-1928)
 * make read repair behave as expected for ConsistencyLevel > ONE
   (CASSANDRA-982, 2038)
 * distributed test harness (CASSANDRA-1859, 1964)
 * reduce flush lock contention (CASSANDRA-1930)
 * optimize supercolumn deserialization (CASSANDRA-1891)
 * fix CFMetaData.apply to only compare objects of the same class 
   (CASSANDRA-1962)
 * allow specifying specific SSTables to compact from JMX (CASSANDRA-1963)
 * fix race condition in MessagingService.targets (CASSANDRA-1959, 2094, 2081)
 * refuse to open sstables from a future version (CASSANDRA-1935)
 * zero-copy reads (CASSANDRA-1714)
 * fix copy bounds for word Text in wordcount demo (CASSANDRA-1993)
 * fixes for contrib/javautils (CASSANDRA-1979)
 * check more frequently for memtable expiration (CASSANDRA-2000)
 * fix writing SSTable column count statistics (CASSANDRA-1976)
 * fix streaming of multiple CFs during bootstrap (CASSANDRA-1992)
 * explicitly set JVM GC new generation size with -Xmn (CASSANDRA-1968)
 * add short options for CLI flags (CASSANDRA-1565)
 * make keyspace argument to "describe keyspace" in CLI optional
   when authenticated to keyspace already (CASSANDRA-2029)
 * added option to specify -Dcassandra.join_ring=false on startup
   to allow "warm spare" nodes or performing JMX maintenance before
   joining the ring (CASSANDRA-526)
 * log migrations at INFO (CASSANDRA-2028)
 * add CLI verbose option in file mode (CASSANDRA-2030)
 * add single-line "--" comments to CLI (CASSANDRA-2032)
 * message serialization tests (CASSANDRA-1923)
 * switch from ivy to maven-ant-tasks (CASSANDRA-2017)
 * CLI attempts to block for new schema to propagate (CASSANDRA-2044)
 * fix potential overflow in nodetool cfstats (CASSANDRA-2057)
 * add JVM shutdownhook to sync commitlog (CASSANDRA-1919)
 * allow nodes to be up without being part of  normal traffic (CASSANDRA-1951)
 * fix CLI "show keyspaces" with null options on NTS (CASSANDRA-2049)
 * fix possible ByteBuffer race conditions (CASSANDRA-2066)
 * reduce garbage generated by MessagingService to prevent load spikes
   (CASSANDRA-2058)
 * fix math in RandomPartitioner.describeOwnership (CASSANDRA-2071)
 * fix deletion of sstable non-data components (CASSANDRA-2059)
 * avoid blocking gossip while deleting handoff hints (CASSANDRA-2073)
 * ignore messages from newer versions, keep track of nodes in gossip 
   regardless of version (CASSANDRA-1970)
 * cache writing moved to CompactionManager to reduce i/o contention and
   updated to use non-cache-polluting writes (CASSANDRA-2053)
 * page through large rows when exporting to JSON (CASSANDRA-2041)
 * add flush_largest_memtables_at and reduce_cache_sizes_at options
   (CASSANDRA-2142)
 * add cli 'describe cluster' command (CASSANDRA-2127)
 * add cli support for setting username/password at 'connect' command 
   (CASSANDRA-2111)
 * add -D option to Stress.java to allow reading hosts from a file 
   (CASSANDRA-2149)
 * bound hints CF throughput between 32M and 256M (CASSANDRA-2148)
 * continue starting when invalid saved cache entries are encountered
   (CASSANDRA-2076)
 * add max_hint_window_in_ms option (CASSANDRA-1459)


0.7.0-final
 * fix offsets to ByteBuffer.get (CASSANDRA-1939)


0.7.0-rc4
 * fix cli crash after backgrounding (CASSANDRA-1875)
 * count timeouts in storageproxy latencies, and include latency 
   histograms in StorageProxyMBean (CASSANDRA-1893)
 * fix CLI get recognition of supercolumns (CASSANDRA-1899)
 * enable keepalive on intra-cluster sockets (CASSANDRA-1766)
 * count timeouts towards dynamicsnitch latencies (CASSANDRA-1905)
 * Expose index-building status in JMX + cli schema description
   (CASSANDRA-1871)
 * allow [LOCAL|EACH]_QUORUM to be used with non-NetworkTopology 
   replication Strategies
 * increased amount of index locks for faster commitlog replay
 * collect secondary index tombstones immediately (CASSANDRA-1914)
 * revert commitlog changes from #1780 (CASSANDRA-1917)
 * change RandomPartitioner min token to -1 to avoid collision w/
   tokens on actual nodes (CASSANDRA-1901)
 * examine the right nibble when validating TimeUUID (CASSANDRA-1910)
 * include secondary indexes in cleanup (CASSANDRA-1916)
 * CFS.scrubDataDirectories should also cleanup invalid secondary indexes
   (CASSANDRA-1904)
 * ability to disable/enable gossip on nodes to force them down
   (CASSANDRA-1108)


0.7.0-rc3
 * expose getNaturalEndpoints in StorageServiceMBean taking byte[]
   key; RMI cannot serialize ByteBuffer (CASSANDRA-1833)
 * infer org.apache.cassandra.locator for replication strategy classes
   when not otherwise specified
 * validation that generates less garbage (CASSANDRA-1814)
 * add TTL support to CLI (CASSANDRA-1838)
 * cli defaults to bytestype for subcomparator when creating
   column families (CASSANDRA-1835)
 * unregister index MBeans when index is dropped (CASSANDRA-1843)
 * make ByteBufferUtil.clone thread-safe (CASSANDRA-1847)
 * change exception for read requests during bootstrap from 
   InvalidRequest to Unavailable (CASSANDRA-1862)
 * respect row-level tombstones post-flush in range scans
   (CASSANDRA-1837)
 * ReadResponseResolver check digests against each other (CASSANDRA-1830)
 * return InvalidRequest when remove of subcolumn without supercolumn
   is requested (CASSANDRA-1866)
 * flush before repair (CASSANDRA-1748)
 * SSTableExport validates key order (CASSANDRA-1884)
 * large row support for SSTableExport (CASSANDRA-1867)
 * Re-cache hot keys post-compaction without hitting disk (CASSANDRA-1878)
 * manage read repair in coordinator instead of data source, to
   provide latency information to dynamic snitch (CASSANDRA-1873)


0.7.0-rc2
 * fix live-column-count of slice ranges including tombstoned supercolumn 
   with live subcolumn (CASSANDRA-1591)
 * rename o.a.c.internal.AntientropyStage -> AntiEntropyStage,
   o.a.c.request.Request_responseStage -> RequestResponseStage,
   o.a.c.internal.Internal_responseStage -> InternalResponseStage
 * add AbstractType.fromString (CASSANDRA-1767)
 * require index_type to be present when specifying index_name
   on ColumnDef (CASSANDRA-1759)
 * fix add/remove index bugs in CFMetadata (CASSANDRA-1768)
 * rebuild Strategy during system_update_keyspace (CASSANDRA-1762)
 * cli updates prompt to ... in continuation lines (CASSANDRA-1770)
 * support multiple Mutations per key in hadoop ColumnFamilyOutputFormat
   (CASSANDRA-1774)
 * improvements to Debian init script (CASSANDRA-1772)
 * use local classloader to check for version.properties (CASSANDRA-1778)
 * Validate that column names in column_metadata are valid for the
   defined comparator, and decode properly in cli (CASSANDRA-1773)
 * use cross-platform newlines in cli (CASSANDRA-1786)
 * add ExpiringColumn support to sstable import/export (CASSANDRA-1754)
 * add flush for each append to periodic commitlog mode; added
   periodic_without_flush option to disable this (CASSANDRA-1780)
 * close file handle used for post-flush truncate (CASSANDRA-1790)
 * various code cleanup (CASSANDRA-1793, -1794, -1795)
 * fix range queries against wrapped range (CASSANDRA-1781)
 * fix consistencylevel calculations for NetworkTopologyStrategy
   (CASSANDRA-1804)
 * cli support index type enum names (CASSANDRA-1810)
 * improved validation of column_metadata (CASSANDRA-1813)
 * reads at ConsistencyLevel > 1 throw UnavailableException
   immediately if insufficient live nodes exist (CASSANDRA-1803)
 * copy bytebuffers for local writes to avoid retaining the entire
   Thrift frame (CASSANDRA-1801)
 * fix NPE adding index to column w/o prior metadata (CASSANDRA-1764)
 * reduce fat client timeout (CASSANDRA-1730)
 * fix botched merge of CASSANDRA-1316


0.7.0-rc1
 * fix compaction and flush races with schema updates (CASSANDRA-1715)
 * add clustertool, config-converter, sstablekeys, and schematool 
   Windows .bat files (CASSANDRA-1723)
 * reject range queries received during bootstrap (CASSANDRA-1739)
 * fix wrapping-range queries on non-minimum token (CASSANDRA-1700)
 * add nodetool cfhistogram (CASSANDRA-1698)
 * limit repaired ranges to what the nodes have in common (CASSANDRA-1674)
 * index scan treats missing columns as not matching secondary
   expressions (CASSANDRA-1745)
 * Fix misuse of DataOutputBuffer.getData in AntiEntropyService
   (CASSANDRA-1729)
 * detect and warn when obsolete version of JNA is present (CASSANDRA-1760)
 * reduce fat client timeout (CASSANDRA-1730)
 * cleanup smallest CFs first to increase free temp space for larger ones
   (CASSANDRA-1811)
 * Update windows .bat files to work outside of main Cassandra
   directory (CASSANDRA-1713)
 * fix read repair regression from 0.6.7 (CASSANDRA-1727)
 * more-efficient read repair (CASSANDRA-1719)
 * fix hinted handoff replay (CASSANDRA-1656)
 * log type of dropped messages (CASSANDRA-1677)
 * upgrade to SLF4J 1.6.1
 * fix ByteBuffer bug in ExpiringColumn.updateDigest (CASSANDRA-1679)
 * fix IntegerType.getString (CASSANDRA-1681)
 * make -Djava.net.preferIPv4Stack=true the default (CASSANDRA-628)
 * add INTERNAL_RESPONSE verb to differentiate from responses related
   to client requests (CASSANDRA-1685)
 * log tpstats when dropping messages (CASSANDRA-1660)
 * include unreachable nodes in describeSchemaVersions (CASSANDRA-1678)
 * Avoid dropping messages off the client request path (CASSANDRA-1676)
 * fix jna errno reporting (CASSANDRA-1694)
 * add friendlier error for UnknownHostException on startup (CASSANDRA-1697)
 * include jna dependency in RPM package (CASSANDRA-1690)
 * add --skip-keys option to stress.py (CASSANDRA-1696)
 * improve cli handling of non-string keys and column names 
   (CASSANDRA-1701, -1693)
 * r/m extra subcomparator line in cli keyspaces output (CASSANDRA-1712)
 * add read repair chance to cli "show keyspaces"
 * upgrade to ConcurrentLinkedHashMap 1.1 (CASSANDRA-975)
 * fix index scan routing (CASSANDRA-1722)
 * fix tombstoning of supercolumns in range queries (CASSANDRA-1734)
 * clear endpoint cache after updating keyspace metadata (CASSANDRA-1741)
 * fix wrapping-range queries on non-minimum token (CASSANDRA-1700)
 * truncate includes secondary indexes (CASSANDRA-1747)
 * retain reference to PendingFile sstables (CASSANDRA-1749)
 * fix sstableimport regression (CASSANDRA-1753)
 * fix for bootstrap when no non-system tables are defined (CASSANDRA-1732)
 * handle replica unavailability in index scan (CASSANDRA-1755)
 * fix service initialization order deadlock (CASSANDRA-1756)
 * multi-line cli commands (CASSANDRA-1742)
 * fix race between snapshot and compaction (CASSANDRA-1736)
 * add listEndpointsPendingHints, deleteHintsForEndpoint JMX methods 
   (CASSANDRA-1551)


0.7.0-beta3
 * add strategy options to describe_keyspace output (CASSANDRA-1560)
 * log warning when using randomly generated token (CASSANDRA-1552)
 * re-organize JMX into .db, .net, .internal, .request (CASSANDRA-1217)
 * allow nodes to change IPs between restarts (CASSANDRA-1518)
 * remember ring state between restarts by default (CASSANDRA-1518)
 * flush index built flag so we can read it before log replay (CASSANDRA-1541)
 * lock row cache updates to prevent race condition (CASSANDRA-1293)
 * remove assertion causing rare (and harmless) error messages in
   commitlog (CASSANDRA-1330)
 * fix moving nodes with no keyspaces defined (CASSANDRA-1574)
 * fix unbootstrap when no data is present in a transfer range (CASSANDRA-1573)
 * take advantage of AVRO-495 to simplify our avro IDL (CASSANDRA-1436)
 * extend authorization hierarchy to column family (CASSANDRA-1554)
 * deletion support in secondary indexes (CASSANDRA-1571)
 * meaningful error message for invalid replication strategy class 
   (CASSANDRA-1566)
 * allow keyspace creation with RF > N (CASSANDRA-1428)
 * improve cli error handling (CASSANDRA-1580)
 * add cache save/load ability (CASSANDRA-1417, 1606, 1647)
 * add StorageService.getDrainProgress (CASSANDRA-1588)
 * Disallow bootstrap to an in-use token (CASSANDRA-1561)
 * Allow dynamic secondary index creation and destruction (CASSANDRA-1532)
 * log auto-guessed memtable thresholds (CASSANDRA-1595)
 * add ColumnDef support to cli (CASSANDRA-1583)
 * reduce index sample time by 75% (CASSANDRA-1572)
 * add cli support for column, strategy metadata (CASSANDRA-1578, 1612)
 * add cli support for schema modification (CASSANDRA-1584)
 * delete temp files on failed compactions (CASSANDRA-1596)
 * avoid blocking for dead nodes during removetoken (CASSANDRA-1605)
 * remove ConsistencyLevel.ZERO (CASSANDRA-1607)
 * expose in-progress compaction type in jmx (CASSANDRA-1586)
 * removed IClock & related classes from internals (CASSANDRA-1502)
 * fix removing tokens from SystemTable on decommission and removetoken
   (CASSANDRA-1609)
 * include CF metadata in cli 'show keyspaces' (CASSANDRA-1613)
 * switch from Properties to HashMap in PropertyFileSnitch to
   avoid synchronization bottleneck (CASSANDRA-1481)
 * PropertyFileSnitch configuration file renamed to 
   cassandra-topology.properties
 * add cli support for get_range_slices (CASSANDRA-1088, CASSANDRA-1619)
 * Make memtable flush thresholds per-CF instead of global 
   (CASSANDRA-1007, 1637)
 * add cli support for binary data without CfDef hints (CASSANDRA-1603)
 * fix building SSTable statistics post-stream (CASSANDRA-1620)
 * fix potential infinite loop in 2ary index queries (CASSANDRA-1623)
 * allow creating NTS keyspaces with no replicas configured (CASSANDRA-1626)
 * add jmx histogram of sstables accessed per read (CASSANDRA-1624)
 * remove system_rename_column_family and system_rename_keyspace from the
   client API until races can be fixed (CASSANDRA-1630, CASSANDRA-1585)
 * add cli sanity tests (CASSANDRA-1582)
 * update GC settings in cassandra.bat (CASSANDRA-1636)
 * cli support for index queries (CASSANDRA-1635)
 * cli support for updating schema memtable settings (CASSANDRA-1634)
 * cli --file option (CASSANDRA-1616)
 * reduce automatically chosen memtable sizes by 50% (CASSANDRA-1641)
 * move endpoint cache from snitch to strategy (CASSANDRA-1643)
 * fix commitlog recovery deleting the newly-created segment as well as
   the old ones (CASSANDRA-1644)
 * upgrade to Thrift 0.5 (CASSANDRA-1367)
 * renamed CL.DCQUORUM to LOCAL_QUORUM and DCQUORUMSYNC to EACH_QUORUM
 * cli truncate support (CASSANDRA-1653)
 * update GC settings in cassandra.bat (CASSANDRA-1636)
 * avoid logging when a node's ip/token is gossipped back to it (CASSANDRA-1666)


0.7-beta2
 * always use UTF-8 for hint keys (CASSANDRA-1439)
 * remove cassandra.yaml dependency from Hadoop and Pig (CASSADRA-1322)
 * expose CfDef metadata in describe_keyspaces (CASSANDRA-1363)
 * restore use of mmap_index_only option (CASSANDRA-1241)
 * dropping a keyspace with no column families generated an error 
   (CASSANDRA-1378)
 * rename RackAwareStrategy to OldNetworkTopologyStrategy, RackUnawareStrategy 
   to SimpleStrategy, DatacenterShardStrategy to NetworkTopologyStrategy,
   AbstractRackAwareSnitch to AbstractNetworkTopologySnitch (CASSANDRA-1392)
 * merge StorageProxy.mutate, mutateBlocking (CASSANDRA-1396)
 * faster UUIDType, LongType comparisons (CASSANDRA-1386, 1393)
 * fix setting read_repair_chance from CLI addColumnFamily (CASSANDRA-1399)
 * fix updates to indexed columns (CASSANDRA-1373)
 * fix race condition leaving to FileNotFoundException (CASSANDRA-1382)
 * fix sharded lock hash on index write path (CASSANDRA-1402)
 * add support for GT/E, LT/E in subordinate index clauses (CASSANDRA-1401)
 * cfId counter got out of sync when CFs were added (CASSANDRA-1403)
 * less chatty schema updates (CASSANDRA-1389)
 * rename column family mbeans. 'type' will now include either 
   'IndexColumnFamilies' or 'ColumnFamilies' depending on the CFS type.
   (CASSANDRA-1385)
 * disallow invalid keyspace and column family names. This includes name that
   matches a '^\w+' regex. (CASSANDRA-1377)
 * use JNA, if present, to take snapshots (CASSANDRA-1371)
 * truncate hints if starting 0.7 for the first time (CASSANDRA-1414)
 * fix FD leak in single-row slicepredicate queries (CASSANDRA-1416)
 * allow index expressions against columns that are not part of the 
   SlicePredicate (CASSANDRA-1410)
 * config-converter properly handles snitches and framed support 
   (CASSANDRA-1420)
 * remove keyspace argument from multiget_count (CASSANDRA-1422)
 * allow specifying cassandra.yaml location as (local or remote) URL
   (CASSANDRA-1126)
 * fix using DynamicEndpointSnitch with NetworkTopologyStrategy
   (CASSANDRA-1429)
 * Add CfDef.default_validation_class (CASSANDRA-891)
 * fix EstimatedHistogram.max (CASSANDRA-1413)
 * quorum read optimization (CASSANDRA-1622)
 * handle zero-length (or missing) rows during HH paging (CASSANDRA-1432)
 * include secondary indexes during schema migrations (CASSANDRA-1406)
 * fix commitlog header race during schema change (CASSANDRA-1435)
 * fix ColumnFamilyStoreMBeanIterator to use new type name (CASSANDRA-1433)
 * correct filename generated by xml->yaml converter (CASSANDRA-1419)
 * add CMSInitiatingOccupancyFraction=75 and UseCMSInitiatingOccupancyOnly
   to default JVM options
 * decrease jvm heap for cassandra-cli (CASSANDRA-1446)
 * ability to modify keyspaces and column family definitions on a live cluster
   (CASSANDRA-1285)
 * support for Hadoop Streaming [non-jvm map/reduce via stdin/out]
   (CASSANDRA-1368)
 * Move persistent sstable stats from the system table to an sstable component
   (CASSANDRA-1430)
 * remove failed bootstrap attempt from pending ranges when gossip times
   it out after 1h (CASSANDRA-1463)
 * eager-create tcp connections to other cluster members (CASSANDRA-1465)
 * enumerate stages and derive stage from message type instead of 
   transmitting separately (CASSANDRA-1465)
 * apply reversed flag during collation from different data sources
   (CASSANDRA-1450)
 * make failure to remove commitlog segment non-fatal (CASSANDRA-1348)
 * correct ordering of drain operations so CL.recover is no longer 
   necessary (CASSANDRA-1408)
 * removed keyspace from describe_splits method (CASSANDRA-1425)
 * rename check_schema_agreement to describe_schema_versions
   (CASSANDRA-1478)
 * fix QUORUM calculation for RF > 3 (CASSANDRA-1487)
 * remove tombstones during non-major compactions when bloom filter
   verifies that row does not exist in other sstables (CASSANDRA-1074)
 * nodes that coordinated a loadbalance in the past could not be seen by
   newly added nodes (CASSANDRA-1467)
 * exposed endpoint states (gossip details) via jmx (CASSANDRA-1467)
 * ensure that compacted sstables are not included when new readers are
   instantiated (CASSANDRA-1477)
 * by default, calculate heap size and memtable thresholds at runtime (CASSANDRA-1469)
 * fix races dealing with adding/dropping keyspaces and column families in
   rapid succession (CASSANDRA-1477)
 * clean up of Streaming system (CASSANDRA-1503, 1504, 1506)
 * add options to configure Thrift socket keepalive and buffer sizes (CASSANDRA-1426)
 * make contrib CassandraServiceDataCleaner recursive (CASSANDRA-1509)
 * min, max compaction threshold are configurable and persistent 
   per-ColumnFamily (CASSANDRA-1468)
 * fix replaying the last mutation in a commitlog unnecessarily 
   (CASSANDRA-1512)
 * invoke getDefaultUncaughtExceptionHandler from DTPE with the original
   exception rather than the ExecutionException wrapper (CASSANDRA-1226)
 * remove Clock from the Thrift (and Avro) API (CASSANDRA-1501)
 * Close intra-node sockets when connection is broken (CASSANDRA-1528)
 * RPM packaging spec file (CASSANDRA-786)
 * weighted request scheduler (CASSANDRA-1485)
 * treat expired columns as deleted (CASSANDRA-1539)
 * make IndexInterval configurable (CASSANDRA-1488)
 * add describe_snitch to Thrift API (CASSANDRA-1490)
 * MD5 authenticator compares plain text submitted password with MD5'd
   saved property, instead of vice versa (CASSANDRA-1447)
 * JMX MessagingService pending and completed counts (CASSANDRA-1533)
 * fix race condition processing repair responses (CASSANDRA-1511)
 * make repair blocking (CASSANDRA-1511)
 * create EndpointSnitchInfo and MBean to expose rack and DC (CASSANDRA-1491)
 * added option to contrib/word_count to output results back to Cassandra
   (CASSANDRA-1342)
 * rewrite Hadoop ColumnFamilyRecordWriter to pool connections, retry to
   multiple Cassandra nodes, and smooth impact on the Cassandra cluster
   by using smaller batch sizes (CASSANDRA-1434)
 * fix setting gc_grace_seconds via CLI (CASSANDRA-1549)
 * support TTL'd index values (CASSANDRA-1536)
 * make removetoken work like decommission (CASSANDRA-1216)
 * make cli comparator-aware and improve quote rules (CASSANDRA-1523,-1524)
 * make nodetool compact and cleanup blocking (CASSANDRA-1449)
 * add memtable, cache information to GCInspector logs (CASSANDRA-1558)
 * enable/disable HintedHandoff via JMX (CASSANDRA-1550)
 * Ignore stray files in the commit log directory (CASSANDRA-1547)
 * Disallow bootstrap to an in-use token (CASSANDRA-1561)


0.7-beta1
 * sstable versioning (CASSANDRA-389)
 * switched to slf4j logging (CASSANDRA-625)
 * add (optional) expiration time for column (CASSANDRA-699)
 * access levels for authentication/authorization (CASSANDRA-900)
 * add ReadRepairChance to CF definition (CASSANDRA-930)
 * fix heisenbug in system tests, especially common on OS X (CASSANDRA-944)
 * convert to byte[] keys internally and all public APIs (CASSANDRA-767)
 * ability to alter schema definitions on a live cluster (CASSANDRA-44)
 * renamed configuration file to cassandra.xml, and log4j.properties to
   log4j-server.properties, which must now be loaded from
   the classpath (which is how our scripts in bin/ have always done it)
   (CASSANDRA-971)
 * change get_count to require a SlicePredicate. create multi_get_count
   (CASSANDRA-744)
 * re-organized endpointsnitch implementations and added SimpleSnitch
   (CASSANDRA-994)
 * Added preload_row_cache option (CASSANDRA-946)
 * add CRC to commitlog header (CASSANDRA-999)
 * removed deprecated batch_insert and get_range_slice methods (CASSANDRA-1065)
 * add truncate thrift method (CASSANDRA-531)
 * http mini-interface using mx4j (CASSANDRA-1068)
 * optimize away copy of sliced row on memtable read path (CASSANDRA-1046)
 * replace constant-size 2GB mmaped segments and special casing for index 
   entries spanning segment boundaries, with SegmentedFile that computes 
   segments that always contain entire entries/rows (CASSANDRA-1117)
 * avoid reading large rows into memory during compaction (CASSANDRA-16)
 * added hadoop OutputFormat (CASSANDRA-1101)
 * efficient Streaming (no more anticompaction) (CASSANDRA-579)
 * split commitlog header into separate file and add size checksum to
   mutations (CASSANDRA-1179)
 * avoid allocating a new byte[] for each mutation on replay (CASSANDRA-1219)
 * revise HH schema to be per-endpoint (CASSANDRA-1142)
 * add joining/leaving status to nodetool ring (CASSANDRA-1115)
 * allow multiple repair sessions per node (CASSANDRA-1190)
 * optimize away MessagingService for local range queries (CASSANDRA-1261)
 * make framed transport the default so malformed requests can't OOM the 
   server (CASSANDRA-475)
 * significantly faster reads from row cache (CASSANDRA-1267)
 * take advantage of row cache during range queries (CASSANDRA-1302)
 * make GCGraceSeconds a per-ColumnFamily value (CASSANDRA-1276)
 * keep persistent row size and column count statistics (CASSANDRA-1155)
 * add IntegerType (CASSANDRA-1282)
 * page within a single row during hinted handoff (CASSANDRA-1327)
 * push DatacenterShardStrategy configuration into keyspace definition,
   eliminating datacenter.properties. (CASSANDRA-1066)
 * optimize forward slices starting with '' and single-index-block name 
   queries by skipping the column index (CASSANDRA-1338)
 * streaming refactor (CASSANDRA-1189)
 * faster comparison for UUID types (CASSANDRA-1043)
 * secondary index support (CASSANDRA-749 and subtasks)
 * make compaction buckets deterministic (CASSANDRA-1265)


0.6.6
 * Allow using DynamicEndpointSnitch with RackAwareStrategy (CASSANDRA-1429)
 * remove the remaining vestiges of the unfinished DatacenterShardStrategy 
   (replaced by NetworkTopologyStrategy in 0.7)
   

0.6.5
 * fix key ordering in range query results with RandomPartitioner
   and ConsistencyLevel > ONE (CASSANDRA-1145)
 * fix for range query starting with the wrong token range (CASSANDRA-1042)
 * page within a single row during hinted handoff (CASSANDRA-1327)
 * fix compilation on non-sun JDKs (CASSANDRA-1061)
 * remove String.trim() call on row keys in batch mutations (CASSANDRA-1235)
 * Log summary of dropped messages instead of spamming log (CASSANDRA-1284)
 * add dynamic endpoint snitch (CASSANDRA-981)
 * fix streaming for keyspaces with hyphens in their name (CASSANDRA-1377)
 * fix errors in hard-coded bloom filter optKPerBucket by computing it
   algorithmically (CASSANDRA-1220
 * remove message deserialization stage, and uncap read/write stages
   so slow reads/writes don't block gossip processing (CASSANDRA-1358)
 * add jmx port configuration to Debian package (CASSANDRA-1202)
 * use mlockall via JNA, if present, to prevent Linux from swapping
   out parts of the JVM (CASSANDRA-1214)


0.6.4
 * avoid queuing multiple hint deliveries for the same endpoint
   (CASSANDRA-1229)
 * better performance for and stricter checking of UTF8 column names
   (CASSANDRA-1232)
 * extend option to lower compaction priority to hinted handoff
   as well (CASSANDRA-1260)
 * log errors in gossip instead of re-throwing (CASSANDRA-1289)
 * avoid aborting commitlog replay prematurely if a flushed-but-
   not-removed commitlog segment is encountered (CASSANDRA-1297)
 * fix duplicate rows being read during mapreduce (CASSANDRA-1142)
 * failure detection wasn't closing command sockets (CASSANDRA-1221)
 * cassandra-cli.bat works on windows (CASSANDRA-1236)
 * pre-emptively drop requests that cannot be processed within RPCTimeout
   (CASSANDRA-685)
 * add ack to Binary write verb and update CassandraBulkLoader
   to wait for acks for each row (CASSANDRA-1093)
 * added describe_partitioner Thrift method (CASSANDRA-1047)
 * Hadoop jobs no longer require the Cassandra storage-conf.xml
   (CASSANDRA-1280, CASSANDRA-1047)
 * log thread pool stats when GC is excessive (CASSANDRA-1275)
 * remove gossip message size limit (CASSANDRA-1138)
 * parallelize local and remote reads during multiget, and respect snitch 
   when determining whether to do local read for CL.ONE (CASSANDRA-1317)
 * fix read repair to use requested consistency level on digest mismatch,
   rather than assuming QUORUM (CASSANDRA-1316)
 * process digest mismatch re-reads in parallel (CASSANDRA-1323)
 * switch hints CF comparator to BytesType (CASSANDRA-1274)


0.6.3
 * retry to make streaming connections up to 8 times. (CASSANDRA-1019)
 * reject describe_ring() calls on invalid keyspaces (CASSANDRA-1111)
 * fix cache size calculation for size of 100% (CASSANDRA-1129)
 * fix cache capacity only being recalculated once (CASSANDRA-1129)
 * remove hourly scan of all hints on the off chance that the gossiper
   missed a status change; instead, expose deliverHintsToEndpoint to JMX
   so it can be done manually, if necessary (CASSANDRA-1141)
 * don't reject reads at CL.ALL (CASSANDRA-1152)
 * reject deletions to supercolumns in CFs containing only standard
   columns (CASSANDRA-1139)
 * avoid preserving login information after client disconnects
   (CASSANDRA-1057)
 * prefer sun jdk to openjdk in debian init script (CASSANDRA-1174)
 * detect partioner config changes between restarts and fail fast 
   (CASSANDRA-1146)
 * use generation time to resolve node token reassignment disagreements
   (CASSANDRA-1118)
 * restructure the startup ordering of Gossiper and MessageService to avoid
   timing anomalies (CASSANDRA-1160)
 * detect incomplete commit log hearders (CASSANDRA-1119)
 * force anti-entropy service to stream files on the stream stage to avoid
   sending streams out of order (CASSANDRA-1169)
 * remove inactive stream managers after AES streams files (CASSANDRA-1169)
 * allow removing entire row through batch_mutate Deletion (CASSANDRA-1027)
 * add JMX metrics for row-level bloom filter false positives (CASSANDRA-1212)
 * added a redhat init script to contrib (CASSANDRA-1201)
 * use midpoint when bootstrapping a new machine into range with not
   much data yet instead of random token (CASSANDRA-1112)
 * kill server on OOM in executor stage as well as Thrift (CASSANDRA-1226)
 * remove opportunistic repairs, when two machines with overlapping replica
   responsibilities happen to finish major compactions of the same CF near
   the same time.  repairs are now fully manual (CASSANDRA-1190)
 * add ability to lower compaction priority (default is no change from 0.6.2)
   (CASSANDRA-1181)


0.6.2
 * fix contrib/word_count build. (CASSANDRA-992)
 * split CommitLogExecutorService into BatchCommitLogExecutorService and 
   PeriodicCommitLogExecutorService (CASSANDRA-1014)
 * add latency histograms to CFSMBean (CASSANDRA-1024)
 * make resolving timestamp ties deterministic by using value bytes
   as a tiebreaker (CASSANDRA-1039)
 * Add option to turn off Hinted Handoff (CASSANDRA-894)
 * fix windows startup (CASSANDRA-948)
 * make concurrent_reads, concurrent_writes configurable at runtime via JMX
   (CASSANDRA-1060)
 * disable GCInspector on non-Sun JVMs (CASSANDRA-1061)
 * fix tombstone handling in sstable rows with no other data (CASSANDRA-1063)
 * fix size of row in spanned index entries (CASSANDRA-1056)
 * install json2sstable, sstable2json, and sstablekeys to Debian package
 * StreamingService.StreamDestinations wouldn't empty itself after streaming
   finished (CASSANDRA-1076)
 * added Collections.shuffle(splits) before returning the splits in 
   ColumnFamilyInputFormat (CASSANDRA-1096)
 * do not recalculate cache capacity post-compaction if it's been manually 
   modified (CASSANDRA-1079)
 * better defaults for flush sorter + writer executor queue sizes
   (CASSANDRA-1100)
 * windows scripts for SSTableImport/Export (CASSANDRA-1051)
 * windows script for nodetool (CASSANDRA-1113)
 * expose PhiConvictThreshold (CASSANDRA-1053)
 * make repair of RF==1 a no-op (CASSANDRA-1090)
 * improve default JVM GC options (CASSANDRA-1014)
 * fix SlicePredicate serialization inside Hadoop jobs (CASSANDRA-1049)
 * close Thrift sockets in Hadoop ColumnFamilyRecordReader (CASSANDRA-1081)


0.6.1
 * fix NPE in sstable2json when no excluded keys are given (CASSANDRA-934)
 * keep the replica set constant throughout the read repair process
   (CASSANDRA-937)
 * allow querying getAllRanges with empty token list (CASSANDRA-933)
 * fix command line arguments inversion in clustertool (CASSANDRA-942)
 * fix race condition that could trigger a false-positive assertion
   during post-flush discard of old commitlog segments (CASSANDRA-936)
 * fix neighbor calculation for anti-entropy repair (CASSANDRA-924)
 * perform repair even for small entropy differences (CASSANDRA-924)
 * Use hostnames in CFInputFormat to allow Hadoop's naive string-based
   locality comparisons to work (CASSANDRA-955)
 * cache read-only BufferedRandomAccessFile length to avoid
   3 system calls per invocation (CASSANDRA-950)
 * nodes with IPv6 (and no IPv4) addresses could not join cluster
   (CASSANDRA-969)
 * Retrieve the correct number of undeleted columns, if any, from
   a supercolumn in a row that had been deleted previously (CASSANDRA-920)
 * fix index scans that cross the 2GB mmap boundaries for both mmap
   and standard i/o modes (CASSANDRA-866)
 * expose drain via nodetool (CASSANDRA-978)


0.6.0-RC1
 * JMX drain to flush memtables and run through commit log (CASSANDRA-880)
 * Bootstrapping can skip ranges under the right conditions (CASSANDRA-902)
 * fix merging row versions in range_slice for CL > ONE (CASSANDRA-884)
 * default write ConsistencyLeven chaned from ZERO to ONE
 * fix for index entries spanning mmap buffer boundaries (CASSANDRA-857)
 * use lexical comparison if time part of TimeUUIDs are the same 
   (CASSANDRA-907)
 * bound read, mutation, and response stages to fix possible OOM
   during log replay (CASSANDRA-885)
 * Use microseconds-since-epoch (UTC) in cli, instead of milliseconds
 * Treat batch_mutate Deletion with null supercolumn as "apply this predicate 
   to top level supercolumns" (CASSANDRA-834)
 * Streaming destination nodes do not update their JMX status (CASSANDRA-916)
 * Fix internal RPC timeout calculation (CASSANDRA-911)
 * Added Pig loadfunc to contrib/pig (CASSANDRA-910)


0.6.0-beta3
 * fix compaction bucketing bug (CASSANDRA-814)
 * update windows batch file (CASSANDRA-824)
 * deprecate KeysCachedFraction configuration directive in favor
   of KeysCached; move to unified-per-CF key cache (CASSANDRA-801)
 * add invalidateRowCache to ColumnFamilyStoreMBean (CASSANDRA-761)
 * send Handoff hints to natural locations to reduce load on
   remaining nodes in a failure scenario (CASSANDRA-822)
 * Add RowWarningThresholdInMB configuration option to warn before very 
   large rows get big enough to threaten node stability, and -x option to
   be able to remove them with sstable2json if the warning is unheeded
   until it's too late (CASSANDRA-843)
 * Add logging of GC activity (CASSANDRA-813)
 * fix ConcurrentModificationException in commitlog discard (CASSANDRA-853)
 * Fix hardcoded row count in Hadoop RecordReader (CASSANDRA-837)
 * Add a jmx status to the streaming service and change several DEBUG
   messages to INFO (CASSANDRA-845)
 * fix classpath in cassandra-cli.bat for Windows (CASSANDRA-858)
 * allow re-specifying host, port to cassandra-cli if invalid ones
   are first tried (CASSANDRA-867)
 * fix race condition handling rpc timeout in the coordinator
   (CASSANDRA-864)
 * Remove CalloutLocation and StagingFileDirectory from storage-conf files 
   since those settings are no longer used (CASSANDRA-878)
 * Parse a long from RowWarningThresholdInMB instead of an int (CASSANDRA-882)
 * Remove obsolete ControlPort code from DatabaseDescriptor (CASSANDRA-886)
 * move skipBytes side effect out of assert (CASSANDRA-899)
 * add "double getLoad" to StorageServiceMBean (CASSANDRA-898)
 * track row stats per CF at compaction time (CASSANDRA-870)
 * disallow CommitLogDirectory matching a DataFileDirectory (CASSANDRA-888)
 * default key cache size is 200k entries, changed from 10% (CASSANDRA-863)
 * add -Dcassandra-foreground=yes to cassandra.bat
 * exit if cluster name is changed unexpectedly (CASSANDRA-769)


0.6.0-beta1/beta2
 * add batch_mutate thrift command, deprecating batch_insert (CASSANDRA-336)
 * remove get_key_range Thrift API, deprecated in 0.5 (CASSANDRA-710)
 * add optional login() Thrift call for authentication (CASSANDRA-547)
 * support fat clients using gossiper and StorageProxy to perform
   replication in-process [jvm-only] (CASSANDRA-535)
 * support mmapped I/O for reads, on by default on 64bit JVMs 
   (CASSANDRA-408, CASSANDRA-669)
 * improve insert concurrency, particularly during Hinted Handoff
   (CASSANDRA-658)
 * faster network code (CASSANDRA-675)
 * stress.py moved to contrib (CASSANDRA-635)
 * row caching [must be explicitly enabled per-CF in config] (CASSANDRA-678)
 * present a useful measure of compaction progress in JMX (CASSANDRA-599)
 * add bin/sstablekeys (CASSNADRA-679)
 * add ConsistencyLevel.ANY (CASSANDRA-687)
 * make removetoken remove nodes from gossip entirely (CASSANDRA-644)
 * add ability to set cache sizes at runtime (CASSANDRA-708)
 * report latency and cache hit rate statistics with lifetime totals
   instead of average over the last minute (CASSANDRA-702)
 * support get_range_slice for RandomPartitioner (CASSANDRA-745)
 * per-keyspace replication factory and replication strategy (CASSANDRA-620)
 * track latency in microseconds (CASSANDRA-733)
 * add describe_ Thrift methods, deprecating get_string_property and 
   get_string_list_property
 * jmx interface for tracking operation mode and streams in general.
   (CASSANDRA-709)
 * keep memtables in sorted order to improve range query performance
   (CASSANDRA-799)
 * use while loop instead of recursion when trimming sstables compaction list 
   to avoid blowing stack in pathological cases (CASSANDRA-804)
 * basic Hadoop map/reduce support (CASSANDRA-342)


0.5.1
 * ensure all files for an sstable are streamed to the same directory.
   (CASSANDRA-716)
 * more accurate load estimate for bootstrapping (CASSANDRA-762)
 * tolerate dead or unavailable bootstrap target on write (CASSANDRA-731)
 * allow larger numbers of keys (> 140M) in a sstable bloom filter
   (CASSANDRA-790)
 * include jvm argument improvements from CASSANDRA-504 in debian package
 * change streaming chunk size to 32MB to accomodate Windows XP limitations
   (was 64MB) (CASSANDRA-795)
 * fix get_range_slice returning results in the wrong order (CASSANDRA-781)
 

0.5.0 final
 * avoid attempting to delete temporary bootstrap files twice (CASSANDRA-681)
 * fix bogus NaN in nodeprobe cfstats output (CASSANDRA-646)
 * provide a policy for dealing with single thread executors w/ a full queue
   (CASSANDRA-694)
 * optimize inner read in MessagingService, vastly improving multiple-node
   performance (CASSANDRA-675)
 * wait for table flush before streaming data back to a bootstrapping node.
   (CASSANDRA-696)
 * keep track of bootstrapping sources by table so that bootstrapping doesn't 
   give the indication of finishing early (CASSANDRA-673)


0.5.0 RC3
 * commit the correct version of the patch for CASSANDRA-663


0.5.0 RC2 (unreleased)
 * fix bugs in converting get_range_slice results to Thrift 
   (CASSANDRA-647, CASSANDRA-649)
 * expose java.util.concurrent.TimeoutException in StorageProxy methods
   (CASSANDRA-600)
 * TcpConnectionManager was holding on to disconnected connections, 
   giving the false indication they were being used. (CASSANDRA-651)
 * Remove duplicated write. (CASSANDRA-662)
 * Abort bootstrap if IP is already in the token ring (CASSANDRA-663)
 * increase default commitlog sync period, and wait for last sync to 
   finish before submitting another (CASSANDRA-668)


0.5.0 RC1
 * Fix potential NPE in get_range_slice (CASSANDRA-623)
 * add CRC32 to commitlog entries (CASSANDRA-605)
 * fix data streaming on windows (CASSANDRA-630)
 * GC compacted sstables after cleanup and compaction (CASSANDRA-621)
 * Speed up anti-entropy validation (CASSANDRA-629)
 * Fix anti-entropy assertion error (CASSANDRA-639)
 * Fix pending range conflicts when bootstapping or moving
   multiple nodes at once (CASSANDRA-603)
 * Handle obsolete gossip related to node movement in the case where
   one or more nodes is down when the movement occurs (CASSANDRA-572)
 * Include dead nodes in gossip to avoid a variety of problems
   and fix HH to removed nodes (CASSANDRA-634)
 * return an InvalidRequestException for mal-formed SlicePredicates
   (CASSANDRA-643)
 * fix bug determining closest neighbor for use in multiple datacenters
   (CASSANDRA-648)
 * Vast improvements in anticompaction speed (CASSANDRA-607)
 * Speed up log replay and writes by avoiding redundant serializations
   (CASSANDRA-652)


0.5.0 beta 2
 * Bootstrap improvements (several tickets)
 * add nodeprobe repair anti-entropy feature (CASSANDRA-193, CASSANDRA-520)
 * fix possibility of partition when many nodes restart at once
   in clusters with multiple seeds (CASSANDRA-150)
 * fix NPE in get_range_slice when no data is found (CASSANDRA-578)
 * fix potential NPE in hinted handoff (CASSANDRA-585)
 * fix cleanup of local "system" keyspace (CASSANDRA-576)
 * improve computation of cluster load balance (CASSANDRA-554)
 * added super column read/write, column count, and column/row delete to
   cassandra-cli (CASSANDRA-567, CASSANDRA-594)
 * fix returning live subcolumns of deleted supercolumns (CASSANDRA-583)
 * respect JAVA_HOME in bin/ scripts (several tickets)
 * add StorageService.initClient for fat clients on the JVM (CASSANDRA-535)
   (see contrib/client_only for an example of use)
 * make consistency_level functional in get_range_slice (CASSANDRA-568)
 * optimize key deserialization for RandomPartitioner (CASSANDRA-581)
 * avoid GCing tombstones except on major compaction (CASSANDRA-604)
 * increase failure conviction threshold, resulting in less nodes
   incorrectly (and temporarily) marked as down (CASSANDRA-610)
 * respect memtable thresholds during log replay (CASSANDRA-609)
 * support ConsistencyLevel.ALL on read (CASSANDRA-584)
 * add nodeprobe removetoken command (CASSANDRA-564)


0.5.0 beta
 * Allow multiple simultaneous flushes, improving flush throughput 
   on multicore systems (CASSANDRA-401)
 * Split up locks to improve write and read throughput on multicore systems
   (CASSANDRA-444, CASSANDRA-414)
 * More efficient use of memory during compaction (CASSANDRA-436)
 * autobootstrap option: when enabled, all non-seed nodes will attempt
   to bootstrap when started, until bootstrap successfully
   completes. -b option is removed.  (CASSANDRA-438)
 * Unless a token is manually specified in the configuration xml,
   a bootstraping node will use a token that gives it half the
   keys from the most-heavily-loaded node in the cluster,
   instead of generating a random token. 
   (CASSANDRA-385, CASSANDRA-517)
 * Miscellaneous bootstrap fixes (several tickets)
 * Ability to change a node's token even after it has data on it
   (CASSANDRA-541)
 * Ability to decommission a live node from the ring (CASSANDRA-435)
 * Semi-automatic loadbalancing via nodeprobe (CASSANDRA-192)
 * Add ability to set compaction thresholds at runtime via
   JMX / nodeprobe.  (CASSANDRA-465)
 * Add "comment" field to ColumnFamily definition. (CASSANDRA-481)
 * Additional JMX metrics (CASSANDRA-482)
 * JSON based export and import tools (several tickets)
 * Hinted Handoff fixes (several tickets)
 * Add key cache to improve read performance (CASSANDRA-423)
 * Simplified construction of custom ReplicationStrategy classes
   (CASSANDRA-497)
 * Graphical application (Swing) for ring integrity verification and 
   visualization was added to contrib (CASSANDRA-252)
 * Add DCQUORUM, DCQUORUMSYNC consistency levels and corresponding
   ReplicationStrategy / EndpointSnitch classes.  Experimental.
   (CASSANDRA-492)
 * Web client interface added to contrib (CASSANDRA-457)
 * More-efficient flush for Random, CollatedOPP partitioners 
   for normal writes (CASSANDRA-446) and bulk load (CASSANDRA-420)
 * Add MemtableFlushAfterMinutes, a global replacement for the old 
   per-CF FlushPeriodInMinutes setting (CASSANDRA-463)
 * optimizations to slice reading (CASSANDRA-350) and supercolumn
   queries (CASSANDRA-510)
 * force binding to given listenaddress for nodes with multiple
   interfaces (CASSANDRA-546)
 * stress.py benchmarking tool improvements (several tickets)
 * optimized replica placement code (CASSANDRA-525)
 * faster log replay on restart (CASSANDRA-539, CASSANDRA-540)
 * optimized local-node writes (CASSANDRA-558)
 * added get_range_slice, deprecating get_key_range (CASSANDRA-344)
 * expose TimedOutException to thrift (CASSANDRA-563)
 

0.4.2
 * Add validation disallowing null keys (CASSANDRA-486)
 * Fix race conditions in TCPConnectionManager (CASSANDRA-487)
 * Fix using non-utf8-aware comparison as a sanity check.
   (CASSANDRA-493)
 * Improve default garbage collector options (CASSANDRA-504)
 * Add "nodeprobe flush" (CASSANDRA-505)
 * remove NotFoundException from get_slice throws list (CASSANDRA-518)
 * fix get (not get_slice) of entire supercolumn (CASSANDRA-508)
 * fix null token during bootstrap (CASSANDRA-501)


0.4.1
 * Fix FlushPeriod columnfamily configuration regression
   (CASSANDRA-455)
 * Fix long column name support (CASSANDRA-460)
 * Fix for serializing a row that only contains tombstones
   (CASSANDRA-458)
 * Fix for discarding unneeded commitlog segments (CASSANDRA-459)
 * Add SnapshotBeforeCompaction configuration option (CASSANDRA-426)
 * Fix compaction abort under insufficient disk space (CASSANDRA-473)
 * Fix reading subcolumn slice from tombstoned CF (CASSANDRA-484)
 * Fix race condition in RVH causing occasional NPE (CASSANDRA-478)


0.4.0
 * fix get_key_range problems when a node is down (CASSANDRA-440)
   and add UnavailableException to more Thrift methods
 * Add example EndPointSnitch contrib code (several tickets)


0.4.0 RC2
 * fix SSTable generation clash during compaction (CASSANDRA-418)
 * reject method calls with null parameters (CASSANDRA-308)
 * properly order ranges in nodeprobe output (CASSANDRA-421)
 * fix logging of certain errors on executor threads (CASSANDRA-425)


0.4.0 RC1
 * Bootstrap feature is live; use -b on startup (several tickets)
 * Added multiget api (CASSANDRA-70)
 * fix Deadlock with SelectorManager.doProcess and TcpConnection.write
   (CASSANDRA-392)
 * remove key cache b/c of concurrency bugs in third-party
   CLHM library (CASSANDRA-405)
 * update non-major compaction logic to use two threshold values
   (CASSANDRA-407)
 * add periodic / batch commitlog sync modes (several tickets)
 * inline BatchMutation into batch_insert params (CASSANDRA-403)
 * allow setting the logging level at runtime via mbean (CASSANDRA-402)
 * change default comparator to BytesType (CASSANDRA-400)
 * add forwards-compatible ConsistencyLevel parameter to get_key_range
   (CASSANDRA-322)
 * r/m special case of blocking for local destination when writing with 
   ConsistencyLevel.ZERO (CASSANDRA-399)
 * Fixes to make BinaryMemtable [bulk load interface] useful (CASSANDRA-337);
   see contrib/bmt_example for an example of using it.
 * More JMX properties added (several tickets)
 * Thrift changes (several tickets)
    - Merged _super get methods with the normal ones; return values
      are now of ColumnOrSuperColumn.
    - Similarly, merged batch_insert_super into batch_insert.



0.4.0 beta
 * On-disk data format has changed to allow billions of keys/rows per
   node instead of only millions
 * Multi-keyspace support
 * Scan all sstables for all queries to avoid situations where
   different types of operation on the same ColumnFamily could
   disagree on what data was present
 * Snapshot support via JMX
 * Thrift API has changed a _lot_:
    - removed time-sorted CFs; instead, user-defined comparators
      may be defined on the column names, which are now byte arrays.
      Default comparators are provided for UTF8, Bytes, Ascii, Long (i64),
      and UUID types.
    - removed colon-delimited strings in thrift api in favor of explicit
      structs such as ColumnPath, ColumnParent, etc.  Also normalized
      thrift struct and argument naming.
    - Added columnFamily argument to get_key_range.
    - Change signature of get_slice to accept starting and ending
      columns as well as an offset.  (This allows use of indexes.)
      Added "ascending" flag to allow reasonably-efficient reverse
      scans as well.  Removed get_slice_by_range as redundant.
    - get_key_range operates on one CF at a time
    - changed `block` boolean on insert methods to ConsistencyLevel enum,
      with options of NONE, ONE, QUORUM, and ALL.
    - added similar consistency_level parameter to read methods
    - column-name-set slice with no names given now returns zero columns
      instead of all of them.  ("all" can run your server out of memory.
      use a range-based slice with a high max column count instead.)
 * Removed the web interface. Node information can now be obtained by 
   using the newly introduced nodeprobe utility.
 * More JMX stats
 * Remove magic values from internals (e.g. special key to indicate
   when to flush memtables)
 * Rename configuration "table" to "keyspace"
 * Moved to crash-only design; no more shutdown (just kill the process)
 * Lots of bug fixes

Full list of issues resolved in 0.4 is at https://issues.apache.org/jira/secure/IssueNavigator.jspa?reset=true&&pid=12310865&fixfor=12313862&resolution=1&sorter/field=issuekey&sorter/order=DESC


0.3.0 RC3
 * Fix potential deadlock under load in TCPConnection.
   (CASSANDRA-220)


0.3.0 RC2
 * Fix possible data loss when server is stopped after replaying
   log but before new inserts force memtable flush.
   (CASSANDRA-204)
 * Added BUGS file


0.3.0 RC1
 * Range queries on keys, including user-defined key collation
 * Remove support
 * Workarounds for a weird bug in JDK select/register that seems
   particularly common on VM environments. Cassandra should deploy
   fine on EC2 now
 * Much improved infrastructure: the beginnings of a decent test suite
   ("ant test" for unit tests; "nosetests" for system tests), code
   coverage reporting, etc.
 * Expanded node status reporting via JMX
 * Improved error reporting/logging on both server and client
 * Reduced memory footprint in default configuration
 * Combined blocking and non-blocking versions of insert APIs
 * Added FlushPeriodInMinutes configuration parameter to force
   flushing of infrequently-updated ColumnFamilies<|MERGE_RESOLUTION|>--- conflicted
+++ resolved
@@ -1,4 +1,3 @@
-<<<<<<< HEAD
 3.0.19
  * Filter sstables earlier when running cleanup (CASSANDRA-15100)
  * Use mean row count instead of mean column count for index selectivity calculation (CASSANDRA-15259)
@@ -26,10 +25,7 @@
  * Add missing commands to nodetool-completion (CASSANDRA-14916)
  * Anti-compaction temporarily corrupts sstable state for readers (CASSANDRA-15004)
  Merged from 2.2:
-=======
-2.2.15
  * Catch non-IOException in FileUtils.close to make sure that all resources are closed (CASSANDRA-15225)
->>>>>>> f21106fc
  * Handle exceptions during authentication/authorization (CASSANDRA-15041)
  * Support cross version messaging in in-jvm upgrade dtests (CASSANDRA-15078)
  * Fix index summary redistribution cancellation (CASSANDRA-15045)
