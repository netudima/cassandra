--- conflicted
+++ resolved
@@ -1,4 +1,3 @@
-<<<<<<< HEAD
 3.0.5
  * Improve backoff policy for cqlsh COPY FROM (CASSANDRA-11320)
  * Improve IF NOT EXISTS check in CREATE INDEX (CASSANDRA-11131)
@@ -15,10 +14,7 @@
  * Fix filtering on non-primary key columns for queries without index (CASSANDRA-6377)
  * Fix sstableloader fail when using materialized view (CASSANDRA-11275)
 Merged from 2.2:
-=======
-2.2.6
  * Use canonical path for directory in SSTable descriptor (CASSANDRA-10587)
->>>>>>> c662259f
  * Add cassandra-stress keystore option (CASSANDRA-9325)
  * Dont mark sstables as repairing with sub range repairs (CASSANDRA-11451)
  * Notify when sstables change after cancelling compaction (CASSANDRA-11373)
