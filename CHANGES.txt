2.1.0-final
 * cqlsh DESC CLUSTER fails retrieving ring information (CASSANDRA-7687)
 * Fix binding null values inside UDT (CASSANDRA-7685)
 * Fix UDT field selection with empty fields (CASSANDRA-7670)
 * Bogus deserialization of static cells from sstable (CASSANDRA-7684)
Merged from 2.0:
 * Update java driver (for hadoop) (CASSANDRA-7618)
 * Support connecting to ipv6 jmx with nodetool (CASSANDRA-7669)


2.1.0-rc5
 * Reject counters inside user types (CASSANDRA-7672)
 * Switch to notification-based GCInspector (CASSANDRA-7638)
 * (cqlsh) Handle nulls in UDTs and tuples correctly (CASSANDRA-7656)
 * Don't use strict consistency when replacing (CASSANDRA-7568)
 * Fix min/max cell name collection on 2.0 SSTables with range
   tombstones (CASSANDRA-7593)
 * Tolerate min/max cell names of different lengths (CASSANDRA-7651)
 * Filter cached results correctly (CASSANDRA-7636)
 * Fix tracing on the new SEPExecutor (CASSANDRA-7644)
 * Remove shuffle and taketoken (CASSANDRA-7601)
 * Clean up Windows batch scripts (CASSANDRA-7619)
 * Fix native protocol drop user type notification (CASSANDRA-7571)
 * Give read access to system.schema_usertypes to all authenticated users
   (CASSANDRA-7578)
 * (cqlsh) Fix cqlsh display when zero rows are returned (CASSANDRA-7580)
 * Get java version correctly when JAVA_TOOL_OPTIONS is set (CASSANDRA-7572)
 * Fix NPE when dropping index from non-existent keyspace, AssertionError when
   dropping non-existent index with IF EXISTS (CASSANDRA-7590)
 * Fix sstablelevelresetter hang (CASSANDRA-7614)
 * (cqlsh) Fix deserialization of blobs (CASSANDRA-7603)
 * Use "keyspace updated" schema change message for UDT changes in v1 and
   v2 protocols (CASSANDRA-7617)
 * Fix tracing of range slices and secondary index lookups that are local
   to the coordinator (CASSANDRA-7599)
 * Set -Dcassandra.storagedir for all tool shell scripts (CASSANDRA-7587)
 * Don't swap max/min col names when mutating sstable metadata (CASSANDRA-7596)
 * (cqlsh) Correctly handle paged result sets (CASSANDRA-7625)
 * (cqlsh) Improve waiting for a trace to complete (CASSANDRA-7626)
 * Fix tracing of concurrent range slices and 2ary index queries (CASSANDRA-7626)
 * Fix scrub against collection type (CASSANDRA-7665)
Merged from 2.0:
 * Set gc_grace_seconds to seven days for system schema tables (CASSANDRA-7668)
 * SimpleSeedProvider no longer caches seeds forever (CASSANDRA-7663)
 * Always flush on truncate (CASSANDRA-7511)
 * Fix ReversedType(DateType) mapping to native protocol (CASSANDRA-7576)
 * Always merge ranges owned by a single node (CASSANDRA-6930)
 * Track max/min timestamps for range tombstones (CASSANDRA-7647)
 * Fix NPE when listing saved caches dir (CASSANDRA-7632)


2.1.0-rc4
 * Fix word count hadoop example (CASSANDRA-7200)
 * Updated memtable_cleanup_threshold and memtable_flush_writers defaults 
   (CASSANDRA-7551)
 * (Windows) fix startup when WMI memory query fails (CASSANDRA-7505)
 * Anti-compaction proceeds if any part of the repair failed (CASANDRA-7521)
 * Add missing table name to DROP INDEX responses and notifications (CASSANDRA-7539)
 * Bump CQL version to 3.2.0 and update CQL documentation (CASSANDRA-7527)
 * Fix configuration error message when running nodetool ring (CASSANDRA-7508)
 * Support conditional updates, tuple type, and the v3 protocol in cqlsh (CASSANDRA-7509)
 * Handle queries on multiple secondary index types (CASSANDRA-7525)
 * Fix cqlsh authentication with v3 native protocol (CASSANDRA-7564)
 * Fix NPE when unknown prepared statement ID is used (CASSANDRA-7454)
Merged from 2.0:
 * (Windows) force range-based repair to non-sequential mode (CASSANDRA-7541)
 * Fix range merging when DES scores are zero (CASSANDRA-7535)
 * Warn when SSL certificates have expired (CASSANDRA-7528)
 * Fix error when doing reversed queries with static columns (CASSANDRA-7490)
Merged from 1.2:
 * Set correct stream ID on responses when non-Exception Throwables
   are thrown while handling native protocol messages (CASSANDRA-7470)


2.1.0-rc3
 * Consider expiry when reconciling otherwise equal cells (CASSANDRA-7403)
 * Introduce CQL support for stress tool (CASSANDRA-6146)
 * Fix ClassCastException processing expired messages (CASSANDRA-7496)
 * Fix prepared marker for collections inside UDT (CASSANDRA-7472)
 * Remove left-over populate_io_cache_on_flush and replicate_on_write
   uses (CASSANDRA-7493)
 * (Windows) handle spaces in path names (CASSANDRA-7451)
 * Ensure writes have completed after dropping a table, before recycling
   commit log segments (CASSANDRA-7437)
 * Remove left-over rows_per_partition_to_cache (CASSANDRA-7493)
 * Fix error when CONTAINS is used with a bind marker (CASSANDRA-7502)
 * Properly reject unknown UDT field (CASSANDRA-7484)
Merged from 2.0:
 * Fix CC#collectTimeOrderedData() tombstone optimisations (CASSANDRA-7394)
 * Support DISTINCT for static columns and fix behaviour when DISTINC is
   not use (CASSANDRA-7305).
 * Workaround JVM NPE on JMX bind failure (CASSANDRA-7254)
 * Fix race in FileCacheService RemovalListener (CASSANDRA-7278)
 * Fix inconsistent use of consistencyForCommit that allowed LOCAL_QUORUM
   operations to incorrect become full QUORUM (CASSANDRA-7345)
 * Properly handle unrecognized opcodes and flags (CASSANDRA-7440)
 * (Hadoop) close CqlRecordWriter clients when finished (CASSANDRA-7459)
 * Commit disk failure policy (CASSANDRA-7429)
 * Make sure high level sstables get compacted (CASSANDRA-7414)
 * Fix AssertionError when using empty clustering columns and static columns
   (CASSANDRA-7455)
 * Add option to disable STCS in L0 (CASSANDRA-6621)
 * Upgrade to snappy-java 1.0.5.2 (CASSANDRA-7476)


2.1.0-rc2
 * Fix heap size calculation for CompoundSparseCellName and 
   CompoundSparseCellName.WithCollection (CASSANDRA-7421)
 * Allow counter mutations in UNLOGGED batches (CASSANDRA-7351)
 * Modify reconcile logic to always pick a tombstone over a counter cell
   (CASSANDRA-7346)
 * Avoid incremental compaction on Windows (CASSANDRA-7365)
 * Fix exception when querying a composite-keyed table with a collection index
   (CASSANDRA-7372)
 * Use node's host id in place of counter ids (CASSANDRA-7366)
 * Fix error when doing reversed queries with static columns (CASSANDRA-7490)
 * Backport CASSANDRA-6747 (CASSANDRA-7560)
 * Track max/min timestamps for range tombstones (CASSANDRA-7647)
 * Fix NPE when listing saved caches dir (CASSANDRA-7632)
<<<<<<< HEAD
=======
Merged from 1.2:
 * Add stop method to EmbeddedCassandraService (CASSANDRA-7595)
 * Support connecting to ipv6 jmx with nodetool (CASSANDRA-7669)
 * Set gc_grace_seconds to seven days for system schema tables (CASSANDRA-7668)
 * SimpleSeedProvider no longer caches seeds forever (CASSANDRA-7663)
 * Set correct stream ID on responses when non-Exception Throwables
   are thrown while handling native protocol messages (CASSANDRA-7470)
>>>>>>> f498a94c


2.1.0-rc1
 * Revert flush directory (CASSANDRA-6357)
 * More efficient executor service for fast operations (CASSANDRA-4718)
 * Move less common tools into a new cassandra-tools package (CASSANDRA-7160)
 * Support more concurrent requests in native protocol (CASSANDRA-7231)
 * Add tab-completion to debian nodetool packaging (CASSANDRA-6421)
 * Change concurrent_compactors defaults (CASSANDRA-7139)
 * Add PowerShell Windows launch scripts (CASSANDRA-7001)
 * Make commitlog archive+restore more robust (CASSANDRA-6974)
 * Fix marking commitlogsegments clean (CASSANDRA-6959)
 * Add snapshot "manifest" describing files included (CASSANDRA-6326)
 * Parallel streaming for sstableloader (CASSANDRA-3668)
 * Fix bugs in supercolumns handling (CASSANDRA-7138)
 * Fix ClassClassException on composite dense tables (CASSANDRA-7112)
 * Cleanup and optimize collation and slice iterators (CASSANDRA-7107)
 * Upgrade NBHM lib (CASSANDRA-7128)
 * Optimize netty server (CASSANDRA-6861)
 * Fix repair hang when given CF does not exist (CASSANDRA-7189)
 * Allow c* to be shutdown in an embedded mode (CASSANDRA-5635)
 * Add server side batching to native transport (CASSANDRA-5663)
 * Make batchlog replay asynchronous (CASSANDRA-6134)
 * remove unused classes (CASSANDRA-7197)
 * Limit user types to the keyspace they are defined in (CASSANDRA-6643)
 * Add validate method to CollectionType (CASSANDRA-7208)
 * New serialization format for UDT values (CASSANDRA-7209, CASSANDRA-7261)
 * Fix nodetool netstats (CASSANDRA-7270)
 * Fix potential ClassCastException in HintedHandoffManager (CASSANDRA-7284)
 * Use prepared statements internally (CASSANDRA-6975)
 * Fix broken paging state with prepared statement (CASSANDRA-7120)
 * Fix IllegalArgumentException in CqlStorage (CASSANDRA-7287)
 * Allow nulls/non-existant fields in UDT (CASSANDRA-7206)
 * Backport Thrift MultiSliceRequest (CASSANDRA-7027)
 * Handle overlapping MultiSlices (CASSANDRA-7279)
 * Fix DataOutputTest on Windows (CASSANDRA-7265)
 * Embedded sets in user defined data-types are not updating (CASSANDRA-7267)
 * Add tuple type to CQL/native protocol (CASSANDRA-7248)
 * Fix CqlPagingRecordReader on tables with few rows (CASSANDRA-7322)
Merged from 2.0:
 * Copy compaction options to make sure they are reloaded (CASSANDRA-7290)
 * Add option to do more aggressive tombstone compactions (CASSANDRA-6563)
 * Don't try to compact already-compacting files in HHOM (CASSANDRA-7288)
 * Always reallocate buffers in HSHA (CASSANDRA-6285)
 * (Hadoop) support authentication in CqlRecordReader (CASSANDRA-7221)
 * (Hadoop) Close java driver Cluster in CQLRR.close (CASSANDRA-7228)
 * Warn when 'USING TIMESTAMP' is used on a CAS BATCH (CASSANDRA-7067)
 * return all cpu values from BackgroundActivityMonitor.readAndCompute (CASSANDRA-7183)
 * Correctly delete scheduled range xfers (CASSANDRA-7143)
 * return all cpu values from BackgroundActivityMonitor.readAndCompute (CASSANDRA-7183)  
 * reduce garbage creation in calculatePendingRanges (CASSANDRA-7191)
 * fix c* launch issues on Russian os's due to output of linux 'free' cmd (CASSANDRA-6162)
 * Fix disabling autocompaction (CASSANDRA-7187)
 * Fix potential NumberFormatException when deserializing IntegerType (CASSANDRA-7088)
 * cqlsh can't tab-complete disabling compaction (CASSANDRA-7185)
 * cqlsh: Accept and execute CQL statement(s) from command-line parameter (CASSANDRA-7172)
 * Fix IllegalStateException in CqlPagingRecordReader (CASSANDRA-7198)
 * Fix the InvertedIndex trigger example (CASSANDRA-7211)
 * Add --resolve-ip option to 'nodetool ring' (CASSANDRA-7210)
 * reduce garbage on codec flag deserialization (CASSANDRA-7244) 
 * Fix duplicated error messages on directory creation error at startup (CASSANDRA-5818)
 * Proper null handle for IF with map element access (CASSANDRA-7155)
 * Improve compaction visibility (CASSANDRA-7242)
 * Correctly delete scheduled range xfers (CASSANDRA-7143)
 * Make batchlog replica selection rack-aware (CASSANDRA-6551)
 * Fix CFMetaData#getColumnDefinitionFromColumnName() (CASSANDRA-7074)
 * Fix writetime/ttl functions for static columns (CASSANDRA-7081)
 * Suggest CTRL-C or semicolon after three blank lines in cqlsh (CASSANDRA-7142)
 * Fix 2ndary index queries with DESC clustering order (CASSANDRA-6950)
 * Invalid key cache entries on DROP (CASSANDRA-6525)
 * Fix flapping RecoveryManagerTest (CASSANDRA-7084)
 * Add missing iso8601 patterns for date strings (CASSANDRA-6973)
 * Support selecting multiple rows in a partition using IN (CASSANDRA-6875)
 * Add authentication support to shuffle (CASSANDRA-6484)
 * Swap local and global default read repair chances (CASSANDRA-7320)
 * Add conditional CREATE/DROP USER support (CASSANDRA-7264)
 * Cqlsh counts non-empty lines for "Blank lines" warning (CASSANDRA-7325)
Merged from 1.2:
 * Add Cloudstack snitch (CASSANDRA-7147)
 * Update system.peers correctly when relocating tokens (CASSANDRA-7126)
 * Add Google Compute Engine snitch (CASSANDRA-7132)
 * remove duplicate query for local tokens (CASSANDRA-7182)
 * exit CQLSH with error status code if script fails (CASSANDRA-6344)
 * Fix bug with some IN queries missig results (CASSANDRA-7105)
 * Fix availability validation for LOCAL_ONE CL (CASSANDRA-7319)
 * Hint streaming can cause decommission to fail (CASSANDRA-7219)


2.1.0-beta2
 * Increase default CL space to 8GB (CASSANDRA-7031)
 * Add range tombstones to read repair digests (CASSANDRA-6863)
 * Fix BTree.clear for large updates (CASSANDRA-6943)
 * Fail write instead of logging a warning when unable to append to CL
   (CASSANDRA-6764)
 * Eliminate possibility of CL segment appearing twice in active list 
   (CASSANDRA-6557)
 * Apply DONTNEED fadvise to commitlog segments (CASSANDRA-6759)
 * Switch CRC component to Adler and include it for compressed sstables 
   (CASSANDRA-4165)
 * Allow cassandra-stress to set compaction strategy options (CASSANDRA-6451)
 * Add broadcast_rpc_address option to cassandra.yaml (CASSANDRA-5899)
 * Auto reload GossipingPropertyFileSnitch config (CASSANDRA-5897)
 * Fix overflow of memtable_total_space_in_mb (CASSANDRA-6573)
 * Fix ABTC NPE and apply update function correctly (CASSANDRA-6692)
 * Allow nodetool to use a file or prompt for password (CASSANDRA-6660)
 * Fix AIOOBE when concurrently accessing ABSC (CASSANDRA-6742)
 * Fix assertion error in ALTER TYPE RENAME (CASSANDRA-6705)
 * Scrub should not always clear out repaired status (CASSANDRA-5351)
 * Improve handling of range tombstone for wide partitions (CASSANDRA-6446)
 * Fix ClassCastException for compact table with composites (CASSANDRA-6738)
 * Fix potentially repairing with wrong nodes (CASSANDRA-6808)
 * Change caching option syntax (CASSANDRA-6745)
 * Fix stress to do proper counter reads (CASSANDRA-6835)
 * Fix help message for stress counter_write (CASSANDRA-6824)
 * Fix stress smart Thrift client to pick servers correctly (CASSANDRA-6848)
 * Add logging levels (minimal, normal or verbose) to stress tool (CASSANDRA-6849)
 * Fix race condition in Batch CLE (CASSANDRA-6860)
 * Improve cleanup/scrub/upgradesstables failure handling (CASSANDRA-6774)
 * ByteBuffer write() methods for serializing sstables (CASSANDRA-6781)
 * Proper compare function for CollectionType (CASSANDRA-6783)
 * Update native server to Netty 4 (CASSANDRA-6236)
 * Fix off-by-one error in stress (CASSANDRA-6883)
 * Make OpOrder AutoCloseable (CASSANDRA-6901)
 * Remove sync repair JMX interface (CASSANDRA-6900)
 * Add multiple memory allocation options for memtables (CASSANDRA-6689, 6694)
 * Remove adjusted op rate from stress output (CASSANDRA-6921)
 * Add optimized CF.hasColumns() implementations (CASSANDRA-6941)
 * Serialize batchlog mutations with the version of the target node
   (CASSANDRA-6931)
 * Optimize CounterColumn#reconcile() (CASSANDRA-6953)
 * Properly remove 1.2 sstable support in 2.1 (CASSANDRA-6869)
 * Lock counter cells, not partitions (CASSANDRA-6880)
 * Track presence of legacy counter shards in sstables (CASSANDRA-6888)
 * Ensure safe resource cleanup when replacing sstables (CASSANDRA-6912)
 * Add failure handler to async callback (CASSANDRA-6747)
 * Fix AE when closing SSTable without releasing reference (CASSANDRA-7000)
 * Clean up IndexInfo on keyspace/table drops (CASSANDRA-6924)
 * Only snapshot relative SSTables when sequential repair (CASSANDRA-7024)
 * Require nodetool rebuild_index to specify index names (CASSANDRA-7038)
 * fix cassandra stress errors on reads with native protocol (CASSANDRA-7033)
 * Use OpOrder to guard sstable references for reads (CASSANDRA-6919)
 * Preemptive opening of compaction result (CASSANDRA-6916)
 * Multi-threaded scrub/cleanup/upgradesstables (CASSANDRA-5547)
 * Optimize cellname comparison (CASSANDRA-6934)
 * Native protocol v3 (CASSANDRA-6855)
 * Optimize Cell liveness checks and clean up Cell (CASSANDRA-7119)
 * Support consistent range movements (CASSANDRA-2434)
Merged from 2.0:
 * Avoid race-prone second "scrub" of system keyspace (CASSANDRA-6797)
 * Pool CqlRecordWriter clients by inetaddress rather than Range
   (CASSANDRA-6665)
 * Fix compaction_history timestamps (CASSANDRA-6784)
 * Compare scores of full replica ordering in DES (CASSANDRA-6683)
 * fix CME in SessionInfo updateProgress affecting netstats (CASSANDRA-6577)
 * Allow repairing between specific replicas (CASSANDRA-6440)
 * Allow per-dc enabling of hints (CASSANDRA-6157)
 * Add compatibility for Hadoop 0.2.x (CASSANDRA-5201)
 * Fix EstimatedHistogram races (CASSANDRA-6682)
 * Failure detector correctly converts initial value to nanos (CASSANDRA-6658)
 * Add nodetool taketoken to relocate vnodes (CASSANDRA-4445)
 * Expose bulk loading progress over JMX (CASSANDRA-4757)
 * Correctly handle null with IF conditions and TTL (CASSANDRA-6623)
 * Account for range/row tombstones in tombstone drop
   time histogram (CASSANDRA-6522)
 * Stop CommitLogSegment.close() from calling sync() (CASSANDRA-6652)
 * Make commitlog failure handling configurable (CASSANDRA-6364)
 * Avoid overlaps in LCS (CASSANDRA-6688)
 * Improve support for paginating over composites (CASSANDRA-4851)
 * Fix count(*) queries in a mixed cluster (CASSANDRA-6707)
 * Improve repair tasks(snapshot, differencing) concurrency (CASSANDRA-6566)
 * Fix replaying pre-2.0 commit logs (CASSANDRA-6714)
 * Add static columns to CQL3 (CASSANDRA-6561)
 * Optimize single partition batch statements (CASSANDRA-6737)
 * Disallow post-query re-ordering when paging (CASSANDRA-6722)
 * Fix potential paging bug with deleted columns (CASSANDRA-6748)
 * Fix NPE on BulkLoader caused by losing StreamEvent (CASSANDRA-6636)
 * Fix truncating compression metadata (CASSANDRA-6791)
 * Add CMSClassUnloadingEnabled JVM option (CASSANDRA-6541)
 * Catch memtable flush exceptions during shutdown (CASSANDRA-6735)
 * Fix upgradesstables NPE for non-CF-based indexes (CASSANDRA-6645)
 * Fix UPDATE updating PRIMARY KEY columns implicitly (CASSANDRA-6782)
 * Fix IllegalArgumentException when updating from 1.2 with SuperColumns
   (CASSANDRA-6733)
 * FBUtilities.singleton() should use the CF comparator (CASSANDRA-6778)
 * Fix CQLSStableWriter.addRow(Map<String, Object>) (CASSANDRA-6526)
 * Fix HSHA server introducing corrupt data (CASSANDRA-6285)
 * Fix CAS conditions for COMPACT STORAGE tables (CASSANDRA-6813)
 * Starting threads in OutboundTcpConnectionPool constructor causes race conditions (CASSANDRA-7177)
 * Allow overriding cassandra-rackdc.properties file (CASSANDRA-7072)
 * Set JMX RMI port to 7199 (CASSANDRA-7087)
 * Use LOCAL_QUORUM for data reads at LOCAL_SERIAL (CASSANDRA-6939)
 * Log a warning for large batches (CASSANDRA-6487)
 * Put nodes in hibernate when join_ring is false (CASSANDRA-6961)
 * Avoid early loading of non-system keyspaces before compaction-leftovers 
   cleanup at startup (CASSANDRA-6913)
 * Restrict Windows to parallel repairs (CASSANDRA-6907)
 * (Hadoop) Allow manually specifying start/end tokens in CFIF (CASSANDRA-6436)
 * Fix NPE in MeteredFlusher (CASSANDRA-6820)
 * Fix race processing range scan responses (CASSANDRA-6820)
 * Allow deleting snapshots from dropped keyspaces (CASSANDRA-6821)
 * Add uuid() function (CASSANDRA-6473)
 * Omit tombstones from schema digests (CASSANDRA-6862)
 * Include correct consistencyLevel in LWT timeout (CASSANDRA-6884)
 * Lower chances for losing new SSTables during nodetool refresh and
   ColumnFamilyStore.loadNewSSTables (CASSANDRA-6514)
 * Add support for DELETE ... IF EXISTS to CQL3 (CASSANDRA-5708)
 * Update hadoop_cql3_word_count example (CASSANDRA-6793)
 * Fix handling of RejectedExecution in sync Thrift server (CASSANDRA-6788)
 * Log more information when exceeding tombstone_warn_threshold (CASSANDRA-6865)
 * Fix truncate to not abort due to unreachable fat clients (CASSANDRA-6864)
 * Fix schema concurrency exceptions (CASSANDRA-6841)
 * Fix leaking validator FH in StreamWriter (CASSANDRA-6832)
 * Fix saving triggers to schema (CASSANDRA-6789)
 * Fix trigger mutations when base mutation list is immutable (CASSANDRA-6790)
 * Fix accounting in FileCacheService to allow re-using RAR (CASSANDRA-6838)
 * Fix static counter columns (CASSANDRA-6827)
 * Restore expiring->deleted (cell) compaction optimization (CASSANDRA-6844)
 * Fix CompactionManager.needsCleanup (CASSANDRA-6845)
 * Correctly compare BooleanType values other than 0 and 1 (CASSANDRA-6779)
 * Read message id as string from earlier versions (CASSANDRA-6840)
 * Properly use the Paxos consistency for (non-protocol) batch (CASSANDRA-6837)
 * Add paranoid disk failure option (CASSANDRA-6646)
 * Improve PerRowSecondaryIndex performance (CASSANDRA-6876)
 * Extend triggers to support CAS updates (CASSANDRA-6882)
 * Static columns with IF NOT EXISTS don't always work as expected (CASSANDRA-6873)
 * Fix paging with SELECT DISTINCT (CASSANDRA-6857)
 * Fix UnsupportedOperationException on CAS timeout (CASSANDRA-6923)
 * Improve MeteredFlusher handling of MF-unaffected column families
   (CASSANDRA-6867)
 * Add CqlRecordReader using native pagination (CASSANDRA-6311)
 * Add QueryHandler interface (CASSANDRA-6659)
 * Track liveRatio per-memtable, not per-CF (CASSANDRA-6945)
 * Make sure upgradesstables keeps sstable level (CASSANDRA-6958)
 * Fix LIMIT with static columns (CASSANDRA-6956)
 * Fix clash with CQL column name in thrift validation (CASSANDRA-6892)
 * Fix error with super columns in mixed 1.2-2.0 clusters (CASSANDRA-6966)
 * Fix bad skip of sstables on slice query with composite start/finish (CASSANDRA-6825)
 * Fix unintended update with conditional statement (CASSANDRA-6893)
 * Fix map element access in IF (CASSANDRA-6914)
 * Avoid costly range calculations for range queries on system keyspaces
   (CASSANDRA-6906)
 * Fix SSTable not released if stream session fails (CASSANDRA-6818)
 * Avoid build failure due to ANTLR timeout (CASSANDRA-6991)
 * Queries on compact tables can return more rows that requested (CASSANDRA-7052)
 * USING TIMESTAMP for batches does not work (CASSANDRA-7053)
 * Fix performance regression from CASSANDRA-5614 (CASSANDRA-6949)
 * Ensure that batchlog and hint timeouts do not produce hints (CASSANDRA-7058)
 * Merge groupable mutations in TriggerExecutor#execute() (CASSANDRA-7047)
 * Plug holes in resource release when wiring up StreamSession (CASSANDRA-7073)
 * Re-add parameter columns to tracing session (CASSANDRA-6942)
 * Preserves CQL metadata when updating table from thrift (CASSANDRA-6831)
Merged from 1.2:
 * Fix nodetool display with vnodes (CASSANDRA-7082)
 * Add UNLOGGED, COUNTER options to BATCH documentation (CASSANDRA-6816)
 * add extra SSL cipher suites (CASSANDRA-6613)
 * fix nodetool getsstables for blob PK (CASSANDRA-6803)
 * Fix BatchlogManager#deleteBatch() use of millisecond timestamps
   (CASSANDRA-6822)
 * Continue assassinating even if the endpoint vanishes (CASSANDRA-6787)
 * Schedule schema pulls on change (CASSANDRA-6971)
 * Non-droppable verbs shouldn't be dropped from OTC (CASSANDRA-6980)
 * Shutdown batchlog executor in SS#drain() (CASSANDRA-7025)
 * Fix batchlog to account for CF truncation records (CASSANDRA-6999)
 * Fix CQLSH parsing of functions and BLOB literals (CASSANDRA-7018)
 * Properly load trustore in the native protocol (CASSANDRA-6847)
 * Always clean up references in SerializingCache (CASSANDRA-6994)
 * Don't shut MessagingService down when replacing a node (CASSANDRA-6476)
 * fix npe when doing -Dcassandra.fd_initial_value_ms (CASSANDRA-6751)


2.1.0-beta1
 * Add flush directory distinct from compaction directories (CASSANDRA-6357)
 * Require JNA by default (CASSANDRA-6575)
 * add listsnapshots command to nodetool (CASSANDRA-5742)
 * Introduce AtomicBTreeColumns (CASSANDRA-6271, 6692)
 * Multithreaded commitlog (CASSANDRA-3578)
 * allocate fixed index summary memory pool and resample cold index summaries 
   to use less memory (CASSANDRA-5519)
 * Removed multithreaded compaction (CASSANDRA-6142)
 * Parallelize fetching rows for low-cardinality indexes (CASSANDRA-1337)
 * change logging from log4j to logback (CASSANDRA-5883)
 * switch to LZ4 compression for internode communication (CASSANDRA-5887)
 * Stop using Thrift-generated Index* classes internally (CASSANDRA-5971)
 * Remove 1.2 network compatibility code (CASSANDRA-5960)
 * Remove leveled json manifest migration code (CASSANDRA-5996)
 * Remove CFDefinition (CASSANDRA-6253)
 * Use AtomicIntegerFieldUpdater in RefCountedMemory (CASSANDRA-6278)
 * User-defined types for CQL3 (CASSANDRA-5590)
 * Use of o.a.c.metrics in nodetool (CASSANDRA-5871, 6406)
 * Batch read from OTC's queue and cleanup (CASSANDRA-1632)
 * Secondary index support for collections (CASSANDRA-4511, 6383)
 * SSTable metadata(Stats.db) format change (CASSANDRA-6356)
 * Push composites support in the storage engine
   (CASSANDRA-5417, CASSANDRA-6520)
 * Add snapshot space used to cfstats (CASSANDRA-6231)
 * Add cardinality estimator for key count estimation (CASSANDRA-5906)
 * CF id is changed to be non-deterministic. Data dir/key cache are created
   uniquely for CF id (CASSANDRA-5202)
 * New counters implementation (CASSANDRA-6504)
 * Replace UnsortedColumns, EmptyColumns, TreeMapBackedSortedColumns with new
   ArrayBackedSortedColumns (CASSANDRA-6630, CASSANDRA-6662, CASSANDRA-6690)
 * Add option to use row cache with a given amount of rows (CASSANDRA-5357)
 * Avoid repairing already repaired data (CASSANDRA-5351)
 * Reject counter updates with USING TTL/TIMESTAMP (CASSANDRA-6649)
 * Replace index_interval with min/max_index_interval (CASSANDRA-6379)
 * Lift limitation that order by columns must be selected for IN queries (CASSANDRA-4911)


2.0.5
 * Reduce garbage generated by bloom filter lookups (CASSANDRA-6609)
 * Add ks.cf names to tombstone logging (CASSANDRA-6597)
 * Use LOCAL_QUORUM for LWT operations at LOCAL_SERIAL (CASSANDRA-6495)
 * Wait for gossip to settle before accepting client connections (CASSANDRA-4288)
 * Delete unfinished compaction incrementally (CASSANDRA-6086)
 * Allow specifying custom secondary index options in CQL3 (CASSANDRA-6480)
 * Improve replica pinning for cache efficiency in DES (CASSANDRA-6485)
 * Fix LOCAL_SERIAL from thrift (CASSANDRA-6584)
 * Don't special case received counts in CAS timeout exceptions (CASSANDRA-6595)
 * Add support for 2.1 global counter shards (CASSANDRA-6505)
 * Fix NPE when streaming connection is not yet established (CASSANDRA-6210)
 * Avoid rare duplicate read repair triggering (CASSANDRA-6606)
 * Fix paging discardFirst (CASSANDRA-6555)
 * Fix ArrayIndexOutOfBoundsException in 2ndary index query (CASSANDRA-6470)
 * Release sstables upon rebuilding 2i (CASSANDRA-6635)
 * Add AbstractCompactionStrategy.startup() method (CASSANDRA-6637)
 * SSTableScanner may skip rows during cleanup (CASSANDRA-6638)
 * sstables from stalled repair sessions can resurrect deleted data (CASSANDRA-6503)
 * Switch stress to use ITransportFactory (CASSANDRA-6641)
 * Fix IllegalArgumentException during prepare (CASSANDRA-6592)
 * Fix possible loss of 2ndary index entries during compaction (CASSANDRA-6517)
 * Fix direct Memory on architectures that do not support unaligned long access
   (CASSANDRA-6628)
 * Let scrub optionally skip broken counter partitions (CASSANDRA-5930)
Merged from 1.2:
 * fsync compression metadata (CASSANDRA-6531)
 * Validate CF existence on execution for prepared statement (CASSANDRA-6535)
 * Add ability to throttle batchlog replay (CASSANDRA-6550)
 * Fix executing LOCAL_QUORUM with SimpleStrategy (CASSANDRA-6545)
 * Avoid StackOverflow when using large IN queries (CASSANDRA-6567)
 * Nodetool upgradesstables includes secondary indexes (CASSANDRA-6598)
 * Paginate batchlog replay (CASSANDRA-6569)
 * skip blocking on streaming during drain (CASSANDRA-6603)
 * Improve error message when schema doesn't match loaded sstable (CASSANDRA-6262)
 * Add properties to adjust FD initial value and max interval (CASSANDRA-4375)
 * Fix preparing with batch and delete from collection (CASSANDRA-6607)
 * Fix ABSC reverse iterator's remove() method (CASSANDRA-6629)
 * Handle host ID conflicts properly (CASSANDRA-6615)
 * Move handling of migration event source to solve bootstrap race. (CASSANDRA-6648)
 * Make sure compaction throughput value doesn't overflow with int math (CASSANDRA-6647)


2.0.4
 * Allow removing snapshots of no-longer-existing CFs (CASSANDRA-6418)
 * add StorageService.stopDaemon() (CASSANDRA-4268)
 * add IRE for invalid CF supplied to get_count (CASSANDRA-5701)
 * add client encryption support to sstableloader (CASSANDRA-6378)
 * Fix accept() loop for SSL sockets post-shutdown (CASSANDRA-6468)
 * Fix size-tiered compaction in LCS L0 (CASSANDRA-6496)
 * Fix assertion failure in filterColdSSTables (CASSANDRA-6483)
 * Fix row tombstones in larger-than-memory compactions (CASSANDRA-6008)
 * Fix cleanup ClassCastException (CASSANDRA-6462)
 * Reduce gossip memory use by interning VersionedValue strings (CASSANDRA-6410)
 * Allow specifying datacenters to participate in a repair (CASSANDRA-6218)
 * Fix divide-by-zero in PCI (CASSANDRA-6403)
 * Fix setting last compacted key in the wrong level for LCS (CASSANDRA-6284)
 * Add millisecond precision formats to the timestamp parser (CASSANDRA-6395)
 * Expose a total memtable size metric for a CF (CASSANDRA-6391)
 * cqlsh: handle symlinks properly (CASSANDRA-6425)
 * Fix potential infinite loop when paging query with IN (CASSANDRA-6464)
 * Fix assertion error in AbstractQueryPager.discardFirst (CASSANDRA-6447)
 * Fix streaming older SSTable yields unnecessary tombstones (CASSANDRA-6527)
Merged from 1.2:
 * Improved error message on bad properties in DDL queries (CASSANDRA-6453)
 * Randomize batchlog candidates selection (CASSANDRA-6481)
 * Fix thundering herd on endpoint cache invalidation (CASSANDRA-6345, 6485)
 * Improve batchlog write performance with vnodes (CASSANDRA-6488)
 * cqlsh: quote single quotes in strings inside collections (CASSANDRA-6172)
 * Improve gossip performance for typical messages (CASSANDRA-6409)
 * Throw IRE if a prepared statement has more markers than supported 
   (CASSANDRA-5598)
 * Expose Thread metrics for the native protocol server (CASSANDRA-6234)
 * Change snapshot response message verb to INTERNAL to avoid dropping it 
   (CASSANDRA-6415)
 * Warn when collection read has > 65K elements (CASSANDRA-5428)
 * Fix cache persistence when both row and key cache are enabled 
   (CASSANDRA-6413)
 * (Hadoop) add describe_local_ring (CASSANDRA-6268)
 * Fix handling of concurrent directory creation failure (CASSANDRA-6459)
 * Allow executing CREATE statements multiple times (CASSANDRA-6471)
 * Don't send confusing info with timeouts (CASSANDRA-6491)
 * Don't resubmit counter mutation runnables internally (CASSANDRA-6427)
 * Don't drop local mutations without a hint (CASSANDRA-6510)
 * Don't allow null max_hint_window_in_ms (CASSANDRA-6419)
 * Validate SliceRange start and finish lengths (CASSANDRA-6521)


2.0.3
 * Fix FD leak on slice read path (CASSANDRA-6275)
 * Cancel read meter task when closing SSTR (CASSANDRA-6358)
 * free off-heap IndexSummary during bulk (CASSANDRA-6359)
 * Recover from IOException in accept() thread (CASSANDRA-6349)
 * Improve Gossip tolerance of abnormally slow tasks (CASSANDRA-6338)
 * Fix trying to hint timed out counter writes (CASSANDRA-6322)
 * Allow restoring specific columnfamilies from archived CL (CASSANDRA-4809)
 * Avoid flushing compaction_history after each operation (CASSANDRA-6287)
 * Fix repair assertion error when tombstones expire (CASSANDRA-6277)
 * Skip loading corrupt key cache (CASSANDRA-6260)
 * Fixes for compacting larger-than-memory rows (CASSANDRA-6274)
 * Compact hottest sstables first and optionally omit coldest from
   compaction entirely (CASSANDRA-6109)
 * Fix modifying column_metadata from thrift (CASSANDRA-6182)
 * cqlsh: fix LIST USERS output (CASSANDRA-6242)
 * Add IRequestSink interface (CASSANDRA-6248)
 * Update memtable size while flushing (CASSANDRA-6249)
 * Provide hooks around CQL2/CQL3 statement execution (CASSANDRA-6252)
 * Require Permission.SELECT for CAS updates (CASSANDRA-6247)
 * New CQL-aware SSTableWriter (CASSANDRA-5894)
 * Reject CAS operation when the protocol v1 is used (CASSANDRA-6270)
 * Correctly throw error when frame too large (CASSANDRA-5981)
 * Fix serialization bug in PagedRange with 2ndary indexes (CASSANDRA-6299)
 * Fix CQL3 table validation in Thrift (CASSANDRA-6140)
 * Fix bug missing results with IN clauses (CASSANDRA-6327)
 * Fix paging with reversed slices (CASSANDRA-6343)
 * Set minTimestamp correctly to be able to drop expired sstables (CASSANDRA-6337)
 * Support NaN and Infinity as float literals (CASSANDRA-6003)
 * Remove RF from nodetool ring output (CASSANDRA-6289)
 * Fix attempting to flush empty rows (CASSANDRA-6374)
 * Fix potential out of bounds exception when paging (CASSANDRA-6333)
Merged from 1.2:
 * Optimize FD phi calculation (CASSANDRA-6386)
 * Improve initial FD phi estimate when starting up (CASSANDRA-6385)
 * Don't list CQL3 table in CLI describe even if named explicitely 
   (CASSANDRA-5750)
 * Invalidate row cache when dropping CF (CASSANDRA-6351)
 * add non-jamm path for cached statements (CASSANDRA-6293)
 * add windows bat files for shell commands (CASSANDRA-6145)
 * Require logging in for Thrift CQL2/3 statement preparation (CASSANDRA-6254)
 * restrict max_num_tokens to 1536 (CASSANDRA-6267)
 * Nodetool gets default JMX port from cassandra-env.sh (CASSANDRA-6273)
 * make calculatePendingRanges asynchronous (CASSANDRA-6244)
 * Remove blocking flushes in gossip thread (CASSANDRA-6297)
 * Fix potential socket leak in connectionpool creation (CASSANDRA-6308)
 * Allow LOCAL_ONE/LOCAL_QUORUM to work with SimpleStrategy (CASSANDRA-6238)
 * cqlsh: handle 'null' as session duration (CASSANDRA-6317)
 * Fix json2sstable handling of range tombstones (CASSANDRA-6316)
 * Fix missing one row in reverse query (CASSANDRA-6330)
 * Fix reading expired row value from row cache (CASSANDRA-6325)
 * Fix AssertionError when doing set element deletion (CASSANDRA-6341)
 * Make CL code for the native protocol match the one in C* 2.0
   (CASSANDRA-6347)
 * Disallow altering CQL3 table from thrift (CASSANDRA-6370)
 * Fix size computation of prepared statement (CASSANDRA-6369)


2.0.2
 * Update FailureDetector to use nanontime (CASSANDRA-4925)
 * Fix FileCacheService regressions (CASSANDRA-6149)
 * Never return WriteTimeout for CL.ANY (CASSANDRA-6132)
 * Fix race conditions in bulk loader (CASSANDRA-6129)
 * Add configurable metrics reporting (CASSANDRA-4430)
 * drop queries exceeding a configurable number of tombstones (CASSANDRA-6117)
 * Track and persist sstable read activity (CASSANDRA-5515)
 * Fixes for speculative retry (CASSANDRA-5932, CASSANDRA-6194)
 * Improve memory usage of metadata min/max column names (CASSANDRA-6077)
 * Fix thrift validation refusing row markers on CQL3 tables (CASSANDRA-6081)
 * Fix insertion of collections with CAS (CASSANDRA-6069)
 * Correctly send metadata on SELECT COUNT (CASSANDRA-6080)
 * Track clients' remote addresses in ClientState (CASSANDRA-6070)
 * Create snapshot dir if it does not exist when migrating
   leveled manifest (CASSANDRA-6093)
 * make sequential nodetool repair the default (CASSANDRA-5950)
 * Add more hooks for compaction strategy implementations (CASSANDRA-6111)
 * Fix potential NPE on composite 2ndary indexes (CASSANDRA-6098)
 * Delete can potentially be skipped in batch (CASSANDRA-6115)
 * Allow alter keyspace on system_traces (CASSANDRA-6016)
 * Disallow empty column names in cql (CASSANDRA-6136)
 * Use Java7 file-handling APIs and fix file moving on Windows (CASSANDRA-5383)
 * Save compaction history to system keyspace (CASSANDRA-5078)
 * Fix NPE if StorageService.getOperationMode() is executed before full startup (CASSANDRA-6166)
 * CQL3: support pre-epoch longs for TimestampType (CASSANDRA-6212)
 * Add reloadtriggers command to nodetool (CASSANDRA-4949)
 * cqlsh: ignore empty 'value alias' in DESCRIBE (CASSANDRA-6139)
 * Fix sstable loader (CASSANDRA-6205)
 * Reject bootstrapping if the node already exists in gossip (CASSANDRA-5571)
 * Fix NPE while loading paxos state (CASSANDRA-6211)
 * cqlsh: add SHOW SESSION <tracing-session> command (CASSANDRA-6228)
Merged from 1.2:
 * (Hadoop) Require CFRR batchSize to be at least 2 (CASSANDRA-6114)
 * Add a warning for small LCS sstable size (CASSANDRA-6191)
 * Add ability to list specific KS/CF combinations in nodetool cfstats (CASSANDRA-4191)
 * Mark CF clean if a mutation raced the drop and got it marked dirty (CASSANDRA-5946)
 * Add a LOCAL_ONE consistency level (CASSANDRA-6202)
 * Limit CQL prepared statement cache by size instead of count (CASSANDRA-6107)
 * Tracing should log write failure rather than raw exceptions (CASSANDRA-6133)
 * lock access to TM.endpointToHostIdMap (CASSANDRA-6103)
 * Allow estimated memtable size to exceed slab allocator size (CASSANDRA-6078)
 * Start MeteredFlusher earlier to prevent OOM during CL replay (CASSANDRA-6087)
 * Avoid sending Truncate command to fat clients (CASSANDRA-6088)
 * Allow where clause conditions to be in parenthesis (CASSANDRA-6037)
 * Do not open non-ssl storage port if encryption option is all (CASSANDRA-3916)
 * Move batchlog replay to its own executor (CASSANDRA-6079)
 * Add tombstone debug threshold and histogram (CASSANDRA-6042, 6057)
 * Enable tcp keepalive on incoming connections (CASSANDRA-4053)
 * Fix fat client schema pull NPE (CASSANDRA-6089)
 * Fix memtable flushing for indexed tables (CASSANDRA-6112)
 * Fix skipping columns with multiple slices (CASSANDRA-6119)
 * Expose connected thrift + native client counts (CASSANDRA-5084)
 * Optimize auth setup (CASSANDRA-6122)
 * Trace index selection (CASSANDRA-6001)
 * Update sstablesPerReadHistogram to use biased sampling (CASSANDRA-6164)
 * Log UnknownColumnfamilyException when closing socket (CASSANDRA-5725)
 * Properly error out on CREATE INDEX for counters table (CASSANDRA-6160)
 * Handle JMX notification failure for repair (CASSANDRA-6097)
 * (Hadoop) Fetch no more than 128 splits in parallel (CASSANDRA-6169)
 * stress: add username/password authentication support (CASSANDRA-6068)
 * Fix indexed queries with row cache enabled on parent table (CASSANDRA-5732)
 * Fix compaction race during columnfamily drop (CASSANDRA-5957)
 * Fix validation of empty column names for compact tables (CASSANDRA-6152)
 * Skip replaying mutations that pass CRC but fail to deserialize (CASSANDRA-6183)
 * Rework token replacement to use replace_address (CASSANDRA-5916)
 * Fix altering column types (CASSANDRA-6185)
 * cqlsh: fix CREATE/ALTER WITH completion (CASSANDRA-6196)
 * add windows bat files for shell commands (CASSANDRA-6145)
 * Fix potential stack overflow during range tombstones insertion (CASSANDRA-6181)
 * (Hadoop) Make LOCAL_ONE the default consistency level (CASSANDRA-6214)


2.0.1
 * Fix bug that could allow reading deleted data temporarily (CASSANDRA-6025)
 * Improve memory use defaults (CASSANDRA-6059)
 * Make ThriftServer more easlly extensible (CASSANDRA-6058)
 * Remove Hadoop dependency from ITransportFactory (CASSANDRA-6062)
 * add file_cache_size_in_mb setting (CASSANDRA-5661)
 * Improve error message when yaml contains invalid properties (CASSANDRA-5958)
 * Improve leveled compaction's ability to find non-overlapping L0 compactions
   to work on concurrently (CASSANDRA-5921)
 * Notify indexer of columns shadowed by range tombstones (CASSANDRA-5614)
 * Log Merkle tree stats (CASSANDRA-2698)
 * Switch from crc32 to adler32 for compressed sstable checksums (CASSANDRA-5862)
 * Improve offheap memcpy performance (CASSANDRA-5884)
 * Use a range aware scanner for cleanup (CASSANDRA-2524)
 * Cleanup doesn't need to inspect sstables that contain only local data
   (CASSANDRA-5722)
 * Add ability for CQL3 to list partition keys (CASSANDRA-4536)
 * Improve native protocol serialization (CASSANDRA-5664)
 * Upgrade Thrift to 0.9.1 (CASSANDRA-5923)
 * Require superuser status for adding triggers (CASSANDRA-5963)
 * Make standalone scrubber handle old and new style leveled manifest
   (CASSANDRA-6005)
 * Fix paxos bugs (CASSANDRA-6012, 6013, 6023)
 * Fix paged ranges with multiple replicas (CASSANDRA-6004)
 * Fix potential AssertionError during tracing (CASSANDRA-6041)
 * Fix NPE in sstablesplit (CASSANDRA-6027)
 * Migrate pre-2.0 key/value/column aliases to system.schema_columns
   (CASSANDRA-6009)
 * Paging filter empty rows too agressively (CASSANDRA-6040)
 * Support variadic parameters for IN clauses (CASSANDRA-4210)
 * cqlsh: return the result of CAS writes (CASSANDRA-5796)
 * Fix validation of IN clauses with 2ndary indexes (CASSANDRA-6050)
 * Support named bind variables in CQL (CASSANDRA-6033)
Merged from 1.2:
 * Allow cache-keys-to-save to be set at runtime (CASSANDRA-5980)
 * Avoid second-guessing out-of-space state (CASSANDRA-5605)
 * Tuning knobs for dealing with large blobs and many CFs (CASSANDRA-5982)
 * (Hadoop) Fix CQLRW for thrift tables (CASSANDRA-6002)
 * Fix possible divide-by-zero in HHOM (CASSANDRA-5990)
 * Allow local batchlog writes for CL.ANY (CASSANDRA-5967)
 * Upgrade metrics-core to version 2.2.0 (CASSANDRA-5947)
 * Fix CqlRecordWriter with composite keys (CASSANDRA-5949)
 * Add snitch, schema version, cluster, partitioner to JMX (CASSANDRA-5881)
 * Allow disabling SlabAllocator (CASSANDRA-5935)
 * Make user-defined compaction JMX blocking (CASSANDRA-4952)
 * Fix streaming does not transfer wrapped range (CASSANDRA-5948)
 * Fix loading index summary containing empty key (CASSANDRA-5965)
 * Correctly handle limits in CompositesSearcher (CASSANDRA-5975)
 * Pig: handle CQL collections (CASSANDRA-5867)
 * Pass the updated cf to the PRSI index() method (CASSANDRA-5999)
 * Allow empty CQL3 batches (as no-op) (CASSANDRA-5994)
 * Support null in CQL3 functions (CASSANDRA-5910)
 * Replace the deprecated MapMaker with CacheLoader (CASSANDRA-6007)
 * Add SSTableDeletingNotification to DataTracker (CASSANDRA-6010)
 * Fix snapshots in use get deleted during snapshot repair (CASSANDRA-6011)
 * Move hints and exception count to o.a.c.metrics (CASSANDRA-6017)
 * Fix memory leak in snapshot repair (CASSANDRA-6047)
 * Fix sstable2sjon for CQL3 tables (CASSANDRA-5852)


2.0.0
 * Fix thrift validation when inserting into CQL3 tables (CASSANDRA-5138)
 * Fix periodic memtable flushing behavior with clean memtables (CASSANDRA-5931)
 * Fix dateOf() function for pre-2.0 timestamp columns (CASSANDRA-5928)
 * Fix SSTable unintentionally loads BF when opened for batch (CASSANDRA-5938)
 * Add stream session progress to JMX (CASSANDRA-4757)
 * Fix NPE during CAS operation (CASSANDRA-5925)
Merged from 1.2:
 * Fix getBloomFilterDiskSpaceUsed for AlwaysPresentFilter (CASSANDRA-5900)
 * Don't announce schema version until we've loaded the changes locally
   (CASSANDRA-5904)
 * Fix to support off heap bloom filters size greater than 2 GB (CASSANDRA-5903)
 * Properly handle parsing huge map and set literals (CASSANDRA-5893)


2.0.0-rc2
 * enable vnodes by default (CASSANDRA-5869)
 * fix CAS contention timeout (CASSANDRA-5830)
 * fix HsHa to respect max frame size (CASSANDRA-4573)
 * Fix (some) 2i on composite components omissions (CASSANDRA-5851)
 * cqlsh: add DESCRIBE FULL SCHEMA variant (CASSANDRA-5880)
Merged from 1.2:
 * Correctly validate sparse composite cells in scrub (CASSANDRA-5855)
 * Add KeyCacheHitRate metric to CF metrics (CASSANDRA-5868)
 * cqlsh: add support for multiline comments (CASSANDRA-5798)
 * Handle CQL3 SELECT duplicate IN restrictions on clustering columns
   (CASSANDRA-5856)


2.0.0-rc1
 * improve DecimalSerializer performance (CASSANDRA-5837)
 * fix potential spurious wakeup in AsyncOneResponse (CASSANDRA-5690)
 * fix schema-related trigger issues (CASSANDRA-5774)
 * Better validation when accessing CQL3 table from thrift (CASSANDRA-5138)
 * Fix assertion error during repair (CASSANDRA-5801)
 * Fix range tombstone bug (CASSANDRA-5805)
 * DC-local CAS (CASSANDRA-5797)
 * Add a native_protocol_version column to the system.local table (CASSANRDA-5819)
 * Use index_interval from cassandra.yaml when upgraded (CASSANDRA-5822)
 * Fix buffer underflow on socket close (CASSANDRA-5792)
Merged from 1.2:
 * Fix reading DeletionTime from 1.1-format sstables (CASSANDRA-5814)
 * cqlsh: add collections support to COPY (CASSANDRA-5698)
 * retry important messages for any IOException (CASSANDRA-5804)
 * Allow empty IN relations in SELECT/UPDATE/DELETE statements (CASSANDRA-5626)
 * cqlsh: fix crashing on Windows due to libedit detection (CASSANDRA-5812)
 * fix bulk-loading compressed sstables (CASSANDRA-5820)
 * (Hadoop) fix quoting in CqlPagingRecordReader and CqlRecordWriter 
   (CASSANDRA-5824)
 * update default LCS sstable size to 160MB (CASSANDRA-5727)
 * Allow compacting 2Is via nodetool (CASSANDRA-5670)
 * Hex-encode non-String keys in OPP (CASSANDRA-5793)
 * nodetool history logging (CASSANDRA-5823)
 * (Hadoop) fix support for Thrift tables in CqlPagingRecordReader 
   (CASSANDRA-5752)
 * add "all time blocked" to StatusLogger output (CASSANDRA-5825)
 * Future-proof inter-major-version schema migrations (CASSANDRA-5845)
 * (Hadoop) add CqlPagingRecordReader support for ReversedType in Thrift table
   (CASSANDRA-5718)
 * Add -no-snapshot option to scrub (CASSANDRA-5891)
 * Fix to support off heap bloom filters size greater than 2 GB (CASSANDRA-5903)
 * Properly handle parsing huge map and set literals (CASSANDRA-5893)
 * Fix LCS L0 compaction may overlap in L1 (CASSANDRA-5907)
 * New sstablesplit tool to split large sstables offline (CASSANDRA-4766)
 * Fix potential deadlock in native protocol server (CASSANDRA-5926)
 * Disallow incompatible type change in CQL3 (CASSANDRA-5882)
Merged from 1.1:
 * Correctly validate sparse composite cells in scrub (CASSANDRA-5855)


2.0.0-beta2
 * Replace countPendingHints with Hints Created metric (CASSANDRA-5746)
 * Allow nodetool with no args, and with help to run without a server (CASSANDRA-5734)
 * Cleanup AbstractType/TypeSerializer classes (CASSANDRA-5744)
 * Remove unimplemented cli option schema-mwt (CASSANDRA-5754)
 * Support range tombstones in thrift (CASSANDRA-5435)
 * Normalize table-manipulating CQL3 statements' class names (CASSANDRA-5759)
 * cqlsh: add missing table options to DESCRIBE output (CASSANDRA-5749)
 * Fix assertion error during repair (CASSANDRA-5757)
 * Fix bulkloader (CASSANDRA-5542)
 * Add LZ4 compression to the native protocol (CASSANDRA-5765)
 * Fix bugs in the native protocol v2 (CASSANDRA-5770)
 * CAS on 'primary key only' table (CASSANDRA-5715)
 * Support streaming SSTables of old versions (CASSANDRA-5772)
 * Always respect protocol version in native protocol (CASSANDRA-5778)
 * Fix ConcurrentModificationException during streaming (CASSANDRA-5782)
 * Update deletion timestamp in Commit#updatesWithPaxosTime (CASSANDRA-5787)
 * Thrift cas() method crashes if input columns are not sorted (CASSANDRA-5786)
 * Order columns names correctly when querying for CAS (CASSANDRA-5788)
 * Fix streaming retry (CASSANDRA-5775)
Merged from 1.2:
 * if no seeds can be a reached a node won't start in a ring by itself (CASSANDRA-5768)
 * add cassandra.unsafesystem property (CASSANDRA-5704)
 * (Hadoop) quote identifiers in CqlPagingRecordReader (CASSANDRA-5763)
 * Add replace_node functionality for vnodes (CASSANDRA-5337)
 * Add timeout events to query traces (CASSANDRA-5520)
 * Fix serialization of the LEFT gossip value (CASSANDRA-5696)
 * Pig: support for cql3 tables (CASSANDRA-5234)
 * Fix skipping range tombstones with reverse queries (CASSANDRA-5712)
 * Expire entries out of ThriftSessionManager (CASSANDRA-5719)
 * Don't keep ancestor information in memory (CASSANDRA-5342)
 * Expose native protocol server status in nodetool info (CASSANDRA-5735)
 * Fix pathetic performance of range tombstones (CASSANDRA-5677)
 * Fix querying with an empty (impossible) range (CASSANDRA-5573)
 * cqlsh: handle CUSTOM 2i in DESCRIBE output (CASSANDRA-5760)
 * Fix minor bug in Range.intersects(Bound) (CASSANDRA-5771)
 * cqlsh: handle disabled compression in DESCRIBE output (CASSANDRA-5766)
 * Ensure all UP events are notified on the native protocol (CASSANDRA-5769)
 * Fix formatting of sstable2json with multiple -k arguments (CASSANDRA-5781)
 * Don't rely on row marker for queries in general to hide lost markers
   after TTL expires (CASSANDRA-5762)
 * Sort nodetool help output (CASSANDRA-5776)
 * Fix column expiring during 2 phases compaction (CASSANDRA-5799)
 * now() is being rejected in INSERTs when inside collections (CASSANDRA-5795)


2.0.0-beta1
 * Add support for indexing clustered columns (CASSANDRA-5125)
 * Removed on-heap row cache (CASSANDRA-5348)
 * use nanotime consistently for node-local timeouts (CASSANDRA-5581)
 * Avoid unnecessary second pass on name-based queries (CASSANDRA-5577)
 * Experimental triggers (CASSANDRA-1311)
 * JEMalloc support for off-heap allocation (CASSANDRA-3997)
 * Single-pass compaction (CASSANDRA-4180)
 * Removed token range bisection (CASSANDRA-5518)
 * Removed compatibility with pre-1.2.5 sstables and network messages
   (CASSANDRA-5511)
 * removed PBSPredictor (CASSANDRA-5455)
 * CAS support (CASSANDRA-5062, 5441, 5442, 5443, 5619, 5667)
 * Leveled compaction performs size-tiered compactions in L0 
   (CASSANDRA-5371, 5439)
 * Add yaml network topology snitch for mixed ec2/other envs (CASSANDRA-5339)
 * Log when a node is down longer than the hint window (CASSANDRA-4554)
 * Optimize tombstone creation for ExpiringColumns (CASSANDRA-4917)
 * Improve LeveledScanner work estimation (CASSANDRA-5250, 5407)
 * Replace compaction lock with runWithCompactionsDisabled (CASSANDRA-3430)
 * Change Message IDs to ints (CASSANDRA-5307)
 * Move sstable level information into the Stats component, removing the
   need for a separate Manifest file (CASSANDRA-4872)
 * avoid serializing to byte[] on commitlog append (CASSANDRA-5199)
 * make index_interval configurable per columnfamily (CASSANDRA-3961, CASSANDRA-5650)
 * add default_time_to_live (CASSANDRA-3974)
 * add memtable_flush_period_in_ms (CASSANDRA-4237)
 * replace supercolumns internally by composites (CASSANDRA-3237, 5123)
 * upgrade thrift to 0.9.0 (CASSANDRA-3719)
 * drop unnecessary keyspace parameter from user-defined compaction API 
   (CASSANDRA-5139)
 * more robust solution to incomplete compactions + counters (CASSANDRA-5151)
 * Change order of directory searching for c*.in.sh (CASSANDRA-3983)
 * Add tool to reset SSTable compaction level for LCS (CASSANDRA-5271)
 * Allow custom configuration loader (CASSANDRA-5045)
 * Remove memory emergency pressure valve logic (CASSANDRA-3534)
 * Reduce request latency with eager retry (CASSANDRA-4705)
 * cqlsh: Remove ASSUME command (CASSANDRA-5331)
 * Rebuild BF when loading sstables if bloom_filter_fp_chance
   has changed since compaction (CASSANDRA-5015)
 * remove row-level bloom filters (CASSANDRA-4885)
 * Change Kernel Page Cache skipping into row preheating (disabled by default)
   (CASSANDRA-4937)
 * Improve repair by deciding on a gcBefore before sending
   out TreeRequests (CASSANDRA-4932)
 * Add an official way to disable compactions (CASSANDRA-5074)
 * Reenable ALTER TABLE DROP with new semantics (CASSANDRA-3919)
 * Add binary protocol versioning (CASSANDRA-5436)
 * Swap THshaServer for TThreadedSelectorServer (CASSANDRA-5530)
 * Add alias support to SELECT statement (CASSANDRA-5075)
 * Don't create empty RowMutations in CommitLogReplayer (CASSANDRA-5541)
 * Use range tombstones when dropping cfs/columns from schema (CASSANDRA-5579)
 * cqlsh: drop CQL2/CQL3-beta support (CASSANDRA-5585)
 * Track max/min column names in sstables to be able to optimize slice
   queries (CASSANDRA-5514, CASSANDRA-5595, CASSANDRA-5600)
 * Binary protocol: allow batching already prepared statements (CASSANDRA-4693)
 * Allow preparing timestamp, ttl and limit in CQL3 queries (CASSANDRA-4450)
 * Support native link w/o JNA in Java7 (CASSANDRA-3734)
 * Use SASL authentication in binary protocol v2 (CASSANDRA-5545)
 * Replace Thrift HsHa with LMAX Disruptor based implementation (CASSANDRA-5582)
 * cqlsh: Add row count to SELECT output (CASSANDRA-5636)
 * Include a timestamp with all read commands to determine column expiration
   (CASSANDRA-5149)
 * Streaming 2.0 (CASSANDRA-5286, 5699)
 * Conditional create/drop ks/table/index statements in CQL3 (CASSANDRA-2737)
 * more pre-table creation property validation (CASSANDRA-5693)
 * Redesign repair messages (CASSANDRA-5426)
 * Fix ALTER RENAME post-5125 (CASSANDRA-5702)
 * Disallow renaming a 2ndary indexed column (CASSANDRA-5705)
 * Rename Table to Keyspace (CASSANDRA-5613)
 * Ensure changing column_index_size_in_kb on different nodes don't corrupt the
   sstable (CASSANDRA-5454)
 * Move resultset type information into prepare, not execute (CASSANDRA-5649)
 * Auto paging in binary protocol (CASSANDRA-4415, 5714)
 * Don't tie client side use of AbstractType to JDBC (CASSANDRA-4495)
 * Adds new TimestampType to replace DateType (CASSANDRA-5723, CASSANDRA-5729)
Merged from 1.2:
 * make starting native protocol server idempotent (CASSANDRA-5728)
 * Fix loading key cache when a saved entry is no longer valid (CASSANDRA-5706)
 * Fix serialization of the LEFT gossip value (CASSANDRA-5696)
 * cqlsh: Don't show 'null' in place of empty values (CASSANDRA-5675)
 * Race condition in detecting version on a mixed 1.1/1.2 cluster
   (CASSANDRA-5692)
 * Fix skipping range tombstones with reverse queries (CASSANDRA-5712)
 * Expire entries out of ThriftSessionManager (CASSANRDA-5719)
 * Don't keep ancestor information in memory (CASSANDRA-5342)
 * cqlsh: fix handling of semicolons inside BATCH queries (CASSANDRA-5697)


1.2.6
 * Fix tracing when operation completes before all responses arrive 
   (CASSANDRA-5668)
 * Fix cross-DC mutation forwarding (CASSANDRA-5632)
 * Reduce SSTableLoader memory usage (CASSANDRA-5555)
 * Scale hinted_handoff_throttle_in_kb to cluster size (CASSANDRA-5272)
 * (Hadoop) Add CQL3 input/output formats (CASSANDRA-4421, 5622)
 * (Hadoop) Fix InputKeyRange in CFIF (CASSANDRA-5536)
 * Fix dealing with ridiculously large max sstable sizes in LCS (CASSANDRA-5589)
 * Ignore pre-truncate hints (CASSANDRA-4655)
 * Move System.exit on OOM into a separate thread (CASSANDRA-5273)
 * Write row markers when serializing schema (CASSANDRA-5572)
 * Check only SSTables for the requested range when streaming (CASSANDRA-5569)
 * Improve batchlog replay behavior and hint ttl handling (CASSANDRA-5314)
 * Exclude localTimestamp from validation for tombstones (CASSANDRA-5398)
 * cqlsh: add custom prompt support (CASSANDRA-5539)
 * Reuse prepared statements in hot auth queries (CASSANDRA-5594)
 * cqlsh: add vertical output option (see EXPAND) (CASSANDRA-5597)
 * Add a rate limit option to stress (CASSANDRA-5004)
 * have BulkLoader ignore snapshots directories (CASSANDRA-5587) 
 * fix SnitchProperties logging context (CASSANDRA-5602)
 * Expose whether jna is enabled and memory is locked via JMX (CASSANDRA-5508)
 * cqlsh: fix COPY FROM with ReversedType (CASSANDRA-5610)
 * Allow creating CUSTOM indexes on collections (CASSANDRA-5615)
 * Evaluate now() function at execution time (CASSANDRA-5616)
 * Expose detailed read repair metrics (CASSANDRA-5618)
 * Correct blob literal + ReversedType parsing (CASSANDRA-5629)
 * Allow GPFS to prefer the internal IP like EC2MRS (CASSANDRA-5630)
 * fix help text for -tspw cassandra-cli (CASSANDRA-5643)
 * don't throw away initial causes exceptions for internode encryption issues 
   (CASSANDRA-5644)
 * Fix message spelling errors for cql select statements (CASSANDRA-5647)
 * Suppress custom exceptions thru jmx (CASSANDRA-5652)
 * Update CREATE CUSTOM INDEX syntax (CASSANDRA-5639)
 * Fix PermissionDetails.equals() method (CASSANDRA-5655)
 * Never allow partition key ranges in CQL3 without token() (CASSANDRA-5666)
 * Gossiper incorrectly drops AppState for an upgrading node (CASSANDRA-5660)
 * Connection thrashing during multi-region ec2 during upgrade, due to 
   messaging version (CASSANDRA-5669)
 * Avoid over reconnecting in EC2MRS (CASSANDRA-5678)
 * Fix ReadResponseSerializer.serializedSize() for digest reads (CASSANDRA-5476)
 * allow sstable2json on 2i CFs (CASSANDRA-5694)
Merged from 1.1:
 * Remove buggy thrift max message length option (CASSANDRA-5529)
 * Fix NPE in Pig's widerow mode (CASSANDRA-5488)
 * Add split size parameter to Pig and disable split combination (CASSANDRA-5544)


1.2.5
 * make BytesToken.toString only return hex bytes (CASSANDRA-5566)
 * Ensure that submitBackground enqueues at least one task (CASSANDRA-5554)
 * fix 2i updates with identical values and timestamps (CASSANDRA-5540)
 * fix compaction throttling bursty-ness (CASSANDRA-4316)
 * reduce memory consumption of IndexSummary (CASSANDRA-5506)
 * remove per-row column name bloom filters (CASSANDRA-5492)
 * Include fatal errors in trace events (CASSANDRA-5447)
 * Ensure that PerRowSecondaryIndex is notified of row-level deletes
   (CASSANDRA-5445)
 * Allow empty blob literals in CQL3 (CASSANDRA-5452)
 * Fix streaming RangeTombstones at column index boundary (CASSANDRA-5418)
 * Fix preparing statements when current keyspace is not set (CASSANDRA-5468)
 * Fix SemanticVersion.isSupportedBy minor/patch handling (CASSANDRA-5496)
 * Don't provide oldCfId for post-1.1 system cfs (CASSANDRA-5490)
 * Fix primary range ignores replication strategy (CASSANDRA-5424)
 * Fix shutdown of binary protocol server (CASSANDRA-5507)
 * Fix repair -snapshot not working (CASSANDRA-5512)
 * Set isRunning flag later in binary protocol server (CASSANDRA-5467)
 * Fix use of CQL3 functions with descending clustering order (CASSANDRA-5472)
 * Disallow renaming columns one at a time for thrift table in CQL3
   (CASSANDRA-5531)
 * cqlsh: add CLUSTERING ORDER BY support to DESCRIBE (CASSANDRA-5528)
 * Add custom secondary index support to CQL3 (CASSANDRA-5484)
 * Fix repair hanging silently on unexpected error (CASSANDRA-5229)
 * Fix Ec2Snitch regression introduced by CASSANDRA-5171 (CASSANDRA-5432)
 * Add nodetool enablebackup/disablebackup (CASSANDRA-5556)
 * cqlsh: fix DESCRIBE after case insensitive USE (CASSANDRA-5567)
Merged from 1.1
 * Add retry mechanism to OTC for non-droppable_verbs (CASSANDRA-5393)
 * Use allocator information to improve memtable memory usage estimate
   (CASSANDRA-5497)
 * Fix trying to load deleted row into row cache on startup (CASSANDRA-4463)
 * fsync leveled manifest to avoid corruption (CASSANDRA-5535)
 * Fix Bound intersection computation (CASSANDRA-5551)
 * sstablescrub now respects max memory size in cassandra.in.sh (CASSANDRA-5562)


1.2.4
 * Ensure that PerRowSecondaryIndex updates see the most recent values
   (CASSANDRA-5397)
 * avoid duplicate index entries ind PrecompactedRow and 
   ParallelCompactionIterable (CASSANDRA-5395)
 * remove the index entry on oldColumn when new column is a tombstone 
   (CASSANDRA-5395)
 * Change default stream throughput from 400 to 200 mbps (CASSANDRA-5036)
 * Gossiper logs DOWN for symmetry with UP (CASSANDRA-5187)
 * Fix mixing prepared statements between keyspaces (CASSANDRA-5352)
 * Fix consistency level during bootstrap - strike 3 (CASSANDRA-5354)
 * Fix transposed arguments in AlreadyExistsException (CASSANDRA-5362)
 * Improve asynchronous hint delivery (CASSANDRA-5179)
 * Fix Guava dependency version (12.0 -> 13.0.1) for Maven (CASSANDRA-5364)
 * Validate that provided CQL3 collection value are < 64K (CASSANDRA-5355)
 * Make upgradeSSTable skip current version sstables by default (CASSANDRA-5366)
 * Optimize min/max timestamp collection (CASSANDRA-5373)
 * Invalid streamId in cql binary protocol when using invalid CL 
   (CASSANDRA-5164)
 * Fix validation for IN where clauses with collections (CASSANDRA-5376)
 * Copy resultSet on count query to avoid ConcurrentModificationException 
   (CASSANDRA-5382)
 * Correctly typecheck in CQL3 even with ReversedType (CASSANDRA-5386)
 * Fix streaming compressed files when using encryption (CASSANDRA-5391)
 * cassandra-all 1.2.0 pom missing netty dependency (CASSANDRA-5392)
 * Fix writetime/ttl functions on null values (CASSANDRA-5341)
 * Fix NPE during cql3 select with token() (CASSANDRA-5404)
 * IndexHelper.skipBloomFilters won't skip non-SHA filters (CASSANDRA-5385)
 * cqlsh: Print maps ordered by key, sort sets (CASSANDRA-5413)
 * Add null syntax support in CQL3 for inserts (CASSANDRA-3783)
 * Allow unauthenticated set_keyspace() calls (CASSANDRA-5423)
 * Fix potential incremental backups race (CASSANDRA-5410)
 * Fix prepared BATCH statements with batch-level timestamps (CASSANDRA-5415)
 * Allow overriding superuser setup delay (CASSANDRA-5430)
 * cassandra-shuffle with JMX usernames and passwords (CASSANDRA-5431)
Merged from 1.1:
 * cli: Quote ks and cf names in schema output when needed (CASSANDRA-5052)
 * Fix bad default for min/max timestamp in SSTableMetadata (CASSANDRA-5372)
 * Fix cf name extraction from manifest in Directories.migrateFile() 
   (CASSANDRA-5242)
 * Support pluggable internode authentication (CASSANDRA-5401)


1.2.3
 * add check for sstable overlap within a level on startup (CASSANDRA-5327)
 * replace ipv6 colons in jmx object names (CASSANDRA-5298, 5328)
 * Avoid allocating SSTableBoundedScanner during repair when the range does 
   not intersect the sstable (CASSANDRA-5249)
 * Don't lowercase property map keys (this breaks NTS) (CASSANDRA-5292)
 * Fix composite comparator with super columns (CASSANDRA-5287)
 * Fix insufficient validation of UPDATE queries against counter cfs
   (CASSANDRA-5300)
 * Fix PropertyFileSnitch default DC/Rack behavior (CASSANDRA-5285)
 * Handle null values when executing prepared statement (CASSANDRA-5081)
 * Add netty to pom dependencies (CASSANDRA-5181)
 * Include type arguments in Thrift CQLPreparedResult (CASSANDRA-5311)
 * Fix compaction not removing columns when bf_fp_ratio is 1 (CASSANDRA-5182)
 * cli: Warn about missing CQL3 tables in schema descriptions (CASSANDRA-5309)
 * Re-enable unknown option in replication/compaction strategies option for
   backward compatibility (CASSANDRA-4795)
 * Add binary protocol support to stress (CASSANDRA-4993)
 * cqlsh: Fix COPY FROM value quoting and null handling (CASSANDRA-5305)
 * Fix repair -pr for vnodes (CASSANDRA-5329)
 * Relax CL for auth queries for non-default users (CASSANDRA-5310)
 * Fix AssertionError during repair (CASSANDRA-5245)
 * Don't announce migrations to pre-1.2 nodes (CASSANDRA-5334)
Merged from 1.1:
 * Update offline scrub for 1.0 -> 1.1 directory structure (CASSANDRA-5195)
 * add tmp flag to Descriptor hashcode (CASSANDRA-4021)
 * fix logging of "Found table data in data directories" when only system tables
   are present (CASSANDRA-5289)
 * cli: Add JMX authentication support (CASSANDRA-5080)
 * nodetool: ability to repair specific range (CASSANDRA-5280)
 * Fix possible assertion triggered in SliceFromReadCommand (CASSANDRA-5284)
 * cqlsh: Add inet type support on Windows (ipv4-only) (CASSANDRA-4801)
 * Fix race when initializing ColumnFamilyStore (CASSANDRA-5350)
 * Add UseTLAB JVM flag (CASSANDRA-5361)


1.2.2
 * fix potential for multiple concurrent compactions of the same sstables
   (CASSANDRA-5256)
 * avoid no-op caching of byte[] on commitlog append (CASSANDRA-5199)
 * fix symlinks under data dir not working (CASSANDRA-5185)
 * fix bug in compact storage metadata handling (CASSANDRA-5189)
 * Validate login for USE queries (CASSANDRA-5207)
 * cli: remove default username and password (CASSANDRA-5208)
 * configure populate_io_cache_on_flush per-CF (CASSANDRA-4694)
 * allow configuration of internode socket buffer (CASSANDRA-3378)
 * Make sstable directory picking blacklist-aware again (CASSANDRA-5193)
 * Correctly expire gossip states for edge cases (CASSANDRA-5216)
 * Improve handling of directory creation failures (CASSANDRA-5196)
 * Expose secondary indicies to the rest of nodetool (CASSANDRA-4464)
 * Binary protocol: avoid sending notification for 0.0.0.0 (CASSANDRA-5227)
 * add UseCondCardMark XX jvm settings on jdk 1.7 (CASSANDRA-4366)
 * CQL3 refactor to allow conversion function (CASSANDRA-5226)
 * Fix drop of sstables in some circumstance (CASSANDRA-5232)
 * Implement caching of authorization results (CASSANDRA-4295)
 * Add support for LZ4 compression (CASSANDRA-5038)
 * Fix missing columns in wide rows queries (CASSANDRA-5225)
 * Simplify auth setup and make system_auth ks alterable (CASSANDRA-5112)
 * Stop compactions from hanging during bootstrap (CASSANDRA-5244)
 * fix compressed streaming sending extra chunk (CASSANDRA-5105)
 * Add CQL3-based implementations of IAuthenticator and IAuthorizer
   (CASSANDRA-4898)
 * Fix timestamp-based tomstone removal logic (CASSANDRA-5248)
 * cli: Add JMX authentication support (CASSANDRA-5080)
 * Fix forceFlush behavior (CASSANDRA-5241)
 * cqlsh: Add username autocompletion (CASSANDRA-5231)
 * Fix CQL3 composite partition key error (CASSANDRA-5240)
 * Allow IN clause on last clustering key (CASSANDRA-5230)
Merged from 1.1:
 * fix start key/end token validation for wide row iteration (CASSANDRA-5168)
 * add ConfigHelper support for Thrift frame and max message sizes (CASSANDRA-5188)
 * fix nodetool repair not fail on node down (CASSANDRA-5203)
 * always collect tombstone hints (CASSANDRA-5068)
 * Fix error when sourcing file in cqlsh (CASSANDRA-5235)


1.2.1
 * stream undelivered hints on decommission (CASSANDRA-5128)
 * GossipingPropertyFileSnitch loads saved dc/rack info if needed (CASSANDRA-5133)
 * drain should flush system CFs too (CASSANDRA-4446)
 * add inter_dc_tcp_nodelay setting (CASSANDRA-5148)
 * re-allow wrapping ranges for start_token/end_token range pairitspwng (CASSANDRA-5106)
 * fix validation compaction of empty rows (CASSANDRA-5136)
 * nodetool methods to enable/disable hint storage/delivery (CASSANDRA-4750)
 * disallow bloom filter false positive chance of 0 (CASSANDRA-5013)
 * add threadpool size adjustment methods to JMXEnabledThreadPoolExecutor and 
   CompactionManagerMBean (CASSANDRA-5044)
 * fix hinting for dropped local writes (CASSANDRA-4753)
 * off-heap cache doesn't need mutable column container (CASSANDRA-5057)
 * apply disk_failure_policy to bad disks on initial directory creation 
   (CASSANDRA-4847)
 * Optimize name-based queries to use ArrayBackedSortedColumns (CASSANDRA-5043)
 * Fall back to old manifest if most recent is unparseable (CASSANDRA-5041)
 * pool [Compressed]RandomAccessReader objects on the partitioned read path
   (CASSANDRA-4942)
 * Add debug logging to list filenames processed by Directories.migrateFile 
   method (CASSANDRA-4939)
 * Expose black-listed directories via JMX (CASSANDRA-4848)
 * Log compaction merge counts (CASSANDRA-4894)
 * Minimize byte array allocation by AbstractData{Input,Output} (CASSANDRA-5090)
 * Add SSL support for the binary protocol (CASSANDRA-5031)
 * Allow non-schema system ks modification for shuffle to work (CASSANDRA-5097)
 * cqlsh: Add default limit to SELECT statements (CASSANDRA-4972)
 * cqlsh: fix DESCRIBE for 1.1 cfs in CQL3 (CASSANDRA-5101)
 * Correctly gossip with nodes >= 1.1.7 (CASSANDRA-5102)
 * Ensure CL guarantees on digest mismatch (CASSANDRA-5113)
 * Validate correctly selects on composite partition key (CASSANDRA-5122)
 * Fix exception when adding collection (CASSANDRA-5117)
 * Handle states for non-vnode clusters correctly (CASSANDRA-5127)
 * Refuse unrecognized replication and compaction strategy options (CASSANDRA-4795)
 * Pick the correct value validator in sstable2json for cql3 tables (CASSANDRA-5134)
 * Validate login for describe_keyspace, describe_keyspaces and set_keyspace
   (CASSANDRA-5144)
 * Fix inserting empty maps (CASSANDRA-5141)
 * Don't remove tokens from System table for node we know (CASSANDRA-5121)
 * fix streaming progress report for compresed files (CASSANDRA-5130)
 * Coverage analysis for low-CL queries (CASSANDRA-4858)
 * Stop interpreting dates as valid timeUUID value (CASSANDRA-4936)
 * Adds E notation for floating point numbers (CASSANDRA-4927)
 * Detect (and warn) unintentional use of the cql2 thrift methods when cql3 was
   intended (CASSANDRA-5172)
 * cli: Quote ks and cf names in schema output when needed (CASSANDRA-5052)
 * Fix cf name extraction from manifest in Directories.migrateFile() (CASSANDRA-5242)
 * Replace mistaken usage of commons-logging with slf4j (CASSANDRA-5464)
 * Ensure Jackson dependency matches lib (CASSANDRA-5126)
 * Expose droppable tombstone ratio stats over JMX (CASSANDRA-5159)
Merged from 1.1:
 * Simplify CompressedRandomAccessReader to work around JDK FD bug (CASSANDRA-5088)
 * Improve handling a changing target throttle rate mid-compaction (CASSANDRA-5087)
 * Pig: correctly decode row keys in widerow mode (CASSANDRA-5098)
 * nodetool repair command now prints progress (CASSANDRA-4767)
 * fix user defined compaction to run against 1.1 data directory (CASSANDRA-5118)
 * Fix CQL3 BATCH authorization caching (CASSANDRA-5145)
 * fix get_count returns incorrect value with TTL (CASSANDRA-5099)
 * better handling for mid-compaction failure (CASSANDRA-5137)
 * convert default marshallers list to map for better readability (CASSANDRA-5109)
 * fix ConcurrentModificationException in getBootstrapSource (CASSANDRA-5170)
 * fix sstable maxtimestamp for row deletes and pre-1.1.1 sstables (CASSANDRA-5153)
 * Fix thread growth on node removal (CASSANDRA-5175)
 * Make Ec2Region's datacenter name configurable (CASSANDRA-5155)


1.2.0
 * Disallow counters in collections (CASSANDRA-5082)
 * cqlsh: add unit tests (CASSANDRA-3920)
 * fix default bloom_filter_fp_chance for LeveledCompactionStrategy (CASSANDRA-5093)
Merged from 1.1:
 * add validation for get_range_slices with start_key and end_token (CASSANDRA-5089)


1.2.0-rc2
 * fix nodetool ownership display with vnodes (CASSANDRA-5065)
 * cqlsh: add DESCRIBE KEYSPACES command (CASSANDRA-5060)
 * Fix potential infinite loop when reloading CFS (CASSANDRA-5064)
 * Fix SimpleAuthorizer example (CASSANDRA-5072)
 * cqlsh: force CL.ONE for tracing and system.schema* queries (CASSANDRA-5070)
 * Includes cassandra-shuffle in the debian package (CASSANDRA-5058)
Merged from 1.1:
 * fix multithreaded compaction deadlock (CASSANDRA-4492)
 * fix temporarily missing schema after upgrade from pre-1.1.5 (CASSANDRA-5061)
 * Fix ALTER TABLE overriding compression options with defaults
   (CASSANDRA-4996, 5066)
 * fix specifying and altering crc_check_chance (CASSANDRA-5053)
 * fix Murmur3Partitioner ownership% calculation (CASSANDRA-5076)
 * Don't expire columns sooner than they should in 2ndary indexes (CASSANDRA-5079)


1.2-rc1
 * rename rpc_timeout settings to request_timeout (CASSANDRA-5027)
 * add BF with 0.1 FP to LCS by default (CASSANDRA-5029)
 * Fix preparing insert queries (CASSANDRA-5016)
 * Fix preparing queries with counter increment (CASSANDRA-5022)
 * Fix preparing updates with collections (CASSANDRA-5017)
 * Don't generate UUID based on other node address (CASSANDRA-5002)
 * Fix message when trying to alter a clustering key type (CASSANDRA-5012)
 * Update IAuthenticator to match the new IAuthorizer (CASSANDRA-5003)
 * Fix inserting only a key in CQL3 (CASSANDRA-5040)
 * Fix CQL3 token() function when used with strings (CASSANDRA-5050)
Merged from 1.1:
 * reduce log spam from invalid counter shards (CASSANDRA-5026)
 * Improve schema propagation performance (CASSANDRA-5025)
 * Fix for IndexHelper.IndexFor throws OOB Exception (CASSANDRA-5030)
 * cqlsh: make it possible to describe thrift CFs (CASSANDRA-4827)
 * cqlsh: fix timestamp formatting on some platforms (CASSANDRA-5046)


1.2-beta3
 * make consistency level configurable in cqlsh (CASSANDRA-4829)
 * fix cqlsh rendering of blob fields (CASSANDRA-4970)
 * fix cqlsh DESCRIBE command (CASSANDRA-4913)
 * save truncation position in system table (CASSANDRA-4906)
 * Move CompressionMetadata off-heap (CASSANDRA-4937)
 * allow CLI to GET cql3 columnfamily data (CASSANDRA-4924)
 * Fix rare race condition in getExpireTimeForEndpoint (CASSANDRA-4402)
 * acquire references to overlapping sstables during compaction so bloom filter
   doesn't get free'd prematurely (CASSANDRA-4934)
 * Don't share slice query filter in CQL3 SelectStatement (CASSANDRA-4928)
 * Separate tracing from Log4J (CASSANDRA-4861)
 * Exclude gcable tombstones from merkle-tree computation (CASSANDRA-4905)
 * Better printing of AbstractBounds for tracing (CASSANDRA-4931)
 * Optimize mostRecentTombstone check in CC.collectAllData (CASSANDRA-4883)
 * Change stream session ID to UUID to avoid collision from same node (CASSANDRA-4813)
 * Use Stats.db when bulk loading if present (CASSANDRA-4957)
 * Skip repair on system_trace and keyspaces with RF=1 (CASSANDRA-4956)
 * (cql3) Remove arbitrary SELECT limit (CASSANDRA-4918)
 * Correctly handle prepared operation on collections (CASSANDRA-4945)
 * Fix CQL3 LIMIT (CASSANDRA-4877)
 * Fix Stress for CQL3 (CASSANDRA-4979)
 * Remove cassandra specific exceptions from JMX interface (CASSANDRA-4893)
 * (CQL3) Force using ALLOW FILTERING on potentially inefficient queries (CASSANDRA-4915)
 * (cql3) Fix adding column when the table has collections (CASSANDRA-4982)
 * (cql3) Fix allowing collections with compact storage (CASSANDRA-4990)
 * (cql3) Refuse ttl/writetime function on collections (CASSANDRA-4992)
 * Replace IAuthority with new IAuthorizer (CASSANDRA-4874)
 * clqsh: fix KEY pseudocolumn escaping when describing Thrift tables
   in CQL3 mode (CASSANDRA-4955)
 * add basic authentication support for Pig CassandraStorage (CASSANDRA-3042)
 * fix CQL2 ALTER TABLE compaction_strategy_class altering (CASSANDRA-4965)
Merged from 1.1:
 * Fall back to old describe_splits if d_s_ex is not available (CASSANDRA-4803)
 * Improve error reporting when streaming ranges fail (CASSANDRA-5009)
 * Fix cqlsh timestamp formatting of timezone info (CASSANDRA-4746)
 * Fix assertion failure with leveled compaction (CASSANDRA-4799)
 * Check for null end_token in get_range_slice (CASSANDRA-4804)
 * Remove all remnants of removed nodes (CASSANDRA-4840)
 * Add aut-reloading of the log4j file in debian package (CASSANDRA-4855)
 * Fix estimated row cache entry size (CASSANDRA-4860)
 * reset getRangeSlice filter after finishing a row for get_paged_slice
   (CASSANDRA-4919)
 * expunge row cache post-truncate (CASSANDRA-4940)
 * Allow static CF definition with compact storage (CASSANDRA-4910)
 * Fix endless loop/compaction of schema_* CFs due to broken timestamps (CASSANDRA-4880)
 * Fix 'wrong class type' assertion in CounterColumn (CASSANDRA-4976)


1.2-beta2
 * fp rate of 1.0 disables BF entirely; LCS defaults to 1.0 (CASSANDRA-4876)
 * off-heap bloom filters for row keys (CASSANDRA_4865)
 * add extension point for sstable components (CASSANDRA-4049)
 * improve tracing output (CASSANDRA-4852, 4862)
 * make TRACE verb droppable (CASSANDRA-4672)
 * fix BulkLoader recognition of CQL3 columnfamilies (CASSANDRA-4755)
 * Sort commitlog segments for replay by id instead of mtime (CASSANDRA-4793)
 * Make hint delivery asynchronous (CASSANDRA-4761)
 * Pluggable Thrift transport factories for CLI and cqlsh (CASSANDRA-4609, 4610)
 * cassandra-cli: allow Double value type to be inserted to a column (CASSANDRA-4661)
 * Add ability to use custom TServerFactory implementations (CASSANDRA-4608)
 * optimize batchlog flushing to skip successful batches (CASSANDRA-4667)
 * include metadata for system keyspace itself in schema tables (CASSANDRA-4416)
 * add check to PropertyFileSnitch to verify presence of location for
   local node (CASSANDRA-4728)
 * add PBSPredictor consistency modeler (CASSANDRA-4261)
 * remove vestiges of Thrift unframed mode (CASSANDRA-4729)
 * optimize single-row PK lookups (CASSANDRA-4710)
 * adjust blockFor calculation to account for pending ranges due to node 
   movement (CASSANDRA-833)
 * Change CQL version to 3.0.0 and stop accepting 3.0.0-beta1 (CASSANDRA-4649)
 * (CQL3) Make prepared statement global instead of per connection 
   (CASSANDRA-4449)
 * Fix scrubbing of CQL3 created tables (CASSANDRA-4685)
 * (CQL3) Fix validation when using counter and regular columns in the same 
   table (CASSANDRA-4706)
 * Fix bug starting Cassandra with simple authentication (CASSANDRA-4648)
 * Add support for batchlog in CQL3 (CASSANDRA-4545, 4738)
 * Add support for multiple column family outputs in CFOF (CASSANDRA-4208)
 * Support repairing only the local DC nodes (CASSANDRA-4747)
 * Use rpc_address for binary protocol and change default port (CASSANDRA-4751)
 * Fix use of collections in prepared statements (CASSANDRA-4739)
 * Store more information into peers table (CASSANDRA-4351, 4814)
 * Configurable bucket size for size tiered compaction (CASSANDRA-4704)
 * Run leveled compaction in parallel (CASSANDRA-4310)
 * Fix potential NPE during CFS reload (CASSANDRA-4786)
 * Composite indexes may miss results (CASSANDRA-4796)
 * Move consistency level to the protocol level (CASSANDRA-4734, 4824)
 * Fix Subcolumn slice ends not respected (CASSANDRA-4826)
 * Fix Assertion error in cql3 select (CASSANDRA-4783)
 * Fix list prepend logic (CQL3) (CASSANDRA-4835)
 * Add booleans as literals in CQL3 (CASSANDRA-4776)
 * Allow renaming PK columns in CQL3 (CASSANDRA-4822)
 * Fix binary protocol NEW_NODE event (CASSANDRA-4679)
 * Fix potential infinite loop in tombstone compaction (CASSANDRA-4781)
 * Remove system tables accounting from schema (CASSANDRA-4850)
 * (cql3) Force provided columns in clustering key order in 
   'CLUSTERING ORDER BY' (CASSANDRA-4881)
 * Fix composite index bug (CASSANDRA-4884)
 * Fix short read protection for CQL3 (CASSANDRA-4882)
 * Add tracing support to the binary protocol (CASSANDRA-4699)
 * (cql3) Don't allow prepared marker inside collections (CASSANDRA-4890)
 * Re-allow order by on non-selected columns (CASSANDRA-4645)
 * Bug when composite index is created in a table having collections (CASSANDRA-4909)
 * log index scan subject in CompositesSearcher (CASSANDRA-4904)
Merged from 1.1:
 * add get[Row|Key]CacheEntries to CacheServiceMBean (CASSANDRA-4859)
 * fix get_paged_slice to wrap to next row correctly (CASSANDRA-4816)
 * fix indexing empty column values (CASSANDRA-4832)
 * allow JdbcDate to compose null Date objects (CASSANDRA-4830)
 * fix possible stackoverflow when compacting 1000s of sstables
   (CASSANDRA-4765)
 * fix wrong leveled compaction progress calculation (CASSANDRA-4807)
 * add a close() method to CRAR to prevent leaking file descriptors (CASSANDRA-4820)
 * fix potential infinite loop in get_count (CASSANDRA-4833)
 * fix compositeType.{get/from}String methods (CASSANDRA-4842)
 * (CQL) fix CREATE COLUMNFAMILY permissions check (CASSANDRA-4864)
 * Fix DynamicCompositeType same type comparison (CASSANDRA-4711)
 * Fix duplicate SSTable reference when stream session failed (CASSANDRA-3306)
 * Allow static CF definition with compact storage (CASSANDRA-4910)
 * Fix endless loop/compaction of schema_* CFs due to broken timestamps (CASSANDRA-4880)
 * Fix 'wrong class type' assertion in CounterColumn (CASSANDRA-4976)


1.2-beta1
 * add atomic_batch_mutate (CASSANDRA-4542, -4635)
 * increase default max_hint_window_in_ms to 3h (CASSANDRA-4632)
 * include message initiation time to replicas so they can more
   accurately drop timed-out requests (CASSANDRA-2858)
 * fix clientutil.jar dependencies (CASSANDRA-4566)
 * optimize WriteResponse (CASSANDRA-4548)
 * new metrics (CASSANDRA-4009)
 * redesign KEYS indexes to avoid read-before-write (CASSANDRA-2897)
 * debug tracing (CASSANDRA-1123)
 * parallelize row cache loading (CASSANDRA-4282)
 * Make compaction, flush JBOD-aware (CASSANDRA-4292)
 * run local range scans on the read stage (CASSANDRA-3687)
 * clean up ioexceptions (CASSANDRA-2116)
 * add disk_failure_policy (CASSANDRA-2118)
 * Introduce new json format with row level deletion (CASSANDRA-4054)
 * remove redundant "name" column from schema_keyspaces (CASSANDRA-4433)
 * improve "nodetool ring" handling of multi-dc clusters (CASSANDRA-3047)
 * update NTS calculateNaturalEndpoints to be O(N log N) (CASSANDRA-3881)
 * split up rpc timeout by operation type (CASSANDRA-2819)
 * rewrite key cache save/load to use only sequential i/o (CASSANDRA-3762)
 * update MS protocol with a version handshake + broadcast address id
   (CASSANDRA-4311)
 * multithreaded hint replay (CASSANDRA-4189)
 * add inter-node message compression (CASSANDRA-3127)
 * remove COPP (CASSANDRA-2479)
 * Track tombstone expiration and compact when tombstone content is
   higher than a configurable threshold, default 20% (CASSANDRA-3442, 4234)
 * update MurmurHash to version 3 (CASSANDRA-2975)
 * (CLI) track elapsed time for `delete' operation (CASSANDRA-4060)
 * (CLI) jline version is bumped to 1.0 to properly  support
   'delete' key function (CASSANDRA-4132)
 * Save IndexSummary into new SSTable 'Summary' component (CASSANDRA-2392, 4289)
 * Add support for range tombstones (CASSANDRA-3708)
 * Improve MessagingService efficiency (CASSANDRA-3617)
 * Avoid ID conflicts from concurrent schema changes (CASSANDRA-3794)
 * Set thrift HSHA server thread limit to unlimited by default (CASSANDRA-4277)
 * Avoids double serialization of CF id in RowMutation messages
   (CASSANDRA-4293)
 * stream compressed sstables directly with java nio (CASSANDRA-4297)
 * Support multiple ranges in SliceQueryFilter (CASSANDRA-3885)
 * Add column metadata to system column families (CASSANDRA-4018)
 * (cql3) Always use composite types by default (CASSANDRA-4329)
 * (cql3) Add support for set, map and list (CASSANDRA-3647)
 * Validate date type correctly (CASSANDRA-4441)
 * (cql3) Allow definitions with only a PK (CASSANDRA-4361)
 * (cql3) Add support for row key composites (CASSANDRA-4179)
 * improve DynamicEndpointSnitch by using reservoir sampling (CASSANDRA-4038)
 * (cql3) Add support for 2ndary indexes (CASSANDRA-3680)
 * (cql3) fix defining more than one PK to be invalid (CASSANDRA-4477)
 * remove schema agreement checking from all external APIs (Thrift, CQL and CQL3) (CASSANDRA-4487)
 * add Murmur3Partitioner and make it default for new installations (CASSANDRA-3772, 4621)
 * (cql3) update pseudo-map syntax to use map syntax (CASSANDRA-4497)
 * Finer grained exceptions hierarchy and provides error code with exceptions (CASSANDRA-3979)
 * Adds events push to binary protocol (CASSANDRA-4480)
 * Rewrite nodetool help (CASSANDRA-2293)
 * Make CQL3 the default for CQL (CASSANDRA-4640)
 * update stress tool to be able to use CQL3 (CASSANDRA-4406)
 * Accept all thrift update on CQL3 cf but don't expose their metadata (CASSANDRA-4377)
 * Replace Throttle with Guava's RateLimiter for HintedHandOff (CASSANDRA-4541)
 * fix counter add/get using CQL2 and CQL3 in stress tool (CASSANDRA-4633)
 * Add sstable count per level to cfstats (CASSANDRA-4537)
 * (cql3) Add ALTER KEYSPACE statement (CASSANDRA-4611)
 * (cql3) Allow defining default consistency levels (CASSANDRA-4448)
 * (cql3) Fix queries using LIMIT missing results (CASSANDRA-4579)
 * fix cross-version gossip messaging (CASSANDRA-4576)
 * added inet data type (CASSANDRA-4627)


1.1.6
 * Wait for writes on synchronous read digest mismatch (CASSANDRA-4792)
 * fix commitlog replay for nanotime-infected sstables (CASSANDRA-4782)
 * preflight check ttl for maximum of 20 years (CASSANDRA-4771)
 * (Pig) fix widerow input with single column rows (CASSANDRA-4789)
 * Fix HH to compact with correct gcBefore, which avoids wiping out
   undelivered hints (CASSANDRA-4772)
 * LCS will merge up to 32 L0 sstables as intended (CASSANDRA-4778)
 * NTS will default unconfigured DC replicas to zero (CASSANDRA-4675)
 * use default consistency level in counter validation if none is
   explicitly provide (CASSANDRA-4700)
 * Improve IAuthority interface by introducing fine-grained
   access permissions and grant/revoke commands (CASSANDRA-4490, 4644)
 * fix assumption error in CLI when updating/describing keyspace 
   (CASSANDRA-4322)
 * Adds offline sstablescrub to debian packaging (CASSANDRA-4642)
 * Automatic fixing of overlapping leveled sstables (CASSANDRA-4644)
 * fix error when using ORDER BY with extended selections (CASSANDRA-4689)
 * (CQL3) Fix validation for IN queries for non-PK cols (CASSANDRA-4709)
 * fix re-created keyspace disappering after 1.1.5 upgrade 
   (CASSANDRA-4698, 4752)
 * (CLI) display elapsed time in 2 fraction digits (CASSANDRA-3460)
 * add authentication support to sstableloader (CASSANDRA-4712)
 * Fix CQL3 'is reversed' logic (CASSANDRA-4716, 4759)
 * (CQL3) Don't return ReversedType in result set metadata (CASSANDRA-4717)
 * Backport adding AlterKeyspace statement (CASSANDRA-4611)
 * (CQL3) Correcty accept upper-case data types (CASSANDRA-4770)
 * Add binary protocol events for schema changes (CASSANDRA-4684)
Merged from 1.0:
 * Switch from NBHM to CHM in MessagingService's callback map, which
   prevents OOM in long-running instances (CASSANDRA-4708)


1.1.5
 * add SecondaryIndex.reload API (CASSANDRA-4581)
 * use millis + atomicint for commitlog segment creation instead of
   nanotime, which has issues under some hypervisors (CASSANDRA-4601)
 * fix FD leak in slice queries (CASSANDRA-4571)
 * avoid recursion in leveled compaction (CASSANDRA-4587)
 * increase stack size under Java7 to 180K
 * Log(info) schema changes (CASSANDRA-4547)
 * Change nodetool setcachecapcity to manipulate global caches (CASSANDRA-4563)
 * (cql3) fix setting compaction strategy (CASSANDRA-4597)
 * fix broken system.schema_* timestamps on system startup (CASSANDRA-4561)
 * fix wrong skip of cache saving (CASSANDRA-4533)
 * Avoid NPE when lost+found is in data dir (CASSANDRA-4572)
 * Respect five-minute flush moratorium after initial CL replay (CASSANDRA-4474)
 * Adds ntp as recommended in debian packaging (CASSANDRA-4606)
 * Configurable transport in CF Record{Reader|Writer} (CASSANDRA-4558)
 * (cql3) fix potential NPE with both equal and unequal restriction (CASSANDRA-4532)
 * (cql3) improves ORDER BY validation (CASSANDRA-4624)
 * Fix potential deadlock during counter writes (CASSANDRA-4578)
 * Fix cql error with ORDER BY when using IN (CASSANDRA-4612)
Merged from 1.0:
 * increase Xss to 160k to accomodate latest 1.6 JVMs (CASSANDRA-4602)
 * fix toString of hint destination tokens (CASSANDRA-4568)
 * Fix multiple values for CurrentLocal NodeID (CASSANDRA-4626)


1.1.4
 * fix offline scrub to catch >= out of order rows (CASSANDRA-4411)
 * fix cassandra-env.sh on RHEL and other non-dash-based systems 
   (CASSANDRA-4494)
Merged from 1.0:
 * (Hadoop) fix setting key length for old-style mapred api (CASSANDRA-4534)
 * (Hadoop) fix iterating through a resultset consisting entirely
   of tombstoned rows (CASSANDRA-4466)


1.1.3
 * (cqlsh) add COPY TO (CASSANDRA-4434)
 * munmap commitlog segments before rename (CASSANDRA-4337)
 * (JMX) rename getRangeKeySample to sampleKeyRange to avoid returning
   multi-MB results as an attribute (CASSANDRA-4452)
 * flush based on data size, not throughput; overwritten columns no 
   longer artificially inflate liveRatio (CASSANDRA-4399)
 * update default commitlog segment size to 32MB and total commitlog
   size to 32/1024 MB for 32/64 bit JVMs, respectively (CASSANDRA-4422)
 * avoid using global partitioner to estimate ranges in index sstables
   (CASSANDRA-4403)
 * restore pre-CASSANDRA-3862 approach to removing expired tombstones
   from row cache during compaction (CASSANDRA-4364)
 * (stress) support for CQL prepared statements (CASSANDRA-3633)
 * Correctly catch exception when Snappy cannot be loaded (CASSANDRA-4400)
 * (cql3) Support ORDER BY when IN condition is given in WHERE clause (CASSANDRA-4327)
 * (cql3) delete "component_index" column on DROP TABLE call (CASSANDRA-4420)
 * change nanoTime() to currentTimeInMillis() in schema related code (CASSANDRA-4432)
 * add a token generation tool (CASSANDRA-3709)
 * Fix LCS bug with sstable containing only 1 row (CASSANDRA-4411)
 * fix "Can't Modify Index Name" problem on CF update (CASSANDRA-4439)
 * Fix assertion error in getOverlappingSSTables during repair (CASSANDRA-4456)
 * fix nodetool's setcompactionthreshold command (CASSANDRA-4455)
 * Ensure compacted files are never used, to avoid counter overcount (CASSANDRA-4436)
Merged from 1.0:
 * Push the validation of secondary index values to the SecondaryIndexManager (CASSANDRA-4240)
 * allow dropping columns shadowed by not-yet-expired supercolumn or row
   tombstones in PrecompactedRow (CASSANDRA-4396)


1.1.2
 * Fix cleanup not deleting index entries (CASSANDRA-4379)
 * Use correct partitioner when saving + loading caches (CASSANDRA-4331)
 * Check schema before trying to export sstable (CASSANDRA-2760)
 * Raise a meaningful exception instead of NPE when PFS encounters
   an unconfigured node + no default (CASSANDRA-4349)
 * fix bug in sstable blacklisting with LCS (CASSANDRA-4343)
 * LCS no longer promotes tiny sstables out of L0 (CASSANDRA-4341)
 * skip tombstones during hint replay (CASSANDRA-4320)
 * fix NPE in compactionstats (CASSANDRA-4318)
 * enforce 1m min keycache for auto (CASSANDRA-4306)
 * Have DeletedColumn.isMFD always return true (CASSANDRA-4307)
 * (cql3) exeption message for ORDER BY constraints said primary filter can be
    an IN clause, which is misleading (CASSANDRA-4319)
 * (cql3) Reject (not yet supported) creation of 2ndardy indexes on tables with
   composite primary keys (CASSANDRA-4328)
 * Set JVM stack size to 160k for java 7 (CASSANDRA-4275)
 * cqlsh: add COPY command to load data from CSV flat files (CASSANDRA-4012)
 * CFMetaData.fromThrift to throw ConfigurationException upon error (CASSANDRA-4353)
 * Use CF comparator to sort indexed columns in SecondaryIndexManager
   (CASSANDRA-4365)
 * add strategy_options to the KSMetaData.toString() output (CASSANDRA-4248)
 * (cql3) fix range queries containing unqueried results (CASSANDRA-4372)
 * (cql3) allow updating column_alias types (CASSANDRA-4041)
 * (cql3) Fix deletion bug (CASSANDRA-4193)
 * Fix computation of overlapping sstable for leveled compaction (CASSANDRA-4321)
 * Improve scrub and allow to run it offline (CASSANDRA-4321)
 * Fix assertionError in StorageService.bulkLoad (CASSANDRA-4368)
 * (cqlsh) add option to authenticate to a keyspace at startup (CASSANDRA-4108)
 * (cqlsh) fix ASSUME functionality (CASSANDRA-4352)
 * Fix ColumnFamilyRecordReader to not return progress > 100% (CASSANDRA-3942)
Merged from 1.0:
 * Set gc_grace on index CF to 0 (CASSANDRA-4314)


1.1.1
 * add populate_io_cache_on_flush option (CASSANDRA-2635)
 * allow larger cache capacities than 2GB (CASSANDRA-4150)
 * add getsstables command to nodetool (CASSANDRA-4199)
 * apply parent CF compaction settings to secondary index CFs (CASSANDRA-4280)
 * preserve commitlog size cap when recycling segments at startup
   (CASSANDRA-4201)
 * (Hadoop) fix split generation regression (CASSANDRA-4259)
 * ignore min/max compactions settings in LCS, while preserving
   behavior that min=max=0 disables autocompaction (CASSANDRA-4233)
 * log number of rows read from saved cache (CASSANDRA-4249)
 * calculate exact size required for cleanup operations (CASSANDRA-1404)
 * avoid blocking additional writes during flush when the commitlog
   gets behind temporarily (CASSANDRA-1991)
 * enable caching on index CFs based on data CF cache setting (CASSANDRA-4197)
 * warn on invalid replication strategy creation options (CASSANDRA-4046)
 * remove [Freeable]Memory finalizers (CASSANDRA-4222)
 * include tombstone size in ColumnFamily.size, which can prevent OOM
   during sudden mass delete operations by yielding a nonzero liveRatio
   (CASSANDRA-3741)
 * Open 1 sstableScanner per level for leveled compaction (CASSANDRA-4142)
 * Optimize reads when row deletion timestamps allow us to restrict
   the set of sstables we check (CASSANDRA-4116)
 * add support for commitlog archiving and point-in-time recovery
   (CASSANDRA-3690)
 * avoid generating redundant compaction tasks during streaming
   (CASSANDRA-4174)
 * add -cf option to nodetool snapshot, and takeColumnFamilySnapshot to
   StorageService mbean (CASSANDRA-556)
 * optimize cleanup to drop entire sstables where possible (CASSANDRA-4079)
 * optimize truncate when autosnapshot is disabled (CASSANDRA-4153)
 * update caches to use byte[] keys to reduce memory overhead (CASSANDRA-3966)
 * add column limit to cli (CASSANDRA-3012, 4098)
 * clean up and optimize DataOutputBuffer, used by CQL compression and
   CompositeType (CASSANDRA-4072)
 * optimize commitlog checksumming (CASSANDRA-3610)
 * identify and blacklist corrupted SSTables from future compactions 
   (CASSANDRA-2261)
 * Move CfDef and KsDef validation out of thrift (CASSANDRA-4037)
 * Expose API to repair a user provided range (CASSANDRA-3912)
 * Add way to force the cassandra-cli to refresh its schema (CASSANDRA-4052)
 * Avoid having replicate on write tasks stacking up at CL.ONE (CASSANDRA-2889)
 * (cql3) Backwards compatibility for composite comparators in non-cql3-aware
   clients (CASSANDRA-4093)
 * (cql3) Fix order by for reversed queries (CASSANDRA-4160)
 * (cql3) Add ReversedType support (CASSANDRA-4004)
 * (cql3) Add timeuuid type (CASSANDRA-4194)
 * (cql3) Minor fixes (CASSANDRA-4185)
 * (cql3) Fix prepared statement in BATCH (CASSANDRA-4202)
 * (cql3) Reduce the list of reserved keywords (CASSANDRA-4186)
 * (cql3) Move max/min compaction thresholds to compaction strategy options
   (CASSANDRA-4187)
 * Fix exception during move when localhost is the only source (CASSANDRA-4200)
 * (cql3) Allow paging through non-ordered partitioner results (CASSANDRA-3771)
 * (cql3) Fix drop index (CASSANDRA-4192)
 * (cql3) Don't return range ghosts anymore (CASSANDRA-3982)
 * fix re-creating Keyspaces/ColumnFamilies with the same name as dropped
   ones (CASSANDRA-4219)
 * fix SecondaryIndex LeveledManifest save upon snapshot (CASSANDRA-4230)
 * fix missing arrayOffset in FBUtilities.hash (CASSANDRA-4250)
 * (cql3) Add name of parameters in CqlResultSet (CASSANDRA-4242)
 * (cql3) Correctly validate order by queries (CASSANDRA-4246)
 * rename stress to cassandra-stress for saner packaging (CASSANDRA-4256)
 * Fix exception on colum metadata with non-string comparator (CASSANDRA-4269)
 * Check for unknown/invalid compression options (CASSANDRA-4266)
 * (cql3) Adds simple access to column timestamp and ttl (CASSANDRA-4217)
 * (cql3) Fix range queries with secondary indexes (CASSANDRA-4257)
 * Better error messages from improper input in cli (CASSANDRA-3865)
 * Try to stop all compaction upon Keyspace or ColumnFamily drop (CASSANDRA-4221)
 * (cql3) Allow keyspace properties to contain hyphens (CASSANDRA-4278)
 * (cql3) Correctly validate keyspace access in create table (CASSANDRA-4296)
 * Avoid deadlock in migration stage (CASSANDRA-3882)
 * Take supercolumn names and deletion info into account in memtable throughput
   (CASSANDRA-4264)
 * Add back backward compatibility for old style replication factor (CASSANDRA-4294)
 * Preserve compatibility with pre-1.1 index queries (CASSANDRA-4262)
Merged from 1.0:
 * Fix super columns bug where cache is not updated (CASSANDRA-4190)
 * fix maxTimestamp to include row tombstones (CASSANDRA-4116)
 * (CLI) properly handle quotes in create/update keyspace commands (CASSANDRA-4129)
 * Avoids possible deadlock during bootstrap (CASSANDRA-4159)
 * fix stress tool that hangs forever on timeout or error (CASSANDRA-4128)
 * stress tool to return appropriate exit code on failure (CASSANDRA-4188)
 * fix compaction NPE when out of disk space and assertions disabled
   (CASSANDRA-3985)
 * synchronize LCS getEstimatedTasks to avoid CME (CASSANDRA-4255)
 * ensure unique streaming session id's (CASSANDRA-4223)
 * kick off background compaction when min/max thresholds change 
   (CASSANDRA-4279)
 * improve ability of STCS.getBuckets to deal with 100s of 1000s of
   sstables, such as when convertinb back from LCS (CASSANDRA-4287)
 * Oversize integer in CQL throws NumberFormatException (CASSANDRA-4291)
 * fix 1.0.x node join to mixed version cluster, other nodes >= 1.1 (CASSANDRA-4195)
 * Fix LCS splitting sstable base on uncompressed size (CASSANDRA-4419)
 * Push the validation of secondary index values to the SecondaryIndexManager (CASSANDRA-4240)
 * Don't purge columns during upgradesstables (CASSANDRA-4462)
 * Make cqlsh work with piping (CASSANDRA-4113)
 * Validate arguments for nodetool decommission (CASSANDRA-4061)
 * Report thrift status in nodetool info (CASSANDRA-4010)


1.1.0-final
 * average a reduced liveRatio estimate with the previous one (CASSANDRA-4065)
 * Allow KS and CF names up to 48 characters (CASSANDRA-4157)
 * fix stress build (CASSANDRA-4140)
 * add time remaining estimate to nodetool compactionstats (CASSANDRA-4167)
 * (cql) fix NPE in cql3 ALTER TABLE (CASSANDRA-4163)
 * (cql) Add support for CL.TWO and CL.THREE in CQL (CASSANDRA-4156)
 * (cql) Fix type in CQL3 ALTER TABLE preventing update (CASSANDRA-4170)
 * (cql) Throw invalid exception from CQL3 on obsolete options (CASSANDRA-4171)
 * (cqlsh) fix recognizing uppercase SELECT keyword (CASSANDRA-4161)
 * Pig: wide row support (CASSANDRA-3909)
Merged from 1.0:
 * avoid streaming empty files with bulk loader if sstablewriter errors out
   (CASSANDRA-3946)


1.1-rc1
 * Include stress tool in binary builds (CASSANDRA-4103)
 * (Hadoop) fix wide row iteration when last row read was deleted
   (CASSANDRA-4154)
 * fix read_repair_chance to really default to 0.1 in the cli (CASSANDRA-4114)
 * Adds caching and bloomFilterFpChange to CQL options (CASSANDRA-4042)
 * Adds posibility to autoconfigure size of the KeyCache (CASSANDRA-4087)
 * fix KEYS index from skipping results (CASSANDRA-3996)
 * Remove sliced_buffer_size_in_kb dead option (CASSANDRA-4076)
 * make loadNewSStable preserve sstable version (CASSANDRA-4077)
 * Respect 1.0 cache settings as much as possible when upgrading 
   (CASSANDRA-4088)
 * relax path length requirement for sstable files when upgrading on 
   non-Windows platforms (CASSANDRA-4110)
 * fix terminination of the stress.java when errors were encountered
   (CASSANDRA-4128)
 * Move CfDef and KsDef validation out of thrift (CASSANDRA-4037)
 * Fix get_paged_slice (CASSANDRA-4136)
 * CQL3: Support slice with exclusive start and stop (CASSANDRA-3785)
Merged from 1.0:
 * support PropertyFileSnitch in bulk loader (CASSANDRA-4145)
 * add auto_snapshot option allowing disabling snapshot before drop/truncate
   (CASSANDRA-3710)
 * allow short snitch names (CASSANDRA-4130)


1.1-beta2
 * rename loaded sstables to avoid conflicts with local snapshots
   (CASSANDRA-3967)
 * start hint replay as soon as FD notifies that the target is back up
   (CASSANDRA-3958)
 * avoid unproductive deserializing of cached rows during compaction
   (CASSANDRA-3921)
 * fix concurrency issues with CQL keyspace creation (CASSANDRA-3903)
 * Show Effective Owership via Nodetool ring <keyspace> (CASSANDRA-3412)
 * Update ORDER BY syntax for CQL3 (CASSANDRA-3925)
 * Fix BulkRecordWriter to not throw NPE if reducer gets no map data from Hadoop (CASSANDRA-3944)
 * Fix bug with counters in super columns (CASSANDRA-3821)
 * Remove deprecated merge_shard_chance (CASSANDRA-3940)
 * add a convenient way to reset a node's schema (CASSANDRA-2963)
 * fix for intermittent SchemaDisagreementException (CASSANDRA-3884)
 * CLI `list <CF>` to limit number of columns and their order (CASSANDRA-3012)
 * ignore deprecated KsDef/CfDef/ColumnDef fields in native schema (CASSANDRA-3963)
 * CLI to report when unsupported column_metadata pair was given (CASSANDRA-3959)
 * reincarnate removed and deprecated KsDef/CfDef attributes (CASSANDRA-3953)
 * Fix race between writes and read for cache (CASSANDRA-3862)
 * perform static initialization of StorageProxy on start-up (CASSANDRA-3797)
 * support trickling fsync() on writes (CASSANDRA-3950)
 * expose counters for unavailable/timeout exceptions given to thrift clients (CASSANDRA-3671)
 * avoid quadratic startup time in LeveledManifest (CASSANDRA-3952)
 * Add type information to new schema_ columnfamilies and remove thrift
   serialization for schema (CASSANDRA-3792)
 * add missing column validator options to the CLI help (CASSANDRA-3926)
 * skip reading saved key cache if CF's caching strategy is NONE or ROWS_ONLY (CASSANDRA-3954)
 * Unify migration code (CASSANDRA-4017)
Merged from 1.0:
 * cqlsh: guess correct version of Python for Arch Linux (CASSANDRA-4090)
 * (CLI) properly handle quotes in create/update keyspace commands (CASSANDRA-4129)
 * Avoids possible deadlock during bootstrap (CASSANDRA-4159)
 * fix stress tool that hangs forever on timeout or error (CASSANDRA-4128)
 * Fix super columns bug where cache is not updated (CASSANDRA-4190)
 * stress tool to return appropriate exit code on failure (CASSANDRA-4188)


1.0.9
 * improve index sampling performance (CASSANDRA-4023)
 * always compact away deleted hints immediately after handoff (CASSANDRA-3955)
 * delete hints from dropped ColumnFamilies on handoff instead of
   erroring out (CASSANDRA-3975)
 * add CompositeType ref to the CLI doc for create/update column family (CASSANDRA-3980)
 * Pig: support Counter ColumnFamilies (CASSANDRA-3973)
 * Pig: Composite column support (CASSANDRA-3684)
 * Avoid NPE during repair when a keyspace has no CFs (CASSANDRA-3988)
 * Fix division-by-zero error on get_slice (CASSANDRA-4000)
 * don't change manifest level for cleanup, scrub, and upgradesstables
   operations under LeveledCompactionStrategy (CASSANDRA-3989, 4112)
 * fix race leading to super columns assertion failure (CASSANDRA-3957)
 * fix NPE on invalid CQL delete command (CASSANDRA-3755)
 * allow custom types in CLI's assume command (CASSANDRA-4081)
 * fix totalBytes count for parallel compactions (CASSANDRA-3758)
 * fix intermittent NPE in get_slice (CASSANDRA-4095)
 * remove unnecessary asserts in native code interfaces (CASSANDRA-4096)
 * Validate blank keys in CQL to avoid assertion errors (CASSANDRA-3612)
 * cqlsh: fix bad decoding of some column names (CASSANDRA-4003)
 * cqlsh: fix incorrect padding with unicode chars (CASSANDRA-4033)
 * Fix EC2 snitch incorrectly reporting region (CASSANDRA-4026)
 * Shut down thrift during decommission (CASSANDRA-4086)
 * Expose nodetool cfhistograms for 2ndary indexes (CASSANDRA-4063)
Merged from 0.8:
 * Fix ConcurrentModificationException in gossiper (CASSANDRA-4019)


1.1-beta1
 * (cqlsh)
   + add SOURCE and CAPTURE commands, and --file option (CASSANDRA-3479)
   + add ALTER COLUMNFAMILY WITH (CASSANDRA-3523)
   + bundle Python dependencies with Cassandra (CASSANDRA-3507)
   + added to Debian package (CASSANDRA-3458)
   + display byte data instead of erroring out on decode failure 
     (CASSANDRA-3874)
 * add nodetool rebuild_index (CASSANDRA-3583)
 * add nodetool rangekeysample (CASSANDRA-2917)
 * Fix streaming too much data during move operations (CASSANDRA-3639)
 * Nodetool and CLI connect to localhost by default (CASSANDRA-3568)
 * Reduce memory used by primary index sample (CASSANDRA-3743)
 * (Hadoop) separate input/output configurations (CASSANDRA-3197, 3765)
 * avoid returning internal Cassandra classes over JMX (CASSANDRA-2805)
 * add row-level isolation via SnapTree (CASSANDRA-2893)
 * Optimize key count estimation when opening sstable on startup
   (CASSANDRA-2988)
 * multi-dc replication optimization supporting CL > ONE (CASSANDRA-3577)
 * add command to stop compactions (CASSANDRA-1740, 3566, 3582)
 * multithreaded streaming (CASSANDRA-3494)
 * removed in-tree redhat spec (CASSANDRA-3567)
 * "defragment" rows for name-based queries under STCS, again (CASSANDRA-2503)
 * Recycle commitlog segments for improved performance 
   (CASSANDRA-3411, 3543, 3557, 3615)
 * update size-tiered compaction to prioritize small tiers (CASSANDRA-2407)
 * add message expiration logic to OutboundTcpConnection (CASSANDRA-3005)
 * off-heap cache to use sun.misc.Unsafe instead of JNA (CASSANDRA-3271)
 * EACH_QUORUM is only supported for writes (CASSANDRA-3272)
 * replace compactionlock use in schema migration by checking CFS.isValid
   (CASSANDRA-3116)
 * recognize that "SELECT first ... *" isn't really "SELECT *" (CASSANDRA-3445)
 * Use faster bytes comparison (CASSANDRA-3434)
 * Bulk loader is no longer a fat client, (HADOOP) bulk load output format
   (CASSANDRA-3045)
 * (Hadoop) add support for KeyRange.filter
 * remove assumption that keys and token are in bijection
   (CASSANDRA-1034, 3574, 3604)
 * always remove endpoints from delevery queue in HH (CASSANDRA-3546)
 * fix race between cf flush and its 2ndary indexes flush (CASSANDRA-3547)
 * fix potential race in AES when a repair fails (CASSANDRA-3548)
 * Remove columns shadowed by a deleted container even when we cannot purge
   (CASSANDRA-3538)
 * Improve memtable slice iteration performance (CASSANDRA-3545)
 * more efficient allocation of small bloom filters (CASSANDRA-3618)
 * Use separate writer thread in SSTableSimpleUnsortedWriter (CASSANDRA-3619)
 * fsync the directory after new sstable or commitlog segment are created (CASSANDRA-3250)
 * fix minor issues reported by FindBugs (CASSANDRA-3658)
 * global key/row caches (CASSANDRA-3143, 3849)
 * optimize memtable iteration during range scan (CASSANDRA-3638)
 * introduce 'crc_check_chance' in CompressionParameters to support
   a checksum percentage checking chance similarly to read-repair (CASSANDRA-3611)
 * a way to deactivate global key/row cache on per-CF basis (CASSANDRA-3667)
 * fix LeveledCompactionStrategy broken because of generation pre-allocation
   in LeveledManifest (CASSANDRA-3691)
 * finer-grained control over data directories (CASSANDRA-2749)
 * Fix ClassCastException during hinted handoff (CASSANDRA-3694)
 * Upgrade Thrift to 0.7 (CASSANDRA-3213)
 * Make stress.java insert operation to use microseconds (CASSANDRA-3725)
 * Allows (internally) doing a range query with a limit of columns instead of
   rows (CASSANDRA-3742)
 * Allow rangeSlice queries to be start/end inclusive/exclusive (CASSANDRA-3749)
 * Fix BulkLoader to support new SSTable layout and add stream
   throttling to prevent an NPE when there is no yaml config (CASSANDRA-3752)
 * Allow concurrent schema migrations (CASSANDRA-1391, 3832)
 * Add SnapshotCommand to trigger snapshot on remote node (CASSANDRA-3721)
 * Make CFMetaData conversions to/from thrift/native schema inverses
   (CASSANDRA_3559)
 * Add initial code for CQL 3.0-beta (CASSANDRA-2474, 3781, 3753)
 * Add wide row support for ColumnFamilyInputFormat (CASSANDRA-3264)
 * Allow extending CompositeType comparator (CASSANDRA-3657)
 * Avoids over-paging during get_count (CASSANDRA-3798)
 * Add new command to rebuild a node without (repair) merkle tree calculations
   (CASSANDRA-3483, 3922)
 * respect not only row cache capacity but caching mode when
   trying to read data (CASSANDRA-3812)
 * fix system tests (CASSANDRA-3827)
 * CQL support for altering row key type in ALTER TABLE (CASSANDRA-3781)
 * turn compression on by default (CASSANDRA-3871)
 * make hexToBytes refuse invalid input (CASSANDRA-2851)
 * Make secondary indexes CF inherit compression and compaction from their
   parent CF (CASSANDRA-3877)
 * Finish cleanup up tombstone purge code (CASSANDRA-3872)
 * Avoid NPE on aboarted stream-out sessions (CASSANDRA-3904)
 * BulkRecordWriter throws NPE for counter columns (CASSANDRA-3906)
 * Support compression using BulkWriter (CASSANDRA-3907)


1.0.8
 * fix race between cleanup and flush on secondary index CFSes (CASSANDRA-3712)
 * avoid including non-queried nodes in rangeslice read repair
   (CASSANDRA-3843)
 * Only snapshot CF being compacted for snapshot_before_compaction 
   (CASSANDRA-3803)
 * Log active compactions in StatusLogger (CASSANDRA-3703)
 * Compute more accurate compaction score per level (CASSANDRA-3790)
 * Return InvalidRequest when using a keyspace that doesn't exist
   (CASSANDRA-3764)
 * disallow user modification of System keyspace (CASSANDRA-3738)
 * allow using sstable2json on secondary index data (CASSANDRA-3738)
 * (cqlsh) add DESCRIBE COLUMNFAMILIES (CASSANDRA-3586)
 * (cqlsh) format blobs correctly and use colors to improve output
   readability (CASSANDRA-3726)
 * synchronize BiMap of bootstrapping tokens (CASSANDRA-3417)
 * show index options in CLI (CASSANDRA-3809)
 * add optional socket timeout for streaming (CASSANDRA-3838)
 * fix truncate not to leave behind non-CFS backed secondary indexes
   (CASSANDRA-3844)
 * make CLI `show schema` to use output stream directly instead
   of StringBuilder (CASSANDRA-3842)
 * remove the wait on hint future during write (CASSANDRA-3870)
 * (cqlsh) ignore missing CfDef opts (CASSANDRA-3933)
 * (cqlsh) look for cqlshlib relative to realpath (CASSANDRA-3767)
 * Fix short read protection (CASSANDRA-3934)
 * Make sure infered and actual schema match (CASSANDRA-3371)
 * Fix NPE during HH delivery (CASSANDRA-3677)
 * Don't put boostrapping node in 'hibernate' status (CASSANDRA-3737)
 * Fix double quotes in windows bat files (CASSANDRA-3744)
 * Fix bad validator lookup (CASSANDRA-3789)
 * Fix soft reset in EC2MultiRegionSnitch (CASSANDRA-3835)
 * Don't leave zombie connections with THSHA thrift server (CASSANDRA-3867)
 * (cqlsh) fix deserialization of data (CASSANDRA-3874)
 * Fix removetoken force causing an inconsistent state (CASSANDRA-3876)
 * Fix ahndling of some types with Pig (CASSANDRA-3886)
 * Don't allow to drop the system keyspace (CASSANDRA-3759)
 * Make Pig deletes disabled by default and configurable (CASSANDRA-3628)
Merged from 0.8:
 * (Pig) fix CassandraStorage to use correct comparator in Super ColumnFamily
   case (CASSANDRA-3251)
 * fix thread safety issues in commitlog replay, primarily affecting
   systems with many (100s) of CF definitions (CASSANDRA-3751)
 * Fix relevant tombstone ignored with super columns (CASSANDRA-3875)


1.0.7
 * fix regression in HH page size calculation (CASSANDRA-3624)
 * retry failed stream on IOException (CASSANDRA-3686)
 * allow configuring bloom_filter_fp_chance (CASSANDRA-3497)
 * attempt hint delivery every ten minutes, or when failure detector
   notifies us that a node is back up, whichever comes first.  hint
   handoff throttle delay default changed to 1ms, from 50 (CASSANDRA-3554)
 * add nodetool setstreamthroughput (CASSANDRA-3571)
 * fix assertion when dropping a columnfamily with no sstables (CASSANDRA-3614)
 * more efficient allocation of small bloom filters (CASSANDRA-3618)
 * CLibrary.createHardLinkWithExec() to check for errors (CASSANDRA-3101)
 * Avoid creating empty and non cleaned writer during compaction (CASSANDRA-3616)
 * stop thrift service in shutdown hook so we can quiesce MessagingService
   (CASSANDRA-3335)
 * (CQL) compaction_strategy_options and compression_parameters for
   CREATE COLUMNFAMILY statement (CASSANDRA-3374)
 * Reset min/max compaction threshold when creating size tiered compaction
   strategy (CASSANDRA-3666)
 * Don't ignore IOException during compaction (CASSANDRA-3655)
 * Fix assertion error for CF with gc_grace=0 (CASSANDRA-3579)
 * Shutdown ParallelCompaction reducer executor after use (CASSANDRA-3711)
 * Avoid < 0 value for pending tasks in leveled compaction (CASSANDRA-3693)
 * (Hadoop) Support TimeUUID in Pig CassandraStorage (CASSANDRA-3327)
 * Check schema is ready before continuing boostrapping (CASSANDRA-3629)
 * Catch overflows during parsing of chunk_length_kb (CASSANDRA-3644)
 * Improve stream protocol mismatch errors (CASSANDRA-3652)
 * Avoid multiple thread doing HH to the same target (CASSANDRA-3681)
 * Add JMX property for rp_timeout_in_ms (CASSANDRA-2940)
 * Allow DynamicCompositeType to compare component of different types
   (CASSANDRA-3625)
 * Flush non-cfs backed secondary indexes (CASSANDRA-3659)
 * Secondary Indexes should report memory consumption (CASSANDRA-3155)
 * fix for SelectStatement start/end key are not set correctly
   when a key alias is involved (CASSANDRA-3700)
 * fix CLI `show schema` command insert of an extra comma in
   column_metadata (CASSANDRA-3714)
Merged from 0.8:
 * avoid logging (harmless) exception when GC takes < 1ms (CASSANDRA-3656)
 * prevent new nodes from thinking down nodes are up forever (CASSANDRA-3626)
 * use correct list of replicas for LOCAL_QUORUM reads when read repair
   is disabled (CASSANDRA-3696)
 * block on flush before compacting hints (may prevent OOM) (CASSANDRA-3733)


1.0.6
 * (CQL) fix cqlsh support for replicate_on_write (CASSANDRA-3596)
 * fix adding to leveled manifest after streaming (CASSANDRA-3536)
 * filter out unavailable cipher suites when using encryption (CASSANDRA-3178)
 * (HADOOP) add old-style api support for CFIF and CFRR (CASSANDRA-2799)
 * Support TimeUUIDType column names in Stress.java tool (CASSANDRA-3541)
 * (CQL) INSERT/UPDATE/DELETE/TRUNCATE commands should allow CF names to
   be qualified by keyspace (CASSANDRA-3419)
 * always remove endpoints from delevery queue in HH (CASSANDRA-3546)
 * fix race between cf flush and its 2ndary indexes flush (CASSANDRA-3547)
 * fix potential race in AES when a repair fails (CASSANDRA-3548)
 * fix default value validation usage in CLI SET command (CASSANDRA-3553)
 * Optimize componentsFor method for compaction and startup time
   (CASSANDRA-3532)
 * (CQL) Proper ColumnFamily metadata validation on CREATE COLUMNFAMILY 
   (CASSANDRA-3565)
 * fix compression "chunk_length_kb" option to set correct kb value for 
   thrift/avro (CASSANDRA-3558)
 * fix missing response during range slice repair (CASSANDRA-3551)
 * 'describe ring' moved from CLI to nodetool and available through JMX (CASSANDRA-3220)
 * add back partitioner to sstable metadata (CASSANDRA-3540)
 * fix NPE in get_count for counters (CASSANDRA-3601)
Merged from 0.8:
 * remove invalid assertion that table was opened before dropping it
   (CASSANDRA-3580)
 * range and index scans now only send requests to enough replicas to
   satisfy requested CL + RR (CASSANDRA-3598)
 * use cannonical host for local node in nodetool info (CASSANDRA-3556)
 * remove nonlocal DC write optimization since it only worked with
   CL.ONE or CL.LOCAL_QUORUM (CASSANDRA-3577, 3585)
 * detect misuses of CounterColumnType (CASSANDRA-3422)
 * turn off string interning in json2sstable, take 2 (CASSANDRA-2189)
 * validate compression parameters on add/update of the ColumnFamily 
   (CASSANDRA-3573)
 * Check for 0.0.0.0 is incorrect in CFIF (CASSANDRA-3584)
 * Increase vm.max_map_count in debian packaging (CASSANDRA-3563)
 * gossiper will never add itself to saved endpoints (CASSANDRA-3485)


1.0.5
 * revert CASSANDRA-3407 (see CASSANDRA-3540)
 * fix assertion error while forwarding writes to local nodes (CASSANDRA-3539)


1.0.4
 * fix self-hinting of timed out read repair updates and make hinted handoff
   less prone to OOMing a coordinator (CASSANDRA-3440)
 * expose bloom filter sizes via JMX (CASSANDRA-3495)
 * enforce RP tokens 0..2**127 (CASSANDRA-3501)
 * canonicalize paths exposed through JMX (CASSANDRA-3504)
 * fix "liveSize" stat when sstables are removed (CASSANDRA-3496)
 * add bloom filter FP rates to nodetool cfstats (CASSANDRA-3347)
 * record partitioner in sstable metadata component (CASSANDRA-3407)
 * add new upgradesstables nodetool command (CASSANDRA-3406)
 * skip --debug requirement to see common exceptions in CLI (CASSANDRA-3508)
 * fix incorrect query results due to invalid max timestamp (CASSANDRA-3510)
 * make sstableloader recognize compressed sstables (CASSANDRA-3521)
 * avoids race in OutboundTcpConnection in multi-DC setups (CASSANDRA-3530)
 * use SETLOCAL in cassandra.bat (CASSANDRA-3506)
 * fix ConcurrentModificationException in Table.all() (CASSANDRA-3529)
Merged from 0.8:
 * fix concurrence issue in the FailureDetector (CASSANDRA-3519)
 * fix array out of bounds error in counter shard removal (CASSANDRA-3514)
 * avoid dropping tombstones when they might still be needed to shadow
   data in a different sstable (CASSANDRA-2786)


1.0.3
 * revert name-based query defragmentation aka CASSANDRA-2503 (CASSANDRA-3491)
 * fix invalidate-related test failures (CASSANDRA-3437)
 * add next-gen cqlsh to bin/ (CASSANDRA-3188, 3131, 3493)
 * (CQL) fix handling of rows with no columns (CASSANDRA-3424, 3473)
 * fix querying supercolumns by name returning only a subset of
   subcolumns or old subcolumn versions (CASSANDRA-3446)
 * automatically compute sha1 sum for uncompressed data files (CASSANDRA-3456)
 * fix reading metadata/statistics component for version < h (CASSANDRA-3474)
 * add sstable forward-compatibility (CASSANDRA-3478)
 * report compression ratio in CFSMBean (CASSANDRA-3393)
 * fix incorrect size exception during streaming of counters (CASSANDRA-3481)
 * (CQL) fix for counter decrement syntax (CASSANDRA-3418)
 * Fix race introduced by CASSANDRA-2503 (CASSANDRA-3482)
 * Fix incomplete deletion of delivered hints (CASSANDRA-3466)
 * Avoid rescheduling compactions when no compaction was executed 
   (CASSANDRA-3484)
 * fix handling of the chunk_length_kb compression options (CASSANDRA-3492)
Merged from 0.8:
 * fix updating CF row_cache_provider (CASSANDRA-3414)
 * CFMetaData.convertToThrift method to set RowCacheProvider (CASSANDRA-3405)
 * acquire compactionlock during truncate (CASSANDRA-3399)
 * fix displaying cfdef entries for super columnfamilies (CASSANDRA-3415)
 * Make counter shard merging thread safe (CASSANDRA-3178)
 * Revert CASSANDRA-2855
 * Fix bug preventing the use of efficient cross-DC writes (CASSANDRA-3472)
 * `describe ring` command for CLI (CASSANDRA-3220)
 * (Hadoop) skip empty rows when entire row is requested, redux (CASSANDRA-2855)


1.0.2
 * "defragment" rows for name-based queries under STCS (CASSANDRA-2503)
 * Add timing information to cassandra-cli GET/SET/LIST queries (CASSANDRA-3326)
 * Only create one CompressionMetadata object per sstable (CASSANDRA-3427)
 * cleanup usage of StorageService.setMode() (CASSANDRA-3388)
 * Avoid large array allocation for compressed chunk offsets (CASSANDRA-3432)
 * fix DecimalType bytebuffer marshalling (CASSANDRA-3421)
 * fix bug that caused first column in per row indexes to be ignored 
   (CASSANDRA-3441)
 * add JMX call to clean (failed) repair sessions (CASSANDRA-3316)
 * fix sstableloader reference acquisition bug (CASSANDRA-3438)
 * fix estimated row size regression (CASSANDRA-3451)
 * make sure we don't return more columns than asked (CASSANDRA-3303, 3395)
Merged from 0.8:
 * acquire compactionlock during truncate (CASSANDRA-3399)
 * fix displaying cfdef entries for super columnfamilies (CASSANDRA-3415)


1.0.1
 * acquire references during index build to prevent delete problems
   on Windows (CASSANDRA-3314)
 * describe_ring should include datacenter/topology information (CASSANDRA-2882)
 * Thrift sockets are not properly buffered (CASSANDRA-3261)
 * performance improvement for bytebufferutil compare function (CASSANDRA-3286)
 * add system.versions ColumnFamily (CASSANDRA-3140)
 * reduce network copies (CASSANDRA-3333, 3373)
 * limit nodetool to 32MB of heap (CASSANDRA-3124)
 * (CQL) update parser to accept "timestamp" instead of "date" (CASSANDRA-3149)
 * Fix CLI `show schema` to include "compression_options" (CASSANDRA-3368)
 * Snapshot to include manifest under LeveledCompactionStrategy (CASSANDRA-3359)
 * (CQL) SELECT query should allow CF name to be qualified by keyspace (CASSANDRA-3130)
 * (CQL) Fix internal application error specifying 'using consistency ...'
   in lower case (CASSANDRA-3366)
 * fix Deflate compression when compression actually makes the data bigger
   (CASSANDRA-3370)
 * optimize UUIDGen to avoid lock contention on InetAddress.getLocalHost 
   (CASSANDRA-3387)
 * tolerate index being dropped mid-mutation (CASSANDRA-3334, 3313)
 * CompactionManager is now responsible for checking for new candidates
   post-task execution, enabling more consistent leveled compaction 
   (CASSANDRA-3391)
 * Cache HSHA threads (CASSANDRA-3372)
 * use CF/KS names as snapshot prefix for drop + truncate operations
   (CASSANDRA-2997)
 * Break bloom filters up to avoid heap fragmentation (CASSANDRA-2466)
 * fix cassandra hanging on jsvc stop (CASSANDRA-3302)
 * Avoid leveled compaction getting blocked on errors (CASSANDRA-3408)
 * Make reloading the compaction strategy safe (CASSANDRA-3409)
 * ignore 0.8 hints even if compaction begins before we try to purge
   them (CASSANDRA-3385)
 * remove procrun (bin\daemon) from Cassandra source tree and 
   artifacts (CASSANDRA-3331)
 * make cassandra compile under JDK7 (CASSANDRA-3275)
 * remove dependency of clientutil.jar to FBUtilities (CASSANDRA-3299)
 * avoid truncation errors by using long math on long values (CASSANDRA-3364)
 * avoid clock drift on some Windows machine (CASSANDRA-3375)
 * display cache provider in cli 'describe keyspace' command (CASSANDRA-3384)
 * fix incomplete topology information in describe_ring (CASSANDRA-3403)
 * expire dead gossip states based on time (CASSANDRA-2961)
 * improve CompactionTask extensibility (CASSANDRA-3330)
 * Allow one leveled compaction task to kick off another (CASSANDRA-3363)
 * allow encryption only between datacenters (CASSANDRA-2802)
Merged from 0.8:
 * fix truncate allowing data to be replayed post-restart (CASSANDRA-3297)
 * make iwriter final in IndexWriter to avoid NPE (CASSANDRA-2863)
 * (CQL) update grammar to require key clause in DELETE statement
   (CASSANDRA-3349)
 * (CQL) allow numeric keyspace names in USE statement (CASSANDRA-3350)
 * (Hadoop) skip empty rows when slicing the entire row (CASSANDRA-2855)
 * Fix handling of tombstone by SSTableExport/Import (CASSANDRA-3357)
 * fix ColumnIndexer to use long offsets (CASSANDRA-3358)
 * Improved CLI exceptions (CASSANDRA-3312)
 * Fix handling of tombstone by SSTableExport/Import (CASSANDRA-3357)
 * Only count compaction as active (for throttling) when they have
   successfully acquired the compaction lock (CASSANDRA-3344)
 * Display CLI version string on startup (CASSANDRA-3196)
 * (Hadoop) make CFIF try rpc_address or fallback to listen_address
   (CASSANDRA-3214)
 * (Hadoop) accept comma delimited lists of initial thrift connections
   (CASSANDRA-3185)
 * ColumnFamily min_compaction_threshold should be >= 2 (CASSANDRA-3342)
 * (Pig) add 0.8+ types and key validation type in schema (CASSANDRA-3280)
 * Fix completely removing column metadata using CLI (CASSANDRA-3126)
 * CLI `describe cluster;` output should be on separate lines for separate versions
   (CASSANDRA-3170)
 * fix changing durable_writes keyspace option during CF creation
   (CASSANDRA-3292)
 * avoid locking on update when no indexes are involved (CASSANDRA-3386)
 * fix assertionError during repair with ordered partitioners (CASSANDRA-3369)
 * correctly serialize key_validation_class for avro (CASSANDRA-3391)
 * don't expire counter tombstone after streaming (CASSANDRA-3394)
 * prevent nodes that failed to join from hanging around forever 
   (CASSANDRA-3351)
 * remove incorrect optimization from slice read path (CASSANDRA-3390)
 * Fix race in AntiEntropyService (CASSANDRA-3400)


1.0.0-final
 * close scrubbed sstable fd before deleting it (CASSANDRA-3318)
 * fix bug preventing obsolete commitlog segments from being removed
   (CASSANDRA-3269)
 * tolerate whitespace in seed CDL (CASSANDRA-3263)
 * Change default heap thresholds to max(min(1/2 ram, 1G), min(1/4 ram, 8GB))
   (CASSANDRA-3295)
 * Fix broken CompressedRandomAccessReaderTest (CASSANDRA-3298)
 * (CQL) fix type information returned for wildcard queries (CASSANDRA-3311)
 * add estimated tasks to LeveledCompactionStrategy (CASSANDRA-3322)
 * avoid including compaction cache-warming in keycache stats (CASSANDRA-3325)
 * run compaction and hinted handoff threads at MIN_PRIORITY (CASSANDRA-3308)
 * default hsha thrift server to cpu core count in rpc pool (CASSANDRA-3329)
 * add bin\daemon to binary tarball for Windows service (CASSANDRA-3331)
 * Fix places where uncompressed size of sstables was use in place of the
   compressed one (CASSANDRA-3338)
 * Fix hsha thrift server (CASSANDRA-3346)
 * Make sure repair only stream needed sstables (CASSANDRA-3345)


1.0.0-rc2
 * Log a meaningful warning when a node receives a message for a repair session
   that doesn't exist anymore (CASSANDRA-3256)
 * test for NUMA policy support as well as numactl presence (CASSANDRA-3245)
 * Fix FD leak when internode encryption is enabled (CASSANDRA-3257)
 * Remove incorrect assertion in mergeIterator (CASSANDRA-3260)
 * FBUtilities.hexToBytes(String) to throw NumberFormatException when string
   contains non-hex characters (CASSANDRA-3231)
 * Keep SimpleSnitch proximity ordering unchanged from what the Strategy
   generates, as intended (CASSANDRA-3262)
 * remove Scrub from compactionstats when finished (CASSANDRA-3255)
 * fix counter entry in jdbc TypesMap (CASSANDRA-3268)
 * fix full queue scenario for ParallelCompactionIterator (CASSANDRA-3270)
 * fix bootstrap process (CASSANDRA-3285)
 * don't try delivering hints if when there isn't any (CASSANDRA-3176)
 * CLI documentation change for ColumnFamily `compression_options` (CASSANDRA-3282)
 * ignore any CF ids sent by client for adding CF/KS (CASSANDRA-3288)
 * remove obsolete hints on first startup (CASSANDRA-3291)
 * use correct ISortedColumns for time-optimized reads (CASSANDRA-3289)
 * Evict gossip state immediately when a token is taken over by a new IP 
   (CASSANDRA-3259)


1.0.0-rc1
 * Update CQL to generate microsecond timestamps by default (CASSANDRA-3227)
 * Fix counting CFMetadata towards Memtable liveRatio (CASSANDRA-3023)
 * Kill server on wrapped OOME such as from FileChannel.map (CASSANDRA-3201)
 * remove unnecessary copy when adding to row cache (CASSANDRA-3223)
 * Log message when a full repair operation completes (CASSANDRA-3207)
 * Fix streamOutSession keeping sstables references forever if the remote end
   dies (CASSANDRA-3216)
 * Remove dynamic_snitch boolean from example configuration (defaulting to 
   true) and set default badness threshold to 0.1 (CASSANDRA-3229)
 * Base choice of random or "balanced" token on bootstrap on whether
   schema definitions were found (CASSANDRA-3219)
 * Fixes for LeveledCompactionStrategy score computation, prioritization,
   scheduling, and performance (CASSANDRA-3224, 3234)
 * parallelize sstable open at server startup (CASSANDRA-2988)
 * fix handling of exceptions writing to OutboundTcpConnection (CASSANDRA-3235)
 * Allow using quotes in "USE <keyspace>;" CLI command (CASSANDRA-3208)
 * Don't allow any cache loading exceptions to halt startup (CASSANDRA-3218)
 * Fix sstableloader --ignores option (CASSANDRA-3247)
 * File descriptor limit increased in packaging (CASSANDRA-3206)
 * Fix deadlock in commit log during flush (CASSANDRA-3253) 


1.0.0-beta1
 * removed binarymemtable (CASSANDRA-2692)
 * add commitlog_total_space_in_mb to prevent fragmented logs (CASSANDRA-2427)
 * removed commitlog_rotation_threshold_in_mb configuration (CASSANDRA-2771)
 * make AbstractBounds.normalize de-overlapp overlapping ranges (CASSANDRA-2641)
 * replace CollatingIterator, ReducingIterator with MergeIterator 
   (CASSANDRA-2062)
 * Fixed the ability to set compaction strategy in cli using create column 
   family command (CASSANDRA-2778)
 * clean up tmp files after failed compaction (CASSANDRA-2468)
 * restrict repair streaming to specific columnfamilies (CASSANDRA-2280)
 * don't bother persisting columns shadowed by a row tombstone (CASSANDRA-2589)
 * reset CF and SC deletion times after gc_grace (CASSANDRA-2317)
 * optimize away seek when compacting wide rows (CASSANDRA-2879)
 * single-pass streaming (CASSANDRA-2677, 2906, 2916, 3003)
 * use reference counting for deleting sstables instead of relying on GC
   (CASSANDRA-2521, 3179)
 * store hints as serialized mutations instead of pointers to data row
   (CASSANDRA-2045)
 * store hints in the coordinator node instead of in the closest replica 
   (CASSANDRA-2914)
 * add row_cache_keys_to_save CF option (CASSANDRA-1966)
 * check column family validity in nodetool repair (CASSANDRA-2933)
 * use lazy initialization instead of class initialization in NodeId
   (CASSANDRA-2953)
 * add paging to get_count (CASSANDRA-2894)
 * fix "short reads" in [multi]get (CASSANDRA-2643, 3157, 3192)
 * add optional compression for sstables (CASSANDRA-47, 2994, 3001, 3128)
 * add scheduler JMX metrics (CASSANDRA-2962)
 * add block level checksum for compressed data (CASSANDRA-1717)
 * make column family backed column map pluggable and introduce unsynchronized
   ArrayList backed one to speedup reads (CASSANDRA-2843, 3165, 3205)
 * refactoring of the secondary index api (CASSANDRA-2982)
 * make CL > ONE reads wait for digest reconciliation before returning
   (CASSANDRA-2494)
 * fix missing logging for some exceptions (CASSANDRA-2061)
 * refactor and optimize ColumnFamilyStore.files(...) and Descriptor.fromFilename(String)
   and few other places responsible for work with SSTable files (CASSANDRA-3040)
 * Stop reading from sstables once we know we have the most recent columns,
   for query-by-name requests (CASSANDRA-2498)
 * Add query-by-column mode to stress.java (CASSANDRA-3064)
 * Add "install" command to cassandra.bat (CASSANDRA-292)
 * clean up KSMetadata, CFMetadata from unnecessary
   Thrift<->Avro conversion methods (CASSANDRA-3032)
 * Add timeouts to client request schedulers (CASSANDRA-3079, 3096)
 * Cli to use hashes rather than array of hashes for strategy options (CASSANDRA-3081)
 * LeveledCompactionStrategy (CASSANDRA-1608, 3085, 3110, 3087, 3145, 3154, 3182)
 * Improvements of the CLI `describe` command (CASSANDRA-2630)
 * reduce window where dropped CF sstables may not be deleted (CASSANDRA-2942)
 * Expose gossip/FD info to JMX (CASSANDRA-2806)
 * Fix streaming over SSL when compressed SSTable involved (CASSANDRA-3051)
 * Add support for pluggable secondary index implementations (CASSANDRA-3078)
 * remove compaction_thread_priority setting (CASSANDRA-3104)
 * generate hints for replicas that timeout, not just replicas that are known
   to be down before starting (CASSANDRA-2034)
 * Add throttling for internode streaming (CASSANDRA-3080)
 * make the repair of a range repair all replica (CASSANDRA-2610, 3194)
 * expose the ability to repair the first range (as returned by the
   partitioner) of a node (CASSANDRA-2606)
 * Streams Compression (CASSANDRA-3015)
 * add ability to use multiple threads during a single compaction
   (CASSANDRA-2901)
 * make AbstractBounds.normalize support overlapping ranges (CASSANDRA-2641)
 * fix of the CQL count() behavior (CASSANDRA-3068)
 * use TreeMap backed column families for the SSTable simple writers
   (CASSANDRA-3148)
 * fix inconsistency of the CLI syntax when {} should be used instead of [{}]
   (CASSANDRA-3119)
 * rename CQL type names to match expected SQL behavior (CASSANDRA-3149, 3031)
 * Arena-based allocation for memtables (CASSANDRA-2252, 3162, 3163, 3168)
 * Default RR chance to 0.1 (CASSANDRA-3169)
 * Add RowLevel support to secondary index API (CASSANDRA-3147)
 * Make SerializingCacheProvider the default if JNA is available (CASSANDRA-3183)
 * Fix backwards compatibilty for CQL memtable properties (CASSANDRA-3190)
 * Add five-minute delay before starting compactions on a restarted server
   (CASSANDRA-3181)
 * Reduce copies done for intra-host messages (CASSANDRA-1788, 3144)
 * support of compaction strategy option for stress.java (CASSANDRA-3204)
 * make memtable throughput and column count thresholds no-ops (CASSANDRA-2449)
 * Return schema information along with the resultSet in CQL (CASSANDRA-2734)
 * Add new DecimalType (CASSANDRA-2883)
 * Fix assertion error in RowRepairResolver (CASSANDRA-3156)
 * Reduce unnecessary high buffer sizes (CASSANDRA-3171)
 * Pluggable compaction strategy (CASSANDRA-1610)
 * Add new broadcast_address config option (CASSANDRA-2491)


0.8.7
 * Kill server on wrapped OOME such as from FileChannel.map (CASSANDRA-3201)
 * Allow using quotes in "USE <keyspace>;" CLI command (CASSANDRA-3208)
 * Log message when a full repair operation completes (CASSANDRA-3207)
 * Don't allow any cache loading exceptions to halt startup (CASSANDRA-3218)
 * Fix sstableloader --ignores option (CASSANDRA-3247)
 * File descriptor limit increased in packaging (CASSANDRA-3206)
 * Log a meaningfull warning when a node receive a message for a repair session
   that doesn't exist anymore (CASSANDRA-3256)
 * Fix FD leak when internode encryption is enabled (CASSANDRA-3257)
 * FBUtilities.hexToBytes(String) to throw NumberFormatException when string
   contains non-hex characters (CASSANDRA-3231)
 * Keep SimpleSnitch proximity ordering unchanged from what the Strategy
   generates, as intended (CASSANDRA-3262)
 * remove Scrub from compactionstats when finished (CASSANDRA-3255)
 * Fix tool .bat files when CASSANDRA_HOME contains spaces (CASSANDRA-3258)
 * Force flush of status table when removing/updating token (CASSANDRA-3243)
 * Evict gossip state immediately when a token is taken over by a new IP (CASSANDRA-3259)
 * Fix bug where the failure detector can take too long to mark a host
   down (CASSANDRA-3273)
 * (Hadoop) allow wrapping ranges in queries (CASSANDRA-3137)
 * (Hadoop) check all interfaces for a match with split location
   before falling back to random replica (CASSANDRA-3211)
 * (Hadoop) Make Pig storage handle implements LoadMetadata (CASSANDRA-2777)
 * (Hadoop) Fix exception during PIG 'dump' (CASSANDRA-2810)
 * Fix stress COUNTER_GET option (CASSANDRA-3301)
 * Fix missing fields in CLI `show schema` output (CASSANDRA-3304)
 * Nodetool no longer leaks threads and closes JMX connections (CASSANDRA-3309)
 * fix truncate allowing data to be replayed post-restart (CASSANDRA-3297)
 * Move SimpleAuthority and SimpleAuthenticator to examples (CASSANDRA-2922)
 * Fix handling of tombstone by SSTableExport/Import (CASSANDRA-3357)
 * Fix transposition in cfHistograms (CASSANDRA-3222)
 * Allow using number as DC name when creating keyspace in CQL (CASSANDRA-3239)
 * Force flush of system table after updating/removing a token (CASSANDRA-3243)


0.8.6
 * revert CASSANDRA-2388
 * change TokenRange.endpoints back to listen/broadcast address to match
   pre-1777 behavior, and add TokenRange.rpc_endpoints instead (CASSANDRA-3187)
 * avoid trying to watch cassandra-topology.properties when loaded from jar
   (CASSANDRA-3138)
 * prevent users from creating keyspaces with LocalStrategy replication
   (CASSANDRA-3139)
 * fix CLI `show schema;` to output correct keyspace definition statement
   (CASSANDRA-3129)
 * CustomTThreadPoolServer to log TTransportException at DEBUG level
   (CASSANDRA-3142)
 * allow topology sort to work with non-unique rack names between 
   datacenters (CASSANDRA-3152)
 * Improve caching of same-version Messages on digest and repair paths
   (CASSANDRA-3158)
 * Randomize choice of first replica for counter increment (CASSANDRA-2890)
 * Fix using read_repair_chance instead of merge_shard_change (CASSANDRA-3202)
 * Avoid streaming data to nodes that already have it, on move as well as
   decommission (CASSANDRA-3041)
 * Fix divide by zero error in GCInspector (CASSANDRA-3164)
 * allow quoting of the ColumnFamily name in CLI `create column family`
   statement (CASSANDRA-3195)
 * Fix rolling upgrade from 0.7 to 0.8 problem (CASSANDRA-3166)
 * Accomodate missing encryption_options in IncomingTcpConnection.stream
   (CASSANDRA-3212)


0.8.5
 * fix NPE when encryption_options is unspecified (CASSANDRA-3007)
 * include column name in validation failure exceptions (CASSANDRA-2849)
 * make sure truncate clears out the commitlog so replay won't re-
   populate with truncated data (CASSANDRA-2950)
 * fix NPE when debug logging is enabled and dropped CF is present
   in a commitlog segment (CASSANDRA-3021)
 * fix cassandra.bat when CASSANDRA_HOME contains spaces (CASSANDRA-2952)
 * fix to SSTableSimpleUnsortedWriter bufferSize calculation (CASSANDRA-3027)
 * make cleanup and normal compaction able to skip empty rows
   (rows containing nothing but expired tombstones) (CASSANDRA-3039)
 * work around native memory leak in com.sun.management.GarbageCollectorMXBean
   (CASSANDRA-2868)
 * validate that column names in column_metadata are not equal to key_alias
   on create/update of the ColumnFamily and CQL 'ALTER' statement (CASSANDRA-3036)
 * return an InvalidRequestException if an indexed column is assigned
   a value larger than 64KB (CASSANDRA-3057)
 * fix of numeric-only and string column names handling in CLI "drop index" 
   (CASSANDRA-3054)
 * prune index scan resultset back to original request for lazy
   resultset expansion case (CASSANDRA-2964)
 * (Hadoop) fail jobs when Cassandra node has failed but TaskTracker
   has not (CASSANDRA-2388)
 * fix dynamic snitch ignoring nodes when read_repair_chance is zero
   (CASSANDRA-2662)
 * avoid retaining references to dropped CFS objects in 
   CompactionManager.estimatedCompactions (CASSANDRA-2708)
 * expose rpc timeouts per host in MessagingServiceMBean (CASSANDRA-2941)
 * avoid including cwd in classpath for deb and rpm packages (CASSANDRA-2881)
 * remove gossip state when a new IP takes over a token (CASSANDRA-3071)
 * allow sstable2json to work on index sstable files (CASSANDRA-3059)
 * always hint counters (CASSANDRA-3099)
 * fix log4j initialization in EmbeddedCassandraService (CASSANDRA-2857)
 * remove gossip state when a new IP takes over a token (CASSANDRA-3071)
 * work around native memory leak in com.sun.management.GarbageCollectorMXBean
    (CASSANDRA-2868)
 * fix UnavailableException with writes at CL.EACH_QUORM (CASSANDRA-3084)
 * fix parsing of the Keyspace and ColumnFamily names in numeric
   and string representations in CLI (CASSANDRA-3075)
 * fix corner cases in Range.differenceToFetch (CASSANDRA-3084)
 * fix ip address String representation in the ring cache (CASSANDRA-3044)
 * fix ring cache compatibility when mixing pre-0.8.4 nodes with post-
   in the same cluster (CASSANDRA-3023)
 * make repair report failure when a node participating dies (instead of
   hanging forever) (CASSANDRA-2433)
 * fix handling of the empty byte buffer by ReversedType (CASSANDRA-3111)
 * Add validation that Keyspace names are case-insensitively unique (CASSANDRA-3066)
 * catch invalid key_validation_class before instantiating UpdateColumnFamily (CASSANDRA-3102)
 * make Range and Bounds objects client-safe (CASSANDRA-3108)
 * optionally skip log4j configuration (CASSANDRA-3061)
 * bundle sstableloader with the debian package (CASSANDRA-3113)
 * don't try to build secondary indexes when there is none (CASSANDRA-3123)
 * improve SSTableSimpleUnsortedWriter speed for large rows (CASSANDRA-3122)
 * handle keyspace arguments correctly in nodetool snapshot (CASSANDRA-3038)
 * Fix SSTableImportTest on windows (CASSANDRA-3043)
 * expose compactionThroughputMbPerSec through JMX (CASSANDRA-3117)
 * log keyspace and CF of large rows being compacted


0.8.4
 * change TokenRing.endpoints to be a list of rpc addresses instead of 
   listen/broadcast addresses (CASSANDRA-1777)
 * include files-to-be-streamed in StreamInSession.getSources (CASSANDRA-2972)
 * use JAVA env var in cassandra-env.sh (CASSANDRA-2785, 2992)
 * avoid doing read for no-op replicate-on-write at CL=1 (CASSANDRA-2892)
 * refuse counter write for CL.ANY (CASSANDRA-2990)
 * switch back to only logging recent dropped messages (CASSANDRA-3004)
 * always deserialize RowMutation for counters (CASSANDRA-3006)
 * ignore saved replication_factor strategy_option for NTS (CASSANDRA-3011)
 * make sure pre-truncate CL segments are discarded (CASSANDRA-2950)


0.8.3
 * add ability to drop local reads/writes that are going to timeout
   (CASSANDRA-2943)
 * revamp token removal process, keep gossip states for 3 days (CASSANDRA-2496)
 * don't accept extra args for 0-arg nodetool commands (CASSANDRA-2740)
 * log unavailableexception details at debug level (CASSANDRA-2856)
 * expose data_dir though jmx (CASSANDRA-2770)
 * don't include tmp files as sstable when create cfs (CASSANDRA-2929)
 * log Java classpath on startup (CASSANDRA-2895)
 * keep gossipped version in sync with actual on migration coordinator 
   (CASSANDRA-2946)
 * use lazy initialization instead of class initialization in NodeId
   (CASSANDRA-2953)
 * check column family validity in nodetool repair (CASSANDRA-2933)
 * speedup bytes to hex conversions dramatically (CASSANDRA-2850)
 * Flush memtables on shutdown when durable writes are disabled 
   (CASSANDRA-2958)
 * improved POSIX compatibility of start scripts (CASsANDRA-2965)
 * add counter support to Hadoop InputFormat (CASSANDRA-2981)
 * fix bug where dirty commitlog segments were removed (and avoid keeping 
   segments with no post-flush activity permanently dirty) (CASSANDRA-2829)
 * fix throwing exception with batch mutation of counter super columns
   (CASSANDRA-2949)
 * ignore system tables during repair (CASSANDRA-2979)
 * throw exception when NTS is given replication_factor as an option
   (CASSANDRA-2960)
 * fix assertion error during compaction of counter CFs (CASSANDRA-2968)
 * avoid trying to create index names, when no index exists (CASSANDRA-2867)
 * don't sample the system table when choosing a bootstrap token
   (CASSANDRA-2825)
 * gossiper notifies of local state changes (CASSANDRA-2948)
 * add asynchronous and half-sync/half-async (hsha) thrift servers 
   (CASSANDRA-1405)
 * fix potential use of free'd native memory in SerializingCache 
   (CASSANDRA-2951)
 * prune index scan resultset back to original request for lazy
   resultset expansion case (CASSANDRA-2964)
 * (Hadoop) fail jobs when Cassandra node has failed but TaskTracker
    has not (CASSANDRA-2388)


0.8.2
 * CQL: 
   - include only one row per unique key for IN queries (CASSANDRA-2717)
   - respect client timestamp on full row deletions (CASSANDRA-2912)
 * improve thread-safety in StreamOutSession (CASSANDRA-2792)
 * allow deleting a row and updating indexed columns in it in the
   same mutation (CASSANDRA-2773)
 * Expose number of threads blocked on submitting memtable to flush
   in JMX (CASSANDRA-2817)
 * add ability to return "endpoints" to nodetool (CASSANDRA-2776)
 * Add support for multiple (comma-delimited) coordinator addresses
   to ColumnFamilyInputFormat (CASSANDRA-2807)
 * fix potential NPE while scheduling read repair for range slice
   (CASSANDRA-2823)
 * Fix race in SystemTable.getCurrentLocalNodeId (CASSANDRA-2824)
 * Correctly set default for replicate_on_write (CASSANDRA-2835)
 * improve nodetool compactionstats formatting (CASSANDRA-2844)
 * fix index-building status display (CASSANDRA-2853)
 * fix CLI perpetuating obsolete KsDef.replication_factor (CASSANDRA-2846)
 * improve cli treatment of multiline comments (CASSANDRA-2852)
 * handle row tombstones correctly in EchoedRow (CASSANDRA-2786)
 * add MessagingService.get[Recently]DroppedMessages and
   StorageService.getExceptionCount (CASSANDRA-2804)
 * fix possibility of spurious UnavailableException for LOCAL_QUORUM
   reads with dynamic snitch + read repair disabled (CASSANDRA-2870)
 * add ant-optional as dependence for the debian package (CASSANDRA-2164)
 * add option to specify limit for get_slice in the CLI (CASSANDRA-2646)
 * decrease HH page size (CASSANDRA-2832)
 * reset cli keyspace after dropping the current one (CASSANDRA-2763)
 * add KeyRange option to Hadoop inputformat (CASSANDRA-1125)
 * fix protocol versioning (CASSANDRA-2818, 2860)
 * support spaces in path to log4j configuration (CASSANDRA-2383)
 * avoid including inferred types in CF update (CASSANDRA-2809)
 * fix JMX bulkload call (CASSANDRA-2908)
 * fix updating KS with durable_writes=false (CASSANDRA-2907)
 * add simplified facade to SSTableWriter for bulk loading use
   (CASSANDRA-2911)
 * fix re-using index CF sstable names after drop/recreate (CASSANDRA-2872)
 * prepend CF to default index names (CASSANDRA-2903)
 * fix hint replay (CASSANDRA-2928)
 * Properly synchronize repair's merkle tree computation (CASSANDRA-2816)


0.8.1
 * CQL:
   - support for insert, delete in BATCH (CASSANDRA-2537)
   - support for IN to SELECT, UPDATE (CASSANDRA-2553)
   - timestamp support for INSERT, UPDATE, and BATCH (CASSANDRA-2555)
   - TTL support (CASSANDRA-2476)
   - counter support (CASSANDRA-2473)
   - ALTER COLUMNFAMILY (CASSANDRA-1709)
   - DROP INDEX (CASSANDRA-2617)
   - add SCHEMA/TABLE as aliases for KS/CF (CASSANDRA-2743)
   - server handles wait-for-schema-agreement (CASSANDRA-2756)
   - key alias support (CASSANDRA-2480)
 * add support for comparator parameters and a generic ReverseType
   (CASSANDRA-2355)
 * add CompositeType and DynamicCompositeType (CASSANDRA-2231)
 * optimize batches containing multiple updates to the same row
   (CASSANDRA-2583)
 * adjust hinted handoff page size to avoid OOM with large columns 
   (CASSANDRA-2652)
 * mark BRAF buffer invalid post-flush so we don't re-flush partial
   buffers again, especially on CL writes (CASSANDRA-2660)
 * add DROP INDEX support to CLI (CASSANDRA-2616)
 * don't perform HH to client-mode [storageproxy] nodes (CASSANDRA-2668)
 * Improve forceDeserialize/getCompactedRow encapsulation (CASSANDRA-2659)
 * Don't write CounterUpdateColumn to disk in tests (CASSANDRA-2650)
 * Add sstable bulk loading utility (CASSANDRA-1278)
 * avoid replaying hints to dropped columnfamilies (CASSANDRA-2685)
 * add placeholders for missing rows in range query pseudo-RR (CASSANDRA-2680)
 * remove no-op HHOM.renameHints (CASSANDRA-2693)
 * clone super columns to avoid modifying them during flush (CASSANDRA-2675)
 * allow writes to bypass the commitlog for certain keyspaces (CASSANDRA-2683)
 * avoid NPE when bypassing commitlog during memtable flush (CASSANDRA-2781)
 * Added support for making bootstrap retry if nodes flap (CASSANDRA-2644)
 * Added statusthrift to nodetool to report if thrift server is running (CASSANDRA-2722)
 * Fixed rows being cached if they do not exist (CASSANDRA-2723)
 * Support passing tableName and cfName to RowCacheProviders (CASSANDRA-2702)
 * close scrub file handles (CASSANDRA-2669)
 * throttle migration replay (CASSANDRA-2714)
 * optimize column serializer creation (CASSANDRA-2716)
 * Added support for making bootstrap retry if nodes flap (CASSANDRA-2644)
 * Added statusthrift to nodetool to report if thrift server is running
   (CASSANDRA-2722)
 * Fixed rows being cached if they do not exist (CASSANDRA-2723)
 * fix truncate/compaction race (CASSANDRA-2673)
 * workaround large resultsets causing large allocation retention
   by nio sockets (CASSANDRA-2654)
 * fix nodetool ring use with Ec2Snitch (CASSANDRA-2733)
 * fix removing columns and subcolumns that are supressed by a row or
   supercolumn tombstone during replica resolution (CASSANDRA-2590)
 * support sstable2json against snapshot sstables (CASSANDRA-2386)
 * remove active-pull schema requests (CASSANDRA-2715)
 * avoid marking entire list of sstables as actively being compacted
   in multithreaded compaction (CASSANDRA-2765)
 * seek back after deserializing a row to update cache with (CASSANDRA-2752)
 * avoid skipping rows in scrub for counter column family (CASSANDRA-2759)
 * fix ConcurrentModificationException in repair when dealing with 0.7 node
   (CASSANDRA-2767)
 * use threadsafe collections for StreamInSession (CASSANDRA-2766)
 * avoid infinite loop when creating merkle tree (CASSANDRA-2758)
 * avoids unmarking compacting sstable prematurely in cleanup (CASSANDRA-2769)
 * fix NPE when the commit log is bypassed (CASSANDRA-2718)
 * don't throw an exception in SS.isRPCServerRunning (CASSANDRA-2721)
 * make stress.jar executable (CASSANDRA-2744)
 * add daemon mode to java stress (CASSANDRA-2267)
 * expose the DC and rack of a node through JMX and nodetool ring (CASSANDRA-2531)
 * fix cache mbean getSize (CASSANDRA-2781)
 * Add Date, Float, Double, and Boolean types (CASSANDRA-2530)
 * Add startup flag to renew counter node id (CASSANDRA-2788)
 * add jamm agent to cassandra.bat (CASSANDRA-2787)
 * fix repair hanging if a neighbor has nothing to send (CASSANDRA-2797)
 * purge tombstone even if row is in only one sstable (CASSANDRA-2801)
 * Fix wrong purge of deleted cf during compaction (CASSANDRA-2786)
 * fix race that could result in Hadoop writer failing to throw an
   exception encountered after close() (CASSANDRA-2755)
 * fix scan wrongly throwing assertion error (CASSANDRA-2653)
 * Always use even distribution for merkle tree with RandomPartitionner
   (CASSANDRA-2841)
 * fix describeOwnership for OPP (CASSANDRA-2800)
 * ensure that string tokens do not contain commas (CASSANDRA-2762)


0.8.0-final
 * fix CQL grammar warning and cqlsh regression from CASSANDRA-2622
 * add ant generate-cql-html target (CASSANDRA-2526)
 * update CQL consistency levels (CASSANDRA-2566)
 * debian packaging fixes (CASSANDRA-2481, 2647)
 * fix UUIDType, IntegerType for direct buffers (CASSANDRA-2682, 2684)
 * switch to native Thrift for Hadoop map/reduce (CASSANDRA-2667)
 * fix StackOverflowError when building from eclipse (CASSANDRA-2687)
 * only provide replication_factor to strategy_options "help" for
   SimpleStrategy, OldNetworkTopologyStrategy (CASSANDRA-2678, 2713)
 * fix exception adding validators to non-string columns (CASSANDRA-2696)
 * avoid instantiating DatabaseDescriptor in JDBC (CASSANDRA-2694)
 * fix potential stack overflow during compaction (CASSANDRA-2626)
 * clone super columns to avoid modifying them during flush (CASSANDRA-2675)
 * reset underlying iterator in EchoedRow constructor (CASSANDRA-2653)


0.8.0-rc1
 * faster flushes and compaction from fixing excessively pessimistic 
   rebuffering in BRAF (CASSANDRA-2581)
 * fix returning null column values in the python cql driver (CASSANDRA-2593)
 * fix merkle tree splitting exiting early (CASSANDRA-2605)
 * snapshot_before_compaction directory name fix (CASSANDRA-2598)
 * Disable compaction throttling during bootstrap (CASSANDRA-2612) 
 * fix CQL treatment of > and < operators in range slices (CASSANDRA-2592)
 * fix potential double-application of counter updates on commitlog replay
   by moving replay position from header to sstable metadata (CASSANDRA-2419)
 * JDBC CQL driver exposes getColumn for access to timestamp
 * JDBC ResultSetMetadata properties added to AbstractType
 * r/m clustertool (CASSANDRA-2607)
 * add support for presenting row key as a column in CQL result sets 
   (CASSANDRA-2622)
 * Don't allow {LOCAL|EACH}_QUORUM unless strategy is NTS (CASSANDRA-2627)
 * validate keyspace strategy_options during CQL create (CASSANDRA-2624)
 * fix empty Result with secondary index when limit=1 (CASSANDRA-2628)
 * Fix regression where bootstrapping a node with no schema fails
   (CASSANDRA-2625)
 * Allow removing LocationInfo sstables (CASSANDRA-2632)
 * avoid attempting to replay mutations from dropped keyspaces (CASSANDRA-2631)
 * avoid using cached position of a key when GT is requested (CASSANDRA-2633)
 * fix counting bloom filter true positives (CASSANDRA-2637)
 * initialize local ep state prior to gossip startup if needed (CASSANDRA-2638)
 * fix counter increment lost after restart (CASSANDRA-2642)
 * add quote-escaping via backslash to CLI (CASSANDRA-2623)
 * fix pig example script (CASSANDRA-2487)
 * fix dynamic snitch race in adding latencies (CASSANDRA-2618)
 * Start/stop cassandra after more important services such as mdadm in
   debian packaging (CASSANDRA-2481)


0.8.0-beta2
 * fix NPE compacting index CFs (CASSANDRA-2528)
 * Remove checking all column families on startup for compaction candidates 
   (CASSANDRA-2444)
 * validate CQL create keyspace options (CASSANDRA-2525)
 * fix nodetool setcompactionthroughput (CASSANDRA-2550)
 * move	gossip heartbeat back to its own thread (CASSANDRA-2554)
 * validate cql TRUNCATE columnfamily before truncating (CASSANDRA-2570)
 * fix batch_mutate for mixed standard-counter mutations (CASSANDRA-2457)
 * disallow making schema changes to system keyspace (CASSANDRA-2563)
 * fix sending mutation messages multiple times (CASSANDRA-2557)
 * fix incorrect use of NBHM.size in ReadCallback that could cause
   reads to time out even when responses were received (CASSANDRA-2552)
 * trigger read repair correctly for LOCAL_QUORUM reads (CASSANDRA-2556)
 * Allow configuring the number of compaction thread (CASSANDRA-2558)
 * forceUserDefinedCompaction will attempt to compact what it is given
   even if the pessimistic estimate is that there is not enough disk space;
   automatic compactions will only compact 2 or more sstables (CASSANDRA-2575)
 * refuse to apply migrations with older timestamps than the current 
   schema (CASSANDRA-2536)
 * remove unframed Thrift transport option
 * include indexes in snapshots (CASSANDRA-2596)
 * improve ignoring of obsolete mutations in index maintenance (CASSANDRA-2401)
 * recognize attempt to drop just the index while leaving the column
   definition alone (CASSANDRA-2619)
  

0.8.0-beta1
 * remove Avro RPC support (CASSANDRA-926)
 * support for columns that act as incr/decr counters 
   (CASSANDRA-1072, 1937, 1944, 1936, 2101, 2093, 2288, 2105, 2384, 2236, 2342,
   2454)
 * CQL (CASSANDRA-1703, 1704, 1705, 1706, 1707, 1708, 1710, 1711, 1940, 
   2124, 2302, 2277, 2493)
 * avoid double RowMutation serialization on write path (CASSANDRA-1800)
 * make NetworkTopologyStrategy the default (CASSANDRA-1960)
 * configurable internode encryption (CASSANDRA-1567, 2152)
 * human readable column names in sstable2json output (CASSANDRA-1933)
 * change default JMX port to 7199 (CASSANDRA-2027)
 * backwards compatible internal messaging (CASSANDRA-1015)
 * atomic switch of memtables and sstables (CASSANDRA-2284)
 * add pluggable SeedProvider (CASSANDRA-1669)
 * Fix clustertool to not throw exception when calling get_endpoints (CASSANDRA-2437)
 * upgrade to thrift 0.6 (CASSANDRA-2412) 
 * repair works on a token range instead of full ring (CASSANDRA-2324)
 * purge tombstones from row cache (CASSANDRA-2305)
 * push replication_factor into strategy_options (CASSANDRA-1263)
 * give snapshots the same name on each node (CASSANDRA-1791)
 * remove "nodetool loadbalance" (CASSANDRA-2448)
 * multithreaded compaction (CASSANDRA-2191)
 * compaction throttling (CASSANDRA-2156)
 * add key type information and alias (CASSANDRA-2311, 2396)
 * cli no longer divides read_repair_chance by 100 (CASSANDRA-2458)
 * made CompactionInfo.getTaskType return an enum (CASSANDRA-2482)
 * add a server-wide cap on measured memtable memory usage and aggressively
   flush to keep under that threshold (CASSANDRA-2006)
 * add unified UUIDType (CASSANDRA-2233)
 * add off-heap row cache support (CASSANDRA-1969)


0.7.5
 * improvements/fixes to PIG driver (CASSANDRA-1618, CASSANDRA-2387,
   CASSANDRA-2465, CASSANDRA-2484)
 * validate index names (CASSANDRA-1761)
 * reduce contention on Table.flusherLock (CASSANDRA-1954)
 * try harder to detect failures during streaming, cleaning up temporary
   files more reliably (CASSANDRA-2088)
 * shut down server for OOM on a Thrift thread (CASSANDRA-2269)
 * fix tombstone handling in repair and sstable2json (CASSANDRA-2279)
 * preserve version when streaming data from old sstables (CASSANDRA-2283)
 * don't start repair if a neighboring node is marked as dead (CASSANDRA-2290)
 * purge tombstones from row cache (CASSANDRA-2305)
 * Avoid seeking when sstable2json exports the entire file (CASSANDRA-2318)
 * clear Built flag in system table when dropping an index (CASSANDRA-2320)
 * don't allow arbitrary argument for stress.java (CASSANDRA-2323)
 * validate values for index predicates in get_indexed_slice (CASSANDRA-2328)
 * queue secondary indexes for flush before the parent (CASSANDRA-2330)
 * allow job configuration to set the CL used in Hadoop jobs (CASSANDRA-2331)
 * add memtable_flush_queue_size defaulting to 4 (CASSANDRA-2333)
 * Allow overriding of initial_token, storage_port and rpc_port from system
   properties (CASSANDRA-2343)
 * fix comparator used for non-indexed secondary expressions in index scan
   (CASSANDRA-2347)
 * ensure size calculation and write phase of large-row compaction use
   the same threshold for TTL expiration (CASSANDRA-2349)
 * fix race when iterating CFs during add/drop (CASSANDRA-2350)
 * add ConsistencyLevel command to CLI (CASSANDRA-2354)
 * allow negative numbers in the cli (CASSANDRA-2358)
 * hard code serialVersionUID for tokens class (CASSANDRA-2361)
 * fix potential infinite loop in ByteBufferUtil.inputStream (CASSANDRA-2365)
 * fix encoding bugs in HintedHandoffManager, SystemTable when default
   charset is not UTF8 (CASSANDRA-2367)
 * avoids having removed node reappearing in Gossip (CASSANDRA-2371)
 * fix incorrect truncation of long to int when reading columns via block
   index (CASSANDRA-2376)
 * fix NPE during stream session (CASSANDRA-2377)
 * fix race condition that could leave orphaned data files when dropping CF or
   KS (CASSANDRA-2381)
 * fsync statistics component on write (CASSANDRA-2382)
 * fix duplicate results from CFS.scan (CASSANDRA-2406)
 * add IntegerType to CLI help (CASSANDRA-2414)
 * avoid caching token-only decoratedkeys (CASSANDRA-2416)
 * convert mmap assertion to if/throw so scrub can catch it (CASSANDRA-2417)
 * don't overwrite gc log (CASSANDR-2418)
 * invalidate row cache for streamed row to avoid inconsitencies
   (CASSANDRA-2420)
 * avoid copies in range/index scans (CASSANDRA-2425)
 * make sure we don't wipe data during cleanup if the node has not join
   the ring (CASSANDRA-2428)
 * Try harder to close files after compaction (CASSANDRA-2431)
 * re-set bootstrapped flag after move finishes (CASSANDRA-2435)
 * display validation_class in CLI 'describe keyspace' (CASSANDRA-2442)
 * make cleanup compactions cleanup the row cache (CASSANDRA-2451)
 * add column fields validation to scrub (CASSANDRA-2460)
 * use 64KB flush buffer instead of in_memory_compaction_limit (CASSANDRA-2463)
 * fix backslash substitutions in CLI (CASSANDRA-2492)
 * disable cache saving for system CFS (CASSANDRA-2502)
 * fixes for verifying destination availability under hinted conditions
   so UE can be thrown intead of timing out (CASSANDRA-2514)
 * fix update of validation class in column metadata (CASSANDRA-2512)
 * support LOCAL_QUORUM, EACH_QUORUM CLs outside of NTS (CASSANDRA-2516)
 * preserve version when streaming data from old sstables (CASSANDRA-2283)
 * fix backslash substitutions in CLI (CASSANDRA-2492)
 * count a row deletion as one operation towards memtable threshold 
   (CASSANDRA-2519)
 * support LOCAL_QUORUM, EACH_QUORUM CLs outside of NTS (CASSANDRA-2516)


0.7.4
 * add nodetool join command (CASSANDRA-2160)
 * fix secondary indexes on pre-existing or streamed data (CASSANDRA-2244)
 * initialize endpoint in gossiper earlier (CASSANDRA-2228)
 * add ability to write to Cassandra from Pig (CASSANDRA-1828)
 * add rpc_[min|max]_threads (CASSANDRA-2176)
 * add CL.TWO, CL.THREE (CASSANDRA-2013)
 * avoid exporting an un-requested row in sstable2json, when exporting 
   a key that does not exist (CASSANDRA-2168)
 * add incremental_backups option (CASSANDRA-1872)
 * add configurable row limit to Pig loadfunc (CASSANDRA-2276)
 * validate column values in batches as well as single-Column inserts
   (CASSANDRA-2259)
 * move sample schema from cassandra.yaml to schema-sample.txt,
   a cli scripts (CASSANDRA-2007)
 * avoid writing empty rows when scrubbing tombstoned rows (CASSANDRA-2296)
 * fix assertion error in range and index scans for CL < ALL
   (CASSANDRA-2282)
 * fix commitlog replay when flush position refers to data that didn't
   get synced before server died (CASSANDRA-2285)
 * fix fd leak in sstable2json with non-mmap'd i/o (CASSANDRA-2304)
 * reduce memory use during streaming of multiple sstables (CASSANDRA-2301)
 * purge tombstoned rows from cache after GCGraceSeconds (CASSANDRA-2305)
 * allow zero replicas in a NTS datacenter (CASSANDRA-1924)
 * make range queries respect snitch for local replicas (CASSANDRA-2286)
 * fix HH delivery when column index is larger than 2GB (CASSANDRA-2297)
 * make 2ary indexes use parent CF flush thresholds during initial build
   (CASSANDRA-2294)
 * update memtable_throughput to be a long (CASSANDRA-2158)


0.7.3
 * Keep endpoint state until aVeryLongTime (CASSANDRA-2115)
 * lower-latency read repair (CASSANDRA-2069)
 * add hinted_handoff_throttle_delay_in_ms option (CASSANDRA-2161)
 * fixes for cache save/load (CASSANDRA-2172, -2174)
 * Handle whole-row deletions in CFOutputFormat (CASSANDRA-2014)
 * Make memtable_flush_writers flush in parallel (CASSANDRA-2178)
 * Add compaction_preheat_key_cache option (CASSANDRA-2175)
 * refactor stress.py to have only one copy of the format string 
   used for creating row keys (CASSANDRA-2108)
 * validate index names for \w+ (CASSANDRA-2196)
 * Fix Cassandra cli to respect timeout if schema does not settle 
   (CASSANDRA-2187)
 * fix for compaction and cleanup writing old-format data into new-version 
   sstable (CASSANDRA-2211, -2216)
 * add nodetool scrub (CASSANDRA-2217, -2240)
 * fix sstable2json large-row pagination (CASSANDRA-2188)
 * fix EOFing on requests for the last bytes in a file (CASSANDRA-2213)
 * fix BufferedRandomAccessFile bugs (CASSANDRA-2218, -2241)
 * check for memtable flush_after_mins exceeded every 10s (CASSANDRA-2183)
 * fix cache saving on Windows (CASSANDRA-2207)
 * add validateSchemaAgreement call + synchronization to schema
   modification operations (CASSANDRA-2222)
 * fix for reversed slice queries on large rows (CASSANDRA-2212)
 * fat clients were writing local data (CASSANDRA-2223)
 * set DEFAULT_MEMTABLE_LIFETIME_IN_MINS to 24h
 * improve detection and cleanup of partially-written sstables 
   (CASSANDRA-2206)
 * fix supercolumn de/serialization when subcolumn comparator is different
   from supercolumn's (CASSANDRA-2104)
 * fix starting up on Windows when CASSANDRA_HOME contains whitespace
   (CASSANDRA-2237)
 * add [get|set][row|key]cacheSavePeriod to JMX (CASSANDRA-2100)
 * fix Hadoop ColumnFamilyOutputFormat dropping of mutations
   when batch fills up (CASSANDRA-2255)
 * move file deletions off of scheduledtasks executor (CASSANDRA-2253)


0.7.2
 * copy DecoratedKey.key when inserting into caches to avoid retaining
   a reference to the underlying buffer (CASSANDRA-2102)
 * format subcolumn names with subcomparator (CASSANDRA-2136)
 * fix column bloom filter deserialization (CASSANDRA-2165)


0.7.1
 * refactor MessageDigest creation code. (CASSANDRA-2107)
 * buffer network stack to avoid inefficient small TCP messages while avoiding
   the nagle/delayed ack problem (CASSANDRA-1896)
 * check log4j configuration for changes every 10s (CASSANDRA-1525, 1907)
 * more-efficient cross-DC replication (CASSANDRA-1530, -2051, -2138)
 * avoid polluting page cache with commitlog or sstable writes
   and seq scan operations (CASSANDRA-1470)
 * add RMI authentication options to nodetool (CASSANDRA-1921)
 * make snitches configurable at runtime (CASSANDRA-1374)
 * retry hadoop split requests on connection failure (CASSANDRA-1927)
 * implement describeOwnership for BOP, COPP (CASSANDRA-1928)
 * make read repair behave as expected for ConsistencyLevel > ONE
   (CASSANDRA-982, 2038)
 * distributed test harness (CASSANDRA-1859, 1964)
 * reduce flush lock contention (CASSANDRA-1930)
 * optimize supercolumn deserialization (CASSANDRA-1891)
 * fix CFMetaData.apply to only compare objects of the same class 
   (CASSANDRA-1962)
 * allow specifying specific SSTables to compact from JMX (CASSANDRA-1963)
 * fix race condition in MessagingService.targets (CASSANDRA-1959, 2094, 2081)
 * refuse to open sstables from a future version (CASSANDRA-1935)
 * zero-copy reads (CASSANDRA-1714)
 * fix copy bounds for word Text in wordcount demo (CASSANDRA-1993)
 * fixes for contrib/javautils (CASSANDRA-1979)
 * check more frequently for memtable expiration (CASSANDRA-2000)
 * fix writing SSTable column count statistics (CASSANDRA-1976)
 * fix streaming of multiple CFs during bootstrap (CASSANDRA-1992)
 * explicitly set JVM GC new generation size with -Xmn (CASSANDRA-1968)
 * add short options for CLI flags (CASSANDRA-1565)
 * make keyspace argument to "describe keyspace" in CLI optional
   when authenticated to keyspace already (CASSANDRA-2029)
 * added option to specify -Dcassandra.join_ring=false on startup
   to allow "warm spare" nodes or performing JMX maintenance before
   joining the ring (CASSANDRA-526)
 * log migrations at INFO (CASSANDRA-2028)
 * add CLI verbose option in file mode (CASSANDRA-2030)
 * add single-line "--" comments to CLI (CASSANDRA-2032)
 * message serialization tests (CASSANDRA-1923)
 * switch from ivy to maven-ant-tasks (CASSANDRA-2017)
 * CLI attempts to block for new schema to propagate (CASSANDRA-2044)
 * fix potential overflow in nodetool cfstats (CASSANDRA-2057)
 * add JVM shutdownhook to sync commitlog (CASSANDRA-1919)
 * allow nodes to be up without being part of  normal traffic (CASSANDRA-1951)
 * fix CLI "show keyspaces" with null options on NTS (CASSANDRA-2049)
 * fix possible ByteBuffer race conditions (CASSANDRA-2066)
 * reduce garbage generated by MessagingService to prevent load spikes
   (CASSANDRA-2058)
 * fix math in RandomPartitioner.describeOwnership (CASSANDRA-2071)
 * fix deletion of sstable non-data components (CASSANDRA-2059)
 * avoid blocking gossip while deleting handoff hints (CASSANDRA-2073)
 * ignore messages from newer versions, keep track of nodes in gossip 
   regardless of version (CASSANDRA-1970)
 * cache writing moved to CompactionManager to reduce i/o contention and
   updated to use non-cache-polluting writes (CASSANDRA-2053)
 * page through large rows when exporting to JSON (CASSANDRA-2041)
 * add flush_largest_memtables_at and reduce_cache_sizes_at options
   (CASSANDRA-2142)
 * add cli 'describe cluster' command (CASSANDRA-2127)
 * add cli support for setting username/password at 'connect' command 
   (CASSANDRA-2111)
 * add -D option to Stress.java to allow reading hosts from a file 
   (CASSANDRA-2149)
 * bound hints CF throughput between 32M and 256M (CASSANDRA-2148)
 * continue starting when invalid saved cache entries are encountered
   (CASSANDRA-2076)
 * add max_hint_window_in_ms option (CASSANDRA-1459)


0.7.0-final
 * fix offsets to ByteBuffer.get (CASSANDRA-1939)


0.7.0-rc4
 * fix cli crash after backgrounding (CASSANDRA-1875)
 * count timeouts in storageproxy latencies, and include latency 
   histograms in StorageProxyMBean (CASSANDRA-1893)
 * fix CLI get recognition of supercolumns (CASSANDRA-1899)
 * enable keepalive on intra-cluster sockets (CASSANDRA-1766)
 * count timeouts towards dynamicsnitch latencies (CASSANDRA-1905)
 * Expose index-building status in JMX + cli schema description
   (CASSANDRA-1871)
 * allow [LOCAL|EACH]_QUORUM to be used with non-NetworkTopology 
   replication Strategies
 * increased amount of index locks for faster commitlog replay
 * collect secondary index tombstones immediately (CASSANDRA-1914)
 * revert commitlog changes from #1780 (CASSANDRA-1917)
 * change RandomPartitioner min token to -1 to avoid collision w/
   tokens on actual nodes (CASSANDRA-1901)
 * examine the right nibble when validating TimeUUID (CASSANDRA-1910)
 * include secondary indexes in cleanup (CASSANDRA-1916)
 * CFS.scrubDataDirectories should also cleanup invalid secondary indexes
   (CASSANDRA-1904)
 * ability to disable/enable gossip on nodes to force them down
   (CASSANDRA-1108)


0.7.0-rc3
 * expose getNaturalEndpoints in StorageServiceMBean taking byte[]
   key; RMI cannot serialize ByteBuffer (CASSANDRA-1833)
 * infer org.apache.cassandra.locator for replication strategy classes
   when not otherwise specified
 * validation that generates less garbage (CASSANDRA-1814)
 * add TTL support to CLI (CASSANDRA-1838)
 * cli defaults to bytestype for subcomparator when creating
   column families (CASSANDRA-1835)
 * unregister index MBeans when index is dropped (CASSANDRA-1843)
 * make ByteBufferUtil.clone thread-safe (CASSANDRA-1847)
 * change exception for read requests during bootstrap from 
   InvalidRequest to Unavailable (CASSANDRA-1862)
 * respect row-level tombstones post-flush in range scans
   (CASSANDRA-1837)
 * ReadResponseResolver check digests against each other (CASSANDRA-1830)
 * return InvalidRequest when remove of subcolumn without supercolumn
   is requested (CASSANDRA-1866)
 * flush before repair (CASSANDRA-1748)
 * SSTableExport validates key order (CASSANDRA-1884)
 * large row support for SSTableExport (CASSANDRA-1867)
 * Re-cache hot keys post-compaction without hitting disk (CASSANDRA-1878)
 * manage read repair in coordinator instead of data source, to
   provide latency information to dynamic snitch (CASSANDRA-1873)


0.7.0-rc2
 * fix live-column-count of slice ranges including tombstoned supercolumn 
   with live subcolumn (CASSANDRA-1591)
 * rename o.a.c.internal.AntientropyStage -> AntiEntropyStage,
   o.a.c.request.Request_responseStage -> RequestResponseStage,
   o.a.c.internal.Internal_responseStage -> InternalResponseStage
 * add AbstractType.fromString (CASSANDRA-1767)
 * require index_type to be present when specifying index_name
   on ColumnDef (CASSANDRA-1759)
 * fix add/remove index bugs in CFMetadata (CASSANDRA-1768)
 * rebuild Strategy during system_update_keyspace (CASSANDRA-1762)
 * cli updates prompt to ... in continuation lines (CASSANDRA-1770)
 * support multiple Mutations per key in hadoop ColumnFamilyOutputFormat
   (CASSANDRA-1774)
 * improvements to Debian init script (CASSANDRA-1772)
 * use local classloader to check for version.properties (CASSANDRA-1778)
 * Validate that column names in column_metadata are valid for the
   defined comparator, and decode properly in cli (CASSANDRA-1773)
 * use cross-platform newlines in cli (CASSANDRA-1786)
 * add ExpiringColumn support to sstable import/export (CASSANDRA-1754)
 * add flush for each append to periodic commitlog mode; added
   periodic_without_flush option to disable this (CASSANDRA-1780)
 * close file handle used for post-flush truncate (CASSANDRA-1790)
 * various code cleanup (CASSANDRA-1793, -1794, -1795)
 * fix range queries against wrapped range (CASSANDRA-1781)
 * fix consistencylevel calculations for NetworkTopologyStrategy
   (CASSANDRA-1804)
 * cli support index type enum names (CASSANDRA-1810)
 * improved validation of column_metadata (CASSANDRA-1813)
 * reads at ConsistencyLevel > 1 throw UnavailableException
   immediately if insufficient live nodes exist (CASSANDRA-1803)
 * copy bytebuffers for local writes to avoid retaining the entire
   Thrift frame (CASSANDRA-1801)
 * fix NPE adding index to column w/o prior metadata (CASSANDRA-1764)
 * reduce fat client timeout (CASSANDRA-1730)
 * fix botched merge of CASSANDRA-1316


0.7.0-rc1
 * fix compaction and flush races with schema updates (CASSANDRA-1715)
 * add clustertool, config-converter, sstablekeys, and schematool 
   Windows .bat files (CASSANDRA-1723)
 * reject range queries received during bootstrap (CASSANDRA-1739)
 * fix wrapping-range queries on non-minimum token (CASSANDRA-1700)
 * add nodetool cfhistogram (CASSANDRA-1698)
 * limit repaired ranges to what the nodes have in common (CASSANDRA-1674)
 * index scan treats missing columns as not matching secondary
   expressions (CASSANDRA-1745)
 * Fix misuse of DataOutputBuffer.getData in AntiEntropyService
   (CASSANDRA-1729)
 * detect and warn when obsolete version of JNA is present (CASSANDRA-1760)
 * reduce fat client timeout (CASSANDRA-1730)
 * cleanup smallest CFs first to increase free temp space for larger ones
   (CASSANDRA-1811)
 * Update windows .bat files to work outside of main Cassandra
   directory (CASSANDRA-1713)
 * fix read repair regression from 0.6.7 (CASSANDRA-1727)
 * more-efficient read repair (CASSANDRA-1719)
 * fix hinted handoff replay (CASSANDRA-1656)
 * log type of dropped messages (CASSANDRA-1677)
 * upgrade to SLF4J 1.6.1
 * fix ByteBuffer bug in ExpiringColumn.updateDigest (CASSANDRA-1679)
 * fix IntegerType.getString (CASSANDRA-1681)
 * make -Djava.net.preferIPv4Stack=true the default (CASSANDRA-628)
 * add INTERNAL_RESPONSE verb to differentiate from responses related
   to client requests (CASSANDRA-1685)
 * log tpstats when dropping messages (CASSANDRA-1660)
 * include unreachable nodes in describeSchemaVersions (CASSANDRA-1678)
 * Avoid dropping messages off the client request path (CASSANDRA-1676)
 * fix jna errno reporting (CASSANDRA-1694)
 * add friendlier error for UnknownHostException on startup (CASSANDRA-1697)
 * include jna dependency in RPM package (CASSANDRA-1690)
 * add --skip-keys option to stress.py (CASSANDRA-1696)
 * improve cli handling of non-string keys and column names 
   (CASSANDRA-1701, -1693)
 * r/m extra subcomparator line in cli keyspaces output (CASSANDRA-1712)
 * add read repair chance to cli "show keyspaces"
 * upgrade to ConcurrentLinkedHashMap 1.1 (CASSANDRA-975)
 * fix index scan routing (CASSANDRA-1722)
 * fix tombstoning of supercolumns in range queries (CASSANDRA-1734)
 * clear endpoint cache after updating keyspace metadata (CASSANDRA-1741)
 * fix wrapping-range queries on non-minimum token (CASSANDRA-1700)
 * truncate includes secondary indexes (CASSANDRA-1747)
 * retain reference to PendingFile sstables (CASSANDRA-1749)
 * fix sstableimport regression (CASSANDRA-1753)
 * fix for bootstrap when no non-system tables are defined (CASSANDRA-1732)
 * handle replica unavailability in index scan (CASSANDRA-1755)
 * fix service initialization order deadlock (CASSANDRA-1756)
 * multi-line cli commands (CASSANDRA-1742)
 * fix race between snapshot and compaction (CASSANDRA-1736)
 * add listEndpointsPendingHints, deleteHintsForEndpoint JMX methods 
   (CASSANDRA-1551)


0.7.0-beta3
 * add strategy options to describe_keyspace output (CASSANDRA-1560)
 * log warning when using randomly generated token (CASSANDRA-1552)
 * re-organize JMX into .db, .net, .internal, .request (CASSANDRA-1217)
 * allow nodes to change IPs between restarts (CASSANDRA-1518)
 * remember ring state between restarts by default (CASSANDRA-1518)
 * flush index built flag so we can read it before log replay (CASSANDRA-1541)
 * lock row cache updates to prevent race condition (CASSANDRA-1293)
 * remove assertion causing rare (and harmless) error messages in
   commitlog (CASSANDRA-1330)
 * fix moving nodes with no keyspaces defined (CASSANDRA-1574)
 * fix unbootstrap when no data is present in a transfer range (CASSANDRA-1573)
 * take advantage of AVRO-495 to simplify our avro IDL (CASSANDRA-1436)
 * extend authorization hierarchy to column family (CASSANDRA-1554)
 * deletion support in secondary indexes (CASSANDRA-1571)
 * meaningful error message for invalid replication strategy class 
   (CASSANDRA-1566)
 * allow keyspace creation with RF > N (CASSANDRA-1428)
 * improve cli error handling (CASSANDRA-1580)
 * add cache save/load ability (CASSANDRA-1417, 1606, 1647)
 * add StorageService.getDrainProgress (CASSANDRA-1588)
 * Disallow bootstrap to an in-use token (CASSANDRA-1561)
 * Allow dynamic secondary index creation and destruction (CASSANDRA-1532)
 * log auto-guessed memtable thresholds (CASSANDRA-1595)
 * add ColumnDef support to cli (CASSANDRA-1583)
 * reduce index sample time by 75% (CASSANDRA-1572)
 * add cli support for column, strategy metadata (CASSANDRA-1578, 1612)
 * add cli support for schema modification (CASSANDRA-1584)
 * delete temp files on failed compactions (CASSANDRA-1596)
 * avoid blocking for dead nodes during removetoken (CASSANDRA-1605)
 * remove ConsistencyLevel.ZERO (CASSANDRA-1607)
 * expose in-progress compaction type in jmx (CASSANDRA-1586)
 * removed IClock & related classes from internals (CASSANDRA-1502)
 * fix removing tokens from SystemTable on decommission and removetoken
   (CASSANDRA-1609)
 * include CF metadata in cli 'show keyspaces' (CASSANDRA-1613)
 * switch from Properties to HashMap in PropertyFileSnitch to
   avoid synchronization bottleneck (CASSANDRA-1481)
 * PropertyFileSnitch configuration file renamed to 
   cassandra-topology.properties
 * add cli support for get_range_slices (CASSANDRA-1088, CASSANDRA-1619)
 * Make memtable flush thresholds per-CF instead of global 
   (CASSANDRA-1007, 1637)
 * add cli support for binary data without CfDef hints (CASSANDRA-1603)
 * fix building SSTable statistics post-stream (CASSANDRA-1620)
 * fix potential infinite loop in 2ary index queries (CASSANDRA-1623)
 * allow creating NTS keyspaces with no replicas configured (CASSANDRA-1626)
 * add jmx histogram of sstables accessed per read (CASSANDRA-1624)
 * remove system_rename_column_family and system_rename_keyspace from the
   client API until races can be fixed (CASSANDRA-1630, CASSANDRA-1585)
 * add cli sanity tests (CASSANDRA-1582)
 * update GC settings in cassandra.bat (CASSANDRA-1636)
 * cli support for index queries (CASSANDRA-1635)
 * cli support for updating schema memtable settings (CASSANDRA-1634)
 * cli --file option (CASSANDRA-1616)
 * reduce automatically chosen memtable sizes by 50% (CASSANDRA-1641)
 * move endpoint cache from snitch to strategy (CASSANDRA-1643)
 * fix commitlog recovery deleting the newly-created segment as well as
   the old ones (CASSANDRA-1644)
 * upgrade to Thrift 0.5 (CASSANDRA-1367)
 * renamed CL.DCQUORUM to LOCAL_QUORUM and DCQUORUMSYNC to EACH_QUORUM
 * cli truncate support (CASSANDRA-1653)
 * update GC settings in cassandra.bat (CASSANDRA-1636)
 * avoid logging when a node's ip/token is gossipped back to it (CASSANDRA-1666)


0.7-beta2
 * always use UTF-8 for hint keys (CASSANDRA-1439)
 * remove cassandra.yaml dependency from Hadoop and Pig (CASSADRA-1322)
 * expose CfDef metadata in describe_keyspaces (CASSANDRA-1363)
 * restore use of mmap_index_only option (CASSANDRA-1241)
 * dropping a keyspace with no column families generated an error 
   (CASSANDRA-1378)
 * rename RackAwareStrategy to OldNetworkTopologyStrategy, RackUnawareStrategy 
   to SimpleStrategy, DatacenterShardStrategy to NetworkTopologyStrategy,
   AbstractRackAwareSnitch to AbstractNetworkTopologySnitch (CASSANDRA-1392)
 * merge StorageProxy.mutate, mutateBlocking (CASSANDRA-1396)
 * faster UUIDType, LongType comparisons (CASSANDRA-1386, 1393)
 * fix setting read_repair_chance from CLI addColumnFamily (CASSANDRA-1399)
 * fix updates to indexed columns (CASSANDRA-1373)
 * fix race condition leaving to FileNotFoundException (CASSANDRA-1382)
 * fix sharded lock hash on index write path (CASSANDRA-1402)
 * add support for GT/E, LT/E in subordinate index clauses (CASSANDRA-1401)
 * cfId counter got out of sync when CFs were added (CASSANDRA-1403)
 * less chatty schema updates (CASSANDRA-1389)
 * rename column family mbeans. 'type' will now include either 
   'IndexColumnFamilies' or 'ColumnFamilies' depending on the CFS type.
   (CASSANDRA-1385)
 * disallow invalid keyspace and column family names. This includes name that
   matches a '^\w+' regex. (CASSANDRA-1377)
 * use JNA, if present, to take snapshots (CASSANDRA-1371)
 * truncate hints if starting 0.7 for the first time (CASSANDRA-1414)
 * fix FD leak in single-row slicepredicate queries (CASSANDRA-1416)
 * allow index expressions against columns that are not part of the 
   SlicePredicate (CASSANDRA-1410)
 * config-converter properly handles snitches and framed support 
   (CASSANDRA-1420)
 * remove keyspace argument from multiget_count (CASSANDRA-1422)
 * allow specifying cassandra.yaml location as (local or remote) URL
   (CASSANDRA-1126)
 * fix using DynamicEndpointSnitch with NetworkTopologyStrategy
   (CASSANDRA-1429)
 * Add CfDef.default_validation_class (CASSANDRA-891)
 * fix EstimatedHistogram.max (CASSANDRA-1413)
 * quorum read optimization (CASSANDRA-1622)
 * handle zero-length (or missing) rows during HH paging (CASSANDRA-1432)
 * include secondary indexes during schema migrations (CASSANDRA-1406)
 * fix commitlog header race during schema change (CASSANDRA-1435)
 * fix ColumnFamilyStoreMBeanIterator to use new type name (CASSANDRA-1433)
 * correct filename generated by xml->yaml converter (CASSANDRA-1419)
 * add CMSInitiatingOccupancyFraction=75 and UseCMSInitiatingOccupancyOnly
   to default JVM options
 * decrease jvm heap for cassandra-cli (CASSANDRA-1446)
 * ability to modify keyspaces and column family definitions on a live cluster
   (CASSANDRA-1285)
 * support for Hadoop Streaming [non-jvm map/reduce via stdin/out]
   (CASSANDRA-1368)
 * Move persistent sstable stats from the system table to an sstable component
   (CASSANDRA-1430)
 * remove failed bootstrap attempt from pending ranges when gossip times
   it out after 1h (CASSANDRA-1463)
 * eager-create tcp connections to other cluster members (CASSANDRA-1465)
 * enumerate stages and derive stage from message type instead of 
   transmitting separately (CASSANDRA-1465)
 * apply reversed flag during collation from different data sources
   (CASSANDRA-1450)
 * make failure to remove commitlog segment non-fatal (CASSANDRA-1348)
 * correct ordering of drain operations so CL.recover is no longer 
   necessary (CASSANDRA-1408)
 * removed keyspace from describe_splits method (CASSANDRA-1425)
 * rename check_schema_agreement to describe_schema_versions
   (CASSANDRA-1478)
 * fix QUORUM calculation for RF > 3 (CASSANDRA-1487)
 * remove tombstones during non-major compactions when bloom filter
   verifies that row does not exist in other sstables (CASSANDRA-1074)
 * nodes that coordinated a loadbalance in the past could not be seen by
   newly added nodes (CASSANDRA-1467)
 * exposed endpoint states (gossip details) via jmx (CASSANDRA-1467)
 * ensure that compacted sstables are not included when new readers are
   instantiated (CASSANDRA-1477)
 * by default, calculate heap size and memtable thresholds at runtime (CASSANDRA-1469)
 * fix races dealing with adding/dropping keyspaces and column families in
   rapid succession (CASSANDRA-1477)
 * clean up of Streaming system (CASSANDRA-1503, 1504, 1506)
 * add options to configure Thrift socket keepalive and buffer sizes (CASSANDRA-1426)
 * make contrib CassandraServiceDataCleaner recursive (CASSANDRA-1509)
 * min, max compaction threshold are configurable and persistent 
   per-ColumnFamily (CASSANDRA-1468)
 * fix replaying the last mutation in a commitlog unnecessarily 
   (CASSANDRA-1512)
 * invoke getDefaultUncaughtExceptionHandler from DTPE with the original
   exception rather than the ExecutionException wrapper (CASSANDRA-1226)
 * remove Clock from the Thrift (and Avro) API (CASSANDRA-1501)
 * Close intra-node sockets when connection is broken (CASSANDRA-1528)
 * RPM packaging spec file (CASSANDRA-786)
 * weighted request scheduler (CASSANDRA-1485)
 * treat expired columns as deleted (CASSANDRA-1539)
 * make IndexInterval configurable (CASSANDRA-1488)
 * add describe_snitch to Thrift API (CASSANDRA-1490)
 * MD5 authenticator compares plain text submitted password with MD5'd
   saved property, instead of vice versa (CASSANDRA-1447)
 * JMX MessagingService pending and completed counts (CASSANDRA-1533)
 * fix race condition processing repair responses (CASSANDRA-1511)
 * make repair blocking (CASSANDRA-1511)
 * create EndpointSnitchInfo and MBean to expose rack and DC (CASSANDRA-1491)
 * added option to contrib/word_count to output results back to Cassandra
   (CASSANDRA-1342)
 * rewrite Hadoop ColumnFamilyRecordWriter to pool connections, retry to
   multiple Cassandra nodes, and smooth impact on the Cassandra cluster
   by using smaller batch sizes (CASSANDRA-1434)
 * fix setting gc_grace_seconds via CLI (CASSANDRA-1549)
 * support TTL'd index values (CASSANDRA-1536)
 * make removetoken work like decommission (CASSANDRA-1216)
 * make cli comparator-aware and improve quote rules (CASSANDRA-1523,-1524)
 * make nodetool compact and cleanup blocking (CASSANDRA-1449)
 * add memtable, cache information to GCInspector logs (CASSANDRA-1558)
 * enable/disable HintedHandoff via JMX (CASSANDRA-1550)
 * Ignore stray files in the commit log directory (CASSANDRA-1547)
 * Disallow bootstrap to an in-use token (CASSANDRA-1561)


0.7-beta1
 * sstable versioning (CASSANDRA-389)
 * switched to slf4j logging (CASSANDRA-625)
 * add (optional) expiration time for column (CASSANDRA-699)
 * access levels for authentication/authorization (CASSANDRA-900)
 * add ReadRepairChance to CF definition (CASSANDRA-930)
 * fix heisenbug in system tests, especially common on OS X (CASSANDRA-944)
 * convert to byte[] keys internally and all public APIs (CASSANDRA-767)
 * ability to alter schema definitions on a live cluster (CASSANDRA-44)
 * renamed configuration file to cassandra.xml, and log4j.properties to
   log4j-server.properties, which must now be loaded from
   the classpath (which is how our scripts in bin/ have always done it)
   (CASSANDRA-971)
 * change get_count to require a SlicePredicate. create multi_get_count
   (CASSANDRA-744)
 * re-organized endpointsnitch implementations and added SimpleSnitch
   (CASSANDRA-994)
 * Added preload_row_cache option (CASSANDRA-946)
 * add CRC to commitlog header (CASSANDRA-999)
 * removed deprecated batch_insert and get_range_slice methods (CASSANDRA-1065)
 * add truncate thrift method (CASSANDRA-531)
 * http mini-interface using mx4j (CASSANDRA-1068)
 * optimize away copy of sliced row on memtable read path (CASSANDRA-1046)
 * replace constant-size 2GB mmaped segments and special casing for index 
   entries spanning segment boundaries, with SegmentedFile that computes 
   segments that always contain entire entries/rows (CASSANDRA-1117)
 * avoid reading large rows into memory during compaction (CASSANDRA-16)
 * added hadoop OutputFormat (CASSANDRA-1101)
 * efficient Streaming (no more anticompaction) (CASSANDRA-579)
 * split commitlog header into separate file and add size checksum to
   mutations (CASSANDRA-1179)
 * avoid allocating a new byte[] for each mutation on replay (CASSANDRA-1219)
 * revise HH schema to be per-endpoint (CASSANDRA-1142)
 * add joining/leaving status to nodetool ring (CASSANDRA-1115)
 * allow multiple repair sessions per node (CASSANDRA-1190)
 * optimize away MessagingService for local range queries (CASSANDRA-1261)
 * make framed transport the default so malformed requests can't OOM the 
   server (CASSANDRA-475)
 * significantly faster reads from row cache (CASSANDRA-1267)
 * take advantage of row cache during range queries (CASSANDRA-1302)
 * make GCGraceSeconds a per-ColumnFamily value (CASSANDRA-1276)
 * keep persistent row size and column count statistics (CASSANDRA-1155)
 * add IntegerType (CASSANDRA-1282)
 * page within a single row during hinted handoff (CASSANDRA-1327)
 * push DatacenterShardStrategy configuration into keyspace definition,
   eliminating datacenter.properties. (CASSANDRA-1066)
 * optimize forward slices starting with '' and single-index-block name 
   queries by skipping the column index (CASSANDRA-1338)
 * streaming refactor (CASSANDRA-1189)
 * faster comparison for UUID types (CASSANDRA-1043)
 * secondary index support (CASSANDRA-749 and subtasks)
 * make compaction buckets deterministic (CASSANDRA-1265)


0.6.6
 * Allow using DynamicEndpointSnitch with RackAwareStrategy (CASSANDRA-1429)
 * remove the remaining vestiges of the unfinished DatacenterShardStrategy 
   (replaced by NetworkTopologyStrategy in 0.7)
   

0.6.5
 * fix key ordering in range query results with RandomPartitioner
   and ConsistencyLevel > ONE (CASSANDRA-1145)
 * fix for range query starting with the wrong token range (CASSANDRA-1042)
 * page within a single row during hinted handoff (CASSANDRA-1327)
 * fix compilation on non-sun JDKs (CASSANDRA-1061)
 * remove String.trim() call on row keys in batch mutations (CASSANDRA-1235)
 * Log summary of dropped messages instead of spamming log (CASSANDRA-1284)
 * add dynamic endpoint snitch (CASSANDRA-981)
 * fix streaming for keyspaces with hyphens in their name (CASSANDRA-1377)
 * fix errors in hard-coded bloom filter optKPerBucket by computing it
   algorithmically (CASSANDRA-1220
 * remove message deserialization stage, and uncap read/write stages
   so slow reads/writes don't block gossip processing (CASSANDRA-1358)
 * add jmx port configuration to Debian package (CASSANDRA-1202)
 * use mlockall via JNA, if present, to prevent Linux from swapping
   out parts of the JVM (CASSANDRA-1214)


0.6.4
 * avoid queuing multiple hint deliveries for the same endpoint
   (CASSANDRA-1229)
 * better performance for and stricter checking of UTF8 column names
   (CASSANDRA-1232)
 * extend option to lower compaction priority to hinted handoff
   as well (CASSANDRA-1260)
 * log errors in gossip instead of re-throwing (CASSANDRA-1289)
 * avoid aborting commitlog replay prematurely if a flushed-but-
   not-removed commitlog segment is encountered (CASSANDRA-1297)
 * fix duplicate rows being read during mapreduce (CASSANDRA-1142)
 * failure detection wasn't closing command sockets (CASSANDRA-1221)
 * cassandra-cli.bat works on windows (CASSANDRA-1236)
 * pre-emptively drop requests that cannot be processed within RPCTimeout
   (CASSANDRA-685)
 * add ack to Binary write verb and update CassandraBulkLoader
   to wait for acks for each row (CASSANDRA-1093)
 * added describe_partitioner Thrift method (CASSANDRA-1047)
 * Hadoop jobs no longer require the Cassandra storage-conf.xml
   (CASSANDRA-1280, CASSANDRA-1047)
 * log thread pool stats when GC is excessive (CASSANDRA-1275)
 * remove gossip message size limit (CASSANDRA-1138)
 * parallelize local and remote reads during multiget, and respect snitch 
   when determining whether to do local read for CL.ONE (CASSANDRA-1317)
 * fix read repair to use requested consistency level on digest mismatch,
   rather than assuming QUORUM (CASSANDRA-1316)
 * process digest mismatch re-reads in parallel (CASSANDRA-1323)
 * switch hints CF comparator to BytesType (CASSANDRA-1274)


0.6.3
 * retry to make streaming connections up to 8 times. (CASSANDRA-1019)
 * reject describe_ring() calls on invalid keyspaces (CASSANDRA-1111)
 * fix cache size calculation for size of 100% (CASSANDRA-1129)
 * fix cache capacity only being recalculated once (CASSANDRA-1129)
 * remove hourly scan of all hints on the off chance that the gossiper
   missed a status change; instead, expose deliverHintsToEndpoint to JMX
   so it can be done manually, if necessary (CASSANDRA-1141)
 * don't reject reads at CL.ALL (CASSANDRA-1152)
 * reject deletions to supercolumns in CFs containing only standard
   columns (CASSANDRA-1139)
 * avoid preserving login information after client disconnects
   (CASSANDRA-1057)
 * prefer sun jdk to openjdk in debian init script (CASSANDRA-1174)
 * detect partioner config changes between restarts and fail fast 
   (CASSANDRA-1146)
 * use generation time to resolve node token reassignment disagreements
   (CASSANDRA-1118)
 * restructure the startup ordering of Gossiper and MessageService to avoid
   timing anomalies (CASSANDRA-1160)
 * detect incomplete commit log hearders (CASSANDRA-1119)
 * force anti-entropy service to stream files on the stream stage to avoid
   sending streams out of order (CASSANDRA-1169)
 * remove inactive stream managers after AES streams files (CASSANDRA-1169)
 * allow removing entire row through batch_mutate Deletion (CASSANDRA-1027)
 * add JMX metrics for row-level bloom filter false positives (CASSANDRA-1212)
 * added a redhat init script to contrib (CASSANDRA-1201)
 * use midpoint when bootstrapping a new machine into range with not
   much data yet instead of random token (CASSANDRA-1112)
 * kill server on OOM in executor stage as well as Thrift (CASSANDRA-1226)
 * remove opportunistic repairs, when two machines with overlapping replica
   responsibilities happen to finish major compactions of the same CF near
   the same time.  repairs are now fully manual (CASSANDRA-1190)
 * add ability to lower compaction priority (default is no change from 0.6.2)
   (CASSANDRA-1181)


0.6.2
 * fix contrib/word_count build. (CASSANDRA-992)
 * split CommitLogExecutorService into BatchCommitLogExecutorService and 
   PeriodicCommitLogExecutorService (CASSANDRA-1014)
 * add latency histograms to CFSMBean (CASSANDRA-1024)
 * make resolving timestamp ties deterministic by using value bytes
   as a tiebreaker (CASSANDRA-1039)
 * Add option to turn off Hinted Handoff (CASSANDRA-894)
 * fix windows startup (CASSANDRA-948)
 * make concurrent_reads, concurrent_writes configurable at runtime via JMX
   (CASSANDRA-1060)
 * disable GCInspector on non-Sun JVMs (CASSANDRA-1061)
 * fix tombstone handling in sstable rows with no other data (CASSANDRA-1063)
 * fix size of row in spanned index entries (CASSANDRA-1056)
 * install json2sstable, sstable2json, and sstablekeys to Debian package
 * StreamingService.StreamDestinations wouldn't empty itself after streaming
   finished (CASSANDRA-1076)
 * added Collections.shuffle(splits) before returning the splits in 
   ColumnFamilyInputFormat (CASSANDRA-1096)
 * do not recalculate cache capacity post-compaction if it's been manually 
   modified (CASSANDRA-1079)
 * better defaults for flush sorter + writer executor queue sizes
   (CASSANDRA-1100)
 * windows scripts for SSTableImport/Export (CASSANDRA-1051)
 * windows script for nodetool (CASSANDRA-1113)
 * expose PhiConvictThreshold (CASSANDRA-1053)
 * make repair of RF==1 a no-op (CASSANDRA-1090)
 * improve default JVM GC options (CASSANDRA-1014)
 * fix SlicePredicate serialization inside Hadoop jobs (CASSANDRA-1049)
 * close Thrift sockets in Hadoop ColumnFamilyRecordReader (CASSANDRA-1081)


0.6.1
 * fix NPE in sstable2json when no excluded keys are given (CASSANDRA-934)
 * keep the replica set constant throughout the read repair process
   (CASSANDRA-937)
 * allow querying getAllRanges with empty token list (CASSANDRA-933)
 * fix command line arguments inversion in clustertool (CASSANDRA-942)
 * fix race condition that could trigger a false-positive assertion
   during post-flush discard of old commitlog segments (CASSANDRA-936)
 * fix neighbor calculation for anti-entropy repair (CASSANDRA-924)
 * perform repair even for small entropy differences (CASSANDRA-924)
 * Use hostnames in CFInputFormat to allow Hadoop's naive string-based
   locality comparisons to work (CASSANDRA-955)
 * cache read-only BufferedRandomAccessFile length to avoid
   3 system calls per invocation (CASSANDRA-950)
 * nodes with IPv6 (and no IPv4) addresses could not join cluster
   (CASSANDRA-969)
 * Retrieve the correct number of undeleted columns, if any, from
   a supercolumn in a row that had been deleted previously (CASSANDRA-920)
 * fix index scans that cross the 2GB mmap boundaries for both mmap
   and standard i/o modes (CASSANDRA-866)
 * expose drain via nodetool (CASSANDRA-978)


0.6.0-RC1
 * JMX drain to flush memtables and run through commit log (CASSANDRA-880)
 * Bootstrapping can skip ranges under the right conditions (CASSANDRA-902)
 * fix merging row versions in range_slice for CL > ONE (CASSANDRA-884)
 * default write ConsistencyLeven chaned from ZERO to ONE
 * fix for index entries spanning mmap buffer boundaries (CASSANDRA-857)
 * use lexical comparison if time part of TimeUUIDs are the same 
   (CASSANDRA-907)
 * bound read, mutation, and response stages to fix possible OOM
   during log replay (CASSANDRA-885)
 * Use microseconds-since-epoch (UTC) in cli, instead of milliseconds
 * Treat batch_mutate Deletion with null supercolumn as "apply this predicate 
   to top level supercolumns" (CASSANDRA-834)
 * Streaming destination nodes do not update their JMX status (CASSANDRA-916)
 * Fix internal RPC timeout calculation (CASSANDRA-911)
 * Added Pig loadfunc to contrib/pig (CASSANDRA-910)


0.6.0-beta3
 * fix compaction bucketing bug (CASSANDRA-814)
 * update windows batch file (CASSANDRA-824)
 * deprecate KeysCachedFraction configuration directive in favor
   of KeysCached; move to unified-per-CF key cache (CASSANDRA-801)
 * add invalidateRowCache to ColumnFamilyStoreMBean (CASSANDRA-761)
 * send Handoff hints to natural locations to reduce load on
   remaining nodes in a failure scenario (CASSANDRA-822)
 * Add RowWarningThresholdInMB configuration option to warn before very 
   large rows get big enough to threaten node stability, and -x option to
   be able to remove them with sstable2json if the warning is unheeded
   until it's too late (CASSANDRA-843)
 * Add logging of GC activity (CASSANDRA-813)
 * fix ConcurrentModificationException in commitlog discard (CASSANDRA-853)
 * Fix hardcoded row count in Hadoop RecordReader (CASSANDRA-837)
 * Add a jmx status to the streaming service and change several DEBUG
   messages to INFO (CASSANDRA-845)
 * fix classpath in cassandra-cli.bat for Windows (CASSANDRA-858)
 * allow re-specifying host, port to cassandra-cli if invalid ones
   are first tried (CASSANDRA-867)
 * fix race condition handling rpc timeout in the coordinator
   (CASSANDRA-864)
 * Remove CalloutLocation and StagingFileDirectory from storage-conf files 
   since those settings are no longer used (CASSANDRA-878)
 * Parse a long from RowWarningThresholdInMB instead of an int (CASSANDRA-882)
 * Remove obsolete ControlPort code from DatabaseDescriptor (CASSANDRA-886)
 * move skipBytes side effect out of assert (CASSANDRA-899)
 * add "double getLoad" to StorageServiceMBean (CASSANDRA-898)
 * track row stats per CF at compaction time (CASSANDRA-870)
 * disallow CommitLogDirectory matching a DataFileDirectory (CASSANDRA-888)
 * default key cache size is 200k entries, changed from 10% (CASSANDRA-863)
 * add -Dcassandra-foreground=yes to cassandra.bat
 * exit if cluster name is changed unexpectedly (CASSANDRA-769)


0.6.0-beta1/beta2
 * add batch_mutate thrift command, deprecating batch_insert (CASSANDRA-336)
 * remove get_key_range Thrift API, deprecated in 0.5 (CASSANDRA-710)
 * add optional login() Thrift call for authentication (CASSANDRA-547)
 * support fat clients using gossiper and StorageProxy to perform
   replication in-process [jvm-only] (CASSANDRA-535)
 * support mmapped I/O for reads, on by default on 64bit JVMs 
   (CASSANDRA-408, CASSANDRA-669)
 * improve insert concurrency, particularly during Hinted Handoff
   (CASSANDRA-658)
 * faster network code (CASSANDRA-675)
 * stress.py moved to contrib (CASSANDRA-635)
 * row caching [must be explicitly enabled per-CF in config] (CASSANDRA-678)
 * present a useful measure of compaction progress in JMX (CASSANDRA-599)
 * add bin/sstablekeys (CASSNADRA-679)
 * add ConsistencyLevel.ANY (CASSANDRA-687)
 * make removetoken remove nodes from gossip entirely (CASSANDRA-644)
 * add ability to set cache sizes at runtime (CASSANDRA-708)
 * report latency and cache hit rate statistics with lifetime totals
   instead of average over the last minute (CASSANDRA-702)
 * support get_range_slice for RandomPartitioner (CASSANDRA-745)
 * per-keyspace replication factory and replication strategy (CASSANDRA-620)
 * track latency in microseconds (CASSANDRA-733)
 * add describe_ Thrift methods, deprecating get_string_property and 
   get_string_list_property
 * jmx interface for tracking operation mode and streams in general.
   (CASSANDRA-709)
 * keep memtables in sorted order to improve range query performance
   (CASSANDRA-799)
 * use while loop instead of recursion when trimming sstables compaction list 
   to avoid blowing stack in pathological cases (CASSANDRA-804)
 * basic Hadoop map/reduce support (CASSANDRA-342)


0.5.1
 * ensure all files for an sstable are streamed to the same directory.
   (CASSANDRA-716)
 * more accurate load estimate for bootstrapping (CASSANDRA-762)
 * tolerate dead or unavailable bootstrap target on write (CASSANDRA-731)
 * allow larger numbers of keys (> 140M) in a sstable bloom filter
   (CASSANDRA-790)
 * include jvm argument improvements from CASSANDRA-504 in debian package
 * change streaming chunk size to 32MB to accomodate Windows XP limitations
   (was 64MB) (CASSANDRA-795)
 * fix get_range_slice returning results in the wrong order (CASSANDRA-781)
 

0.5.0 final
 * avoid attempting to delete temporary bootstrap files twice (CASSANDRA-681)
 * fix bogus NaN in nodeprobe cfstats output (CASSANDRA-646)
 * provide a policy for dealing with single thread executors w/ a full queue
   (CASSANDRA-694)
 * optimize inner read in MessagingService, vastly improving multiple-node
   performance (CASSANDRA-675)
 * wait for table flush before streaming data back to a bootstrapping node.
   (CASSANDRA-696)
 * keep track of bootstrapping sources by table so that bootstrapping doesn't 
   give the indication of finishing early (CASSANDRA-673)


0.5.0 RC3
 * commit the correct version of the patch for CASSANDRA-663


0.5.0 RC2 (unreleased)
 * fix bugs in converting get_range_slice results to Thrift 
   (CASSANDRA-647, CASSANDRA-649)
 * expose java.util.concurrent.TimeoutException in StorageProxy methods
   (CASSANDRA-600)
 * TcpConnectionManager was holding on to disconnected connections, 
   giving the false indication they were being used. (CASSANDRA-651)
 * Remove duplicated write. (CASSANDRA-662)
 * Abort bootstrap if IP is already in the token ring (CASSANDRA-663)
 * increase default commitlog sync period, and wait for last sync to 
   finish before submitting another (CASSANDRA-668)


0.5.0 RC1
 * Fix potential NPE in get_range_slice (CASSANDRA-623)
 * add CRC32 to commitlog entries (CASSANDRA-605)
 * fix data streaming on windows (CASSANDRA-630)
 * GC compacted sstables after cleanup and compaction (CASSANDRA-621)
 * Speed up anti-entropy validation (CASSANDRA-629)
 * Fix anti-entropy assertion error (CASSANDRA-639)
 * Fix pending range conflicts when bootstapping or moving
   multiple nodes at once (CASSANDRA-603)
 * Handle obsolete gossip related to node movement in the case where
   one or more nodes is down when the movement occurs (CASSANDRA-572)
 * Include dead nodes in gossip to avoid a variety of problems
   and fix HH to removed nodes (CASSANDRA-634)
 * return an InvalidRequestException for mal-formed SlicePredicates
   (CASSANDRA-643)
 * fix bug determining closest neighbor for use in multiple datacenters
   (CASSANDRA-648)
 * Vast improvements in anticompaction speed (CASSANDRA-607)
 * Speed up log replay and writes by avoiding redundant serializations
   (CASSANDRA-652)


0.5.0 beta 2
 * Bootstrap improvements (several tickets)
 * add nodeprobe repair anti-entropy feature (CASSANDRA-193, CASSANDRA-520)
 * fix possibility of partition when many nodes restart at once
   in clusters with multiple seeds (CASSANDRA-150)
 * fix NPE in get_range_slice when no data is found (CASSANDRA-578)
 * fix potential NPE in hinted handoff (CASSANDRA-585)
 * fix cleanup of local "system" keyspace (CASSANDRA-576)
 * improve computation of cluster load balance (CASSANDRA-554)
 * added super column read/write, column count, and column/row delete to
   cassandra-cli (CASSANDRA-567, CASSANDRA-594)
 * fix returning live subcolumns of deleted supercolumns (CASSANDRA-583)
 * respect JAVA_HOME in bin/ scripts (several tickets)
 * add StorageService.initClient for fat clients on the JVM (CASSANDRA-535)
   (see contrib/client_only for an example of use)
 * make consistency_level functional in get_range_slice (CASSANDRA-568)
 * optimize key deserialization for RandomPartitioner (CASSANDRA-581)
 * avoid GCing tombstones except on major compaction (CASSANDRA-604)
 * increase failure conviction threshold, resulting in less nodes
   incorrectly (and temporarily) marked as down (CASSANDRA-610)
 * respect memtable thresholds during log replay (CASSANDRA-609)
 * support ConsistencyLevel.ALL on read (CASSANDRA-584)
 * add nodeprobe removetoken command (CASSANDRA-564)


0.5.0 beta
 * Allow multiple simultaneous flushes, improving flush throughput 
   on multicore systems (CASSANDRA-401)
 * Split up locks to improve write and read throughput on multicore systems
   (CASSANDRA-444, CASSANDRA-414)
 * More efficient use of memory during compaction (CASSANDRA-436)
 * autobootstrap option: when enabled, all non-seed nodes will attempt
   to bootstrap when started, until bootstrap successfully
   completes. -b option is removed.  (CASSANDRA-438)
 * Unless a token is manually specified in the configuration xml,
   a bootstraping node will use a token that gives it half the
   keys from the most-heavily-loaded node in the cluster,
   instead of generating a random token. 
   (CASSANDRA-385, CASSANDRA-517)
 * Miscellaneous bootstrap fixes (several tickets)
 * Ability to change a node's token even after it has data on it
   (CASSANDRA-541)
 * Ability to decommission a live node from the ring (CASSANDRA-435)
 * Semi-automatic loadbalancing via nodeprobe (CASSANDRA-192)
 * Add ability to set compaction thresholds at runtime via
   JMX / nodeprobe.  (CASSANDRA-465)
 * Add "comment" field to ColumnFamily definition. (CASSANDRA-481)
 * Additional JMX metrics (CASSANDRA-482)
 * JSON based export and import tools (several tickets)
 * Hinted Handoff fixes (several tickets)
 * Add key cache to improve read performance (CASSANDRA-423)
 * Simplified construction of custom ReplicationStrategy classes
   (CASSANDRA-497)
 * Graphical application (Swing) for ring integrity verification and 
   visualization was added to contrib (CASSANDRA-252)
 * Add DCQUORUM, DCQUORUMSYNC consistency levels and corresponding
   ReplicationStrategy / EndpointSnitch classes.  Experimental.
   (CASSANDRA-492)
 * Web client interface added to contrib (CASSANDRA-457)
 * More-efficient flush for Random, CollatedOPP partitioners 
   for normal writes (CASSANDRA-446) and bulk load (CASSANDRA-420)
 * Add MemtableFlushAfterMinutes, a global replacement for the old 
   per-CF FlushPeriodInMinutes setting (CASSANDRA-463)
 * optimizations to slice reading (CASSANDRA-350) and supercolumn
   queries (CASSANDRA-510)
 * force binding to given listenaddress for nodes with multiple
   interfaces (CASSANDRA-546)
 * stress.py benchmarking tool improvements (several tickets)
 * optimized replica placement code (CASSANDRA-525)
 * faster log replay on restart (CASSANDRA-539, CASSANDRA-540)
 * optimized local-node writes (CASSANDRA-558)
 * added get_range_slice, deprecating get_key_range (CASSANDRA-344)
 * expose TimedOutException to thrift (CASSANDRA-563)
 

0.4.2
 * Add validation disallowing null keys (CASSANDRA-486)
 * Fix race conditions in TCPConnectionManager (CASSANDRA-487)
 * Fix using non-utf8-aware comparison as a sanity check.
   (CASSANDRA-493)
 * Improve default garbage collector options (CASSANDRA-504)
 * Add "nodeprobe flush" (CASSANDRA-505)
 * remove NotFoundException from get_slice throws list (CASSANDRA-518)
 * fix get (not get_slice) of entire supercolumn (CASSANDRA-508)
 * fix null token during bootstrap (CASSANDRA-501)


0.4.1
 * Fix FlushPeriod columnfamily configuration regression
   (CASSANDRA-455)
 * Fix long column name support (CASSANDRA-460)
 * Fix for serializing a row that only contains tombstones
   (CASSANDRA-458)
 * Fix for discarding unneeded commitlog segments (CASSANDRA-459)
 * Add SnapshotBeforeCompaction configuration option (CASSANDRA-426)
 * Fix compaction abort under insufficient disk space (CASSANDRA-473)
 * Fix reading subcolumn slice from tombstoned CF (CASSANDRA-484)
 * Fix race condition in RVH causing occasional NPE (CASSANDRA-478)


0.4.0
 * fix get_key_range problems when a node is down (CASSANDRA-440)
   and add UnavailableException to more Thrift methods
 * Add example EndPointSnitch contrib code (several tickets)


0.4.0 RC2
 * fix SSTable generation clash during compaction (CASSANDRA-418)
 * reject method calls with null parameters (CASSANDRA-308)
 * properly order ranges in nodeprobe output (CASSANDRA-421)
 * fix logging of certain errors on executor threads (CASSANDRA-425)


0.4.0 RC1
 * Bootstrap feature is live; use -b on startup (several tickets)
 * Added multiget api (CASSANDRA-70)
 * fix Deadlock with SelectorManager.doProcess and TcpConnection.write
   (CASSANDRA-392)
 * remove key cache b/c of concurrency bugs in third-party
   CLHM library (CASSANDRA-405)
 * update non-major compaction logic to use two threshold values
   (CASSANDRA-407)
 * add periodic / batch commitlog sync modes (several tickets)
 * inline BatchMutation into batch_insert params (CASSANDRA-403)
 * allow setting the logging level at runtime via mbean (CASSANDRA-402)
 * change default comparator to BytesType (CASSANDRA-400)
 * add forwards-compatible ConsistencyLevel parameter to get_key_range
   (CASSANDRA-322)
 * r/m special case of blocking for local destination when writing with 
   ConsistencyLevel.ZERO (CASSANDRA-399)
 * Fixes to make BinaryMemtable [bulk load interface] useful (CASSANDRA-337);
   see contrib/bmt_example for an example of using it.
 * More JMX properties added (several tickets)
 * Thrift changes (several tickets)
    - Merged _super get methods with the normal ones; return values
      are now of ColumnOrSuperColumn.
    - Similarly, merged batch_insert_super into batch_insert.



0.4.0 beta
 * On-disk data format has changed to allow billions of keys/rows per
   node instead of only millions
 * Multi-keyspace support
 * Scan all sstables for all queries to avoid situations where
   different types of operation on the same ColumnFamily could
   disagree on what data was present
 * Snapshot support via JMX
 * Thrift API has changed a _lot_:
    - removed time-sorted CFs; instead, user-defined comparators
      may be defined on the column names, which are now byte arrays.
      Default comparators are provided for UTF8, Bytes, Ascii, Long (i64),
      and UUID types.
    - removed colon-delimited strings in thrift api in favor of explicit
      structs such as ColumnPath, ColumnParent, etc.  Also normalized
      thrift struct and argument naming.
    - Added columnFamily argument to get_key_range.
    - Change signature of get_slice to accept starting and ending
      columns as well as an offset.  (This allows use of indexes.)
      Added "ascending" flag to allow reasonably-efficient reverse
      scans as well.  Removed get_slice_by_range as redundant.
    - get_key_range operates on one CF at a time
    - changed `block` boolean on insert methods to ConsistencyLevel enum,
      with options of NONE, ONE, QUORUM, and ALL.
    - added similar consistency_level parameter to read methods
    - column-name-set slice with no names given now returns zero columns
      instead of all of them.  ("all" can run your server out of memory.
      use a range-based slice with a high max column count instead.)
 * Removed the web interface. Node information can now be obtained by 
   using the newly introduced nodeprobe utility.
 * More JMX stats
 * Remove magic values from internals (e.g. special key to indicate
   when to flush memtables)
 * Rename configuration "table" to "keyspace"
 * Moved to crash-only design; no more shutdown (just kill the process)
 * Lots of bug fixes

Full list of issues resolved in 0.4 is at https://issues.apache.org/jira/secure/IssueNavigator.jspa?reset=true&&pid=12310865&fixfor=12313862&resolution=1&sorter/field=issuekey&sorter/order=DESC


0.3.0 RC3
 * Fix potential deadlock under load in TCPConnection.
   (CASSANDRA-220)


0.3.0 RC2
 * Fix possible data loss when server is stopped after replaying
   log but before new inserts force memtable flush.
   (CASSANDRA-204)
 * Added BUGS file


0.3.0 RC1
 * Range queries on keys, including user-defined key collation
 * Remove support
 * Workarounds for a weird bug in JDK select/register that seems
   particularly common on VM environments. Cassandra should deploy
   fine on EC2 now
 * Much improved infrastructure: the beginnings of a decent test suite
   ("ant test" for unit tests; "nosetests" for system tests), code
   coverage reporting, etc.
 * Expanded node status reporting via JMX
 * Improved error reporting/logging on both server and client
 * Reduced memory footprint in default configuration
 * Combined blocking and non-blocking versions of insert APIs
 * Added FlushPeriodInMinutes configuration parameter to force
   flushing of infrequently-updated ColumnFamilies<|MERGE_RESOLUTION|>--- conflicted
+++ resolved
@@ -4,6 +4,7 @@
  * Fix UDT field selection with empty fields (CASSANDRA-7670)
  * Bogus deserialization of static cells from sstable (CASSANDRA-7684)
 Merged from 2.0:
+ * Add stop method to EmbeddedCassandraService (CASSANDRA-7595)
  * Update java driver (for hadoop) (CASSANDRA-7618)
  * Support connecting to ipv6 jmx with nodetool (CASSANDRA-7669)
 
@@ -117,16 +118,6 @@
  * Backport CASSANDRA-6747 (CASSANDRA-7560)
  * Track max/min timestamps for range tombstones (CASSANDRA-7647)
  * Fix NPE when listing saved caches dir (CASSANDRA-7632)
-<<<<<<< HEAD
-=======
-Merged from 1.2:
- * Add stop method to EmbeddedCassandraService (CASSANDRA-7595)
- * Support connecting to ipv6 jmx with nodetool (CASSANDRA-7669)
- * Set gc_grace_seconds to seven days for system schema tables (CASSANDRA-7668)
- * SimpleSeedProvider no longer caches seeds forever (CASSANDRA-7663)
- * Set correct stream ID on responses when non-Exception Throwables
-   are thrown while handling native protocol messages (CASSANDRA-7470)
->>>>>>> f498a94c
 
 
 2.1.0-rc1
