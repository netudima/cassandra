--- conflicted
+++ resolved
@@ -1,10 +1,6 @@
-<<<<<<< HEAD
 3.1
 Merged from 3.0:
-=======
-3.0.1
  * Normalize cqlsh DESC output (CASSANDRA-10431)
->>>>>>> bcdbb0eb
  * Rejects partition range deletions when columns are specified (CASSANDRA-10739)
  * Fix error when saving cached key for old format sstable (CASSANDRA-10778)
  * Invalidate prepared statements on DROP INDEX (CASSANDRA-10758)
