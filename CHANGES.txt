<<<<<<< HEAD
3.0.0-beta1
 * Optimize batchlog replay to avoid full scans (CASSANDRA-7237)
 * Repair improvements when using vnodes (CASSANDRA-5220)
 * Disable scripted UDFs by default (CASSANDRA-9889)
 * Add transparent data encryption core classes (CASSANDRA-9945)
 * Bytecode inspection for Java-UDFs (CASSANDRA-9890)
 * Use byte to serialize MT hash length (CASSANDRA-9792)
Merged from 2.2:
=======
2.2.1
 * Add checksum to saved cache files (CASSANDRA-9265)
>>>>>>> fa6205c9
 * Log warning when using an aggregate without partition key (CASSANDRA-9737)
Merged from 2.1:
 * Cannot replace token does not exist - DN node removed as Fat Client (CASSANDRA-9871)
Merged from 2.0:
 * Don't cast expected bf size to an int (CASSANDRA-9959)


3.0.0-alpha1
 * Implement proper sandboxing for UDFs (CASSANDRA-9402)
 * Simplify (and unify) cleanup of compaction leftovers (CASSANDRA-7066)
 * Allow extra schema definitions in cassandra-stress yaml (CASSANDRA-9850)
 * Metrics should use up to date nomenclature (CASSANDRA-9448)
 * Change CREATE/ALTER TABLE syntax for compression (CASSANDRA-8384)
 * Cleanup crc and adler code for java 8 (CASSANDRA-9650)
 * Storage engine refactor (CASSANDRA-8099, 9743, 9746, 9759, 9781, 9808, 9825,
   9848, 9705, 9859, 9867, 9874, 9828, 9801)
 * Update Guava to 18.0 (CASSANDRA-9653)
 * Bloom filter false positive ratio is not honoured (CASSANDRA-8413)
 * New option for cassandra-stress to leave a ratio of columns null (CASSANDRA-9522)
 * Change hinted_handoff_enabled yaml setting, JMX (CASSANDRA-9035)
 * Add algorithmic token allocation (CASSANDRA-7032)
 * Add nodetool command to replay batchlog (CASSANDRA-9547)
 * Make file buffer cache independent of paths being read (CASSANDRA-8897)
 * Remove deprecated legacy Hadoop code (CASSANDRA-9353)
 * Decommissioned nodes will not rejoin the cluster (CASSANDRA-8801)
 * Change gossip stabilization to use endpoit size (CASSANDRA-9401)
 * Change default garbage collector to G1 (CASSANDRA-7486)
 * Populate TokenMetadata early during startup (CASSANDRA-9317)
 * Undeprecate cache recentHitRate (CASSANDRA-6591)
 * Add support for selectively varint encoding fields (CASSANDRA-9499, 9865)
 * Materialized Views (CASSANDRA-6477)
Merged from 2.2:
 * Avoid grouping sstables for anticompaction with DTCS (CASSANDRA-9900)
 * UDF / UDA execution time in trace (CASSANDRA-9723)
 * Fix broken internode SSL (CASSANDRA-9884)
Merged from 2.1:
 * Fix handling of enable/disable autocompaction (CASSANDRA-9899)
 * Add consistency level to tracing ouput (CASSANDRA-9827)
 * Remove repair snapshot leftover on startup (CASSANDRA-7357)
 * Use random nodes for batch log when only 2 racks (CASSANDRA-8735)
 * Ensure atomicity inside thrift and stream session (CASSANDRA-7757)
 * Fix nodetool info error when the node is not joined (CASSANDRA-9031)
Merged from 2.0:
 * Log when messages are dropped due to cross_node_timeout (CASSANDRA-9793)
 * Don't track hotness when opening from snapshot for validation (CASSANDRA-9382)


2.2.0
 * Allow the selection of columns together with aggregates (CASSANDRA-9767)
 * Fix cqlsh copy methods and other windows specific issues (CASSANDRA-9795)
 * Don't wrap byte arrays in SequentialWriter (CASSANDRA-9797)
 * sum() and avg() functions missing for smallint and tinyint types (CASSANDRA-9671)
 * Revert CASSANDRA-9542 (allow native functions in UDA) (CASSANDRA-9771)
Merged from 2.1:
 * Fix MarshalException when upgrading superColumn family (CASSANDRA-9582)
 * Fix broken logging for "empty" flushes in Memtable (CASSANDRA-9837)
 * Handle corrupt files on startup (CASSANDRA-9686)
 * Fix clientutil jar and tests (CASSANDRA-9760)
 * (cqlsh) Allow the SSL protocol version to be specified through the
    config file or environment variables (CASSANDRA-9544)
Merged from 2.0:
 * Don't cast expected bf size to an int (CASSANDRA-9959)
 * checkForEndpointCollision fails for legitimate collisions (CASSANDRA-9765)
 * Complete CASSANDRA-8448 fix (CASSANDRA-9519)
 * Don't include auth credentials in debug log (CASSANDRA-9682)
 * Can't transition from write survey to normal mode (CASSANDRA-9740)
 * Scrub (recover) sstables even when -Index.db is missing (CASSANDRA-9591)
 * Fix growing pending background compaction (CASSANDRA-9662)


2.2.0-rc2
 * Re-enable memory-mapped I/O on Windows (CASSANDRA-9658)
 * Warn when an extra-large partition is compacted (CASSANDRA-9643)
 * (cqlsh) Allow setting the initial connection timeout (CASSANDRA-9601)
 * BulkLoader has --transport-factory option but does not use it (CASSANDRA-9675)
 * Allow JMX over SSL directly from nodetool (CASSANDRA-9090)
 * Update cqlsh for UDFs (CASSANDRA-7556)
 * Change Windows kernel default timer resolution (CASSANDRA-9634)
 * Deprected sstable2json and json2sstable (CASSANDRA-9618)
 * Allow native functions in user-defined aggregates (CASSANDRA-9542)
 * Don't repair system_distributed by default (CASSANDRA-9621)
 * Fix mixing min, max, and count aggregates for blob type (CASSANRA-9622)
 * Rename class for DATE type in Java driver (CASSANDRA-9563)
 * Duplicate compilation of UDFs on coordinator (CASSANDRA-9475)
 * Fix connection leak in CqlRecordWriter (CASSANDRA-9576)
 * Mlockall before opening system sstables & remove boot_without_jna option (CASSANDRA-9573)
 * Add functions to convert timeuuid to date or time, deprecate dateOf and unixTimestampOf (CASSANDRA-9229)
 * Make sure we cancel non-compacting sstables from LifecycleTransaction (CASSANDRA-9566)
 * Fix deprecated repair JMX API (CASSANDRA-9570)
 * Add logback metrics (CASSANDRA-9378)
 * Update and refactor ant test/test-compression to run the tests in parallel (CASSANDRA-9583)
 * Fix upgrading to new directory for secondary index (CASSANDRA-9687)
Merged from 2.1:
 * (cqlsh) Fix bad check for CQL compatibility when DESCRIBE'ing
   COMPACT STORAGE tables with no clustering columns
 * Eliminate strong self-reference chains in sstable ref tidiers (CASSANDRA-9656)
 * Ensure StreamSession uses canonical sstable reader instances (CASSANDRA-9700) 
 * Ensure memtable book keeping is not corrupted in the event we shrink usage (CASSANDRA-9681)
 * Update internal python driver for cqlsh (CASSANDRA-9064)
 * Fix IndexOutOfBoundsException when inserting tuple with too many
   elements using the string literal notation (CASSANDRA-9559)
 * Enable describe on indices (CASSANDRA-7814)
 * Fix incorrect result for IN queries where column not found (CASSANDRA-9540)
 * ColumnFamilyStore.selectAndReference may block during compaction (CASSANDRA-9637)
 * Fix bug in cardinality check when compacting (CASSANDRA-9580)
 * Fix memory leak in Ref due to ConcurrentLinkedQueue.remove() behaviour (CASSANDRA-9549)
 * Make rebuild only run one at a time (CASSANDRA-9119)
Merged from 2.0:
 * Avoid NPE in AuthSuccess#decode (CASSANDRA-9727)
 * Add listen_address to system.local (CASSANDRA-9603)
 * Bug fixes to resultset metadata construction (CASSANDRA-9636)
 * Fix setting 'durable_writes' in ALTER KEYSPACE (CASSANDRA-9560)
 * Avoids ballot clash in Paxos (CASSANDRA-9649)
 * Improve trace messages for RR (CASSANDRA-9479)
 * Fix suboptimal secondary index selection when restricted
   clustering column is also indexed (CASSANDRA-9631)
 * (cqlsh) Add min_threshold to DTCS option autocomplete (CASSANDRA-9385)
 * Fix error message when attempting to create an index on a column
   in a COMPACT STORAGE table with clustering columns (CASSANDRA-9527)
 * 'WITH WITH' in alter keyspace statements causes NPE (CASSANDRA-9565)
 * Expose some internals of SelectStatement for inspection (CASSANDRA-9532)
 * ArrivalWindow should use primitives (CASSANDRA-9496)
 * Periodically submit background compaction tasks (CASSANDRA-9592)
 * Set HAS_MORE_PAGES flag to false when PagingState is null (CASSANDRA-9571)


2.2.0-rc1
 * Compressed commit log should measure compressed space used (CASSANDRA-9095)
 * Fix comparison bug in CassandraRoleManager#collectRoles (CASSANDRA-9551)
 * Add tinyint,smallint,time,date support for UDFs (CASSANDRA-9400)
 * Deprecates SSTableSimpleWriter and SSTableSimpleUnsortedWriter (CASSANDRA-9546)
 * Empty INITCOND treated as null in aggregate (CASSANDRA-9457)
 * Remove use of Cell in Thrift MapReduce classes (CASSANDRA-8609)
 * Integrate pre-release Java Driver 2.2-rc1, custom build (CASSANDRA-9493)
 * Clean up gossiper logic for old versions (CASSANDRA-9370)
 * Fix custom payload coding/decoding to match the spec (CASSANDRA-9515)
 * ant test-all results incomplete when parsed (CASSANDRA-9463)
 * Disallow frozen<> types in function arguments and return types for
   clarity (CASSANDRA-9411)
 * Static Analysis to warn on unsafe use of Autocloseable instances (CASSANDRA-9431)
 * Update commitlog archiving examples now that commitlog segments are
   not recycled (CASSANDRA-9350)
 * Extend Transactional API to sstable lifecycle management (CASSANDRA-8568)
 * (cqlsh) Add support for native protocol 4 (CASSANDRA-9399)
 * Ensure that UDF and UDAs are keyspace-isolated (CASSANDRA-9409)
 * Revert CASSANDRA-7807 (tracing completion client notifications) (CASSANDRA-9429)
 * Add ability to stop compaction by ID (CASSANDRA-7207)
 * Let CassandraVersion handle SNAPSHOT version (CASSANDRA-9438)
Merged from 2.1:
 * (cqlsh) Fix using COPY through SOURCE or -f (CASSANDRA-9083)
 * Fix occasional lack of `system` keyspace in schema tables (CASSANDRA-8487)
 * Use ProtocolError code instead of ServerError code for native protocol
   error responses to unsupported protocol versions (CASSANDRA-9451)
 * Default commitlog_sync_batch_window_in_ms changed to 2ms (CASSANDRA-9504)
 * Fix empty partition assertion in unsorted sstable writing tools (CASSANDRA-9071)
 * Ensure truncate without snapshot cannot produce corrupt responses (CASSANDRA-9388) 
 * Consistent error message when a table mixes counter and non-counter
   columns (CASSANDRA-9492)
 * Avoid getting unreadable keys during anticompaction (CASSANDRA-9508)
 * (cqlsh) Better float precision by default (CASSANDRA-9224)
 * Improve estimated row count (CASSANDRA-9107)
 * Optimize range tombstone memory footprint (CASSANDRA-8603)
 * Use configured gcgs in anticompaction (CASSANDRA-9397)
Merged from 2.0:
 * Don't accumulate more range than necessary in RangeTombstone.Tracker (CASSANDRA-9486)
 * Add broadcast and rpc addresses to system.local (CASSANDRA-9436)
 * Always mark sstable suspect when corrupted (CASSANDRA-9478)
 * Add database users and permissions to CQL3 documentation (CASSANDRA-7558)
 * Allow JVM_OPTS to be passed to standalone tools (CASSANDRA-5969)
 * Fix bad condition in RangeTombstoneList (CASSANDRA-9485)
 * Fix potential StackOverflow when setting CrcCheckChance over JMX (CASSANDRA-9488)
 * Fix null static columns in pages after the first, paged reversed
   queries (CASSANDRA-8502)
 * Fix counting cache serialization in request metrics (CASSANDRA-9466)
 * Add option not to validate atoms during scrub (CASSANDRA-9406)


2.2.0-beta1
 * Introduce Transactional API for internal state changes (CASSANDRA-8984)
 * Add a flag in cassandra.yaml to enable UDFs (CASSANDRA-9404)
 * Better support of null for UDF (CASSANDRA-8374)
 * Use ecj instead of javassist for UDFs (CASSANDRA-8241)
 * faster async logback configuration for tests (CASSANDRA-9376)
 * Add `smallint` and `tinyint` data types (CASSANDRA-8951)
 * Avoid thrift schema creation when native driver is used in stress tool (CASSANDRA-9374)
 * Make Functions.declared thread-safe
 * Add client warnings to native protocol v4 (CASSANDRA-8930)
 * Allow roles cache to be invalidated (CASSANDRA-8967)
 * Upgrade Snappy (CASSANDRA-9063)
 * Don't start Thrift rpc by default (CASSANDRA-9319)
 * Only stream from unrepaired sstables with incremental repair (CASSANDRA-8267)
 * Aggregate UDFs allow SFUNC return type to differ from STYPE if FFUNC specified (CASSANDRA-9321)
 * Remove Thrift dependencies in bundled tools (CASSANDRA-8358)
 * Disable memory mapping of hsperfdata file for JVM statistics (CASSANDRA-9242)
 * Add pre-startup checks to detect potential incompatibilities (CASSANDRA-8049)
 * Distinguish between null and unset in protocol v4 (CASSANDRA-7304)
 * Add user/role permissions for user-defined functions (CASSANDRA-7557)
 * Allow cassandra config to be updated to restart daemon without unloading classes (CASSANDRA-9046)
 * Don't initialize compaction writer before checking if iter is empty (CASSANDRA-9117)
 * Don't execute any functions at prepare-time (CASSANDRA-9037)
 * Share file handles between all instances of a SegmentedFile (CASSANDRA-8893)
 * Make it possible to major compact LCS (CASSANDRA-7272)
 * Make FunctionExecutionException extend RequestExecutionException
   (CASSANDRA-9055)
 * Add support for SELECT JSON, INSERT JSON syntax and new toJson(), fromJson()
   functions (CASSANDRA-7970)
 * Optimise max purgeable timestamp calculation in compaction (CASSANDRA-8920)
 * Constrain internode message buffer sizes, and improve IO class hierarchy (CASSANDRA-8670) 
 * New tool added to validate all sstables in a node (CASSANDRA-5791)
 * Push notification when tracing completes for an operation (CASSANDRA-7807)
 * Delay "node up" and "node added" notifications until native protocol server is started (CASSANDRA-8236)
 * Compressed Commit Log (CASSANDRA-6809)
 * Optimise IntervalTree (CASSANDRA-8988)
 * Add a key-value payload for third party usage (CASSANDRA-8553, 9212)
 * Bump metrics-reporter-config dependency for metrics 3.0 (CASSANDRA-8149)
 * Partition intra-cluster message streams by size, not type (CASSANDRA-8789)
 * Add WriteFailureException to native protocol, notify coordinator of
   write failures (CASSANDRA-8592)
 * Convert SequentialWriter to nio (CASSANDRA-8709)
 * Add role based access control (CASSANDRA-7653, 8650, 7216, 8760, 8849, 8761, 8850)
 * Record client ip address in tracing sessions (CASSANDRA-8162)
 * Indicate partition key columns in response metadata for prepared
   statements (CASSANDRA-7660)
 * Merge UUIDType and TimeUUIDType parse logic (CASSANDRA-8759)
 * Avoid memory allocation when searching index summary (CASSANDRA-8793)
 * Optimise (Time)?UUIDType Comparisons (CASSANDRA-8730)
 * Make CRC32Ex into a separate maven dependency (CASSANDRA-8836)
 * Use preloaded jemalloc w/ Unsafe (CASSANDRA-8714, 9197)
 * Avoid accessing partitioner through StorageProxy (CASSANDRA-8244, 8268)
 * Upgrade Metrics library and remove depricated metrics (CASSANDRA-5657)
 * Serializing Row cache alternative, fully off heap (CASSANDRA-7438)
 * Duplicate rows returned when in clause has repeated values (CASSANDRA-6707)
 * Make CassandraException unchecked, extend RuntimeException (CASSANDRA-8560)
 * Support direct buffer decompression for reads (CASSANDRA-8464)
 * DirectByteBuffer compatible LZ4 methods (CASSANDRA-7039)
 * Group sstables for anticompaction correctly (CASSANDRA-8578)
 * Add ReadFailureException to native protocol, respond
   immediately when replicas encounter errors while handling
   a read request (CASSANDRA-7886)
 * Switch CommitLogSegment from RandomAccessFile to nio (CASSANDRA-8308)
 * Allow mixing token and partition key restrictions (CASSANDRA-7016)
 * Support index key/value entries on map collections (CASSANDRA-8473)
 * Modernize schema tables (CASSANDRA-8261)
 * Support for user-defined aggregation functions (CASSANDRA-8053)
 * Fix NPE in SelectStatement with empty IN values (CASSANDRA-8419)
 * Refactor SelectStatement, return IN results in natural order instead
   of IN value list order and ignore duplicate values in partition key IN restrictions (CASSANDRA-7981)
 * Support UDTs, tuples, and collections in user-defined
   functions (CASSANDRA-7563)
 * Fix aggregate fn results on empty selection, result column name,
   and cqlsh parsing (CASSANDRA-8229)
 * Mark sstables as repaired after full repair (CASSANDRA-7586)
 * Extend Descriptor to include a format value and refactor reader/writer
   APIs (CASSANDRA-7443)
 * Integrate JMH for microbenchmarks (CASSANDRA-8151)
 * Keep sstable levels when bootstrapping (CASSANDRA-7460)
 * Add Sigar library and perform basic OS settings check on startup (CASSANDRA-7838)
 * Support for aggregation functions (CASSANDRA-4914)
 * Remove cassandra-cli (CASSANDRA-7920)
 * Accept dollar quoted strings in CQL (CASSANDRA-7769)
 * Make assassinate a first class command (CASSANDRA-7935)
 * Support IN clause on any partition key column (CASSANDRA-7855)
 * Support IN clause on any clustering column (CASSANDRA-4762)
 * Improve compaction logging (CASSANDRA-7818)
 * Remove YamlFileNetworkTopologySnitch (CASSANDRA-7917)
 * Do anticompaction in groups (CASSANDRA-6851)
 * Support user-defined functions (CASSANDRA-7395, 7526, 7562, 7740, 7781, 7929,
   7924, 7812, 8063, 7813, 7708)
 * Permit configurable timestamps with cassandra-stress (CASSANDRA-7416)
 * Move sstable RandomAccessReader to nio2, which allows using the
   FILE_SHARE_DELETE flag on Windows (CASSANDRA-4050)
 * Remove CQL2 (CASSANDRA-5918)
 * Optimize fetching multiple cells by name (CASSANDRA-6933)
 * Allow compilation in java 8 (CASSANDRA-7028)
 * Make incremental repair default (CASSANDRA-7250)
 * Enable code coverage thru JaCoCo (CASSANDRA-7226)
 * Switch external naming of 'column families' to 'tables' (CASSANDRA-4369) 
 * Shorten SSTable path (CASSANDRA-6962)
 * Use unsafe mutations for most unit tests (CASSANDRA-6969)
 * Fix race condition during calculation of pending ranges (CASSANDRA-7390)
 * Fail on very large batch sizes (CASSANDRA-8011)
 * Improve concurrency of repair (CASSANDRA-6455, 8208, 9145)
 * Select optimal CRC32 implementation at runtime (CASSANDRA-8614)
 * Evaluate MurmurHash of Token once per query (CASSANDRA-7096)
 * Generalize progress reporting (CASSANDRA-8901)
 * Resumable bootstrap streaming (CASSANDRA-8838, CASSANDRA-8942)
 * Allow scrub for secondary index (CASSANDRA-5174)
 * Save repair data to system table (CASSANDRA-5839)
 * fix nodetool names that reference column families (CASSANDRA-8872)
 Merged from 2.1:
 * Warn on misuse of unlogged batches (CASSANDRA-9282)
 * Failure detector detects and ignores local pauses (CASSANDRA-9183)
 * Add utility class to support for rate limiting a given log statement (CASSANDRA-9029)
 * Add missing consistency levels to cassandra-stess (CASSANDRA-9361)
 * Fix commitlog getCompletedTasks to not increment (CASSANDRA-9339)
 * Fix for harmless exceptions logged as ERROR (CASSANDRA-8564)
 * Delete processed sstables in sstablesplit/sstableupgrade (CASSANDRA-8606)
 * Improve sstable exclusion from partition tombstones (CASSANDRA-9298)
 * Validate the indexed column rather than the cell's contents for 2i (CASSANDRA-9057)
 * Add support for top-k custom 2i queries (CASSANDRA-8717)
 * Fix error when dropping table during compaction (CASSANDRA-9251)
 * cassandra-stress supports validation operations over user profiles (CASSANDRA-8773)
 * Add support for rate limiting log messages (CASSANDRA-9029)
 * Log the partition key with tombstone warnings (CASSANDRA-8561)
 * Reduce runWithCompactionsDisabled poll interval to 1ms (CASSANDRA-9271)
 * Fix PITR commitlog replay (CASSANDRA-9195)
 * GCInspector logs very different times (CASSANDRA-9124)
 * Fix deleting from an empty list (CASSANDRA-9198)
 * Update tuple and collection types that use a user-defined type when that UDT
   is modified (CASSANDRA-9148, CASSANDRA-9192)
 * Use higher timeout for prepair and snapshot in repair (CASSANDRA-9261)
 * Fix anticompaction blocking ANTI_ENTROPY stage (CASSANDRA-9151)
 * Repair waits for anticompaction to finish (CASSANDRA-9097)
 * Fix streaming not holding ref when stream error (CASSANDRA-9295)
 * Fix canonical view returning early opened SSTables (CASSANDRA-9396)
Merged from 2.0:
 * (cqlsh) Add LOGIN command to switch users (CASSANDRA-7212)
 * Clone SliceQueryFilter in AbstractReadCommand implementations (CASSANDRA-8940)
 * Push correct protocol notification for DROP INDEX (CASSANDRA-9310)
 * token-generator - generated tokens too long (CASSANDRA-9300)
 * Fix counting of tombstones for TombstoneOverwhelmingException (CASSANDRA-9299)
 * Fix ReconnectableSnitch reconnecting to peers during upgrade (CASSANDRA-6702)
 * Include keyspace and table name in error log for collections over the size
   limit (CASSANDRA-9286)
 * Avoid potential overlap in LCS with single-partition sstables (CASSANDRA-9322)
 * Log warning message when a table is queried before the schema has fully
   propagated (CASSANDRA-9136)
 * Overload SecondaryIndex#indexes to accept the column definition (CASSANDRA-9314)
 * (cqlsh) Add SERIAL and LOCAL_SERIAL consistency levels (CASSANDRA-8051)
 * Fix index selection during rebuild with certain table layouts (CASSANDRA-9281)
 * Fix partition-level-delete-only workload accounting (CASSANDRA-9194)
 * Allow scrub to handle corrupted compressed chunks (CASSANDRA-9140)
 * Fix assertion error when resetlocalschema is run during repair (CASSANDRA-9249)
 * Disable single sstable tombstone compactions for DTCS by default (CASSANDRA-9234)
 * IncomingTcpConnection thread is not named (CASSANDRA-9262)
 * Close incoming connections when MessagingService is stopped (CASSANDRA-9238)
 * Fix streaming hang when retrying (CASSANDRA-9132)


2.1.5
 * Re-add deprecated cold_reads_to_omit param for backwards compat (CASSANDRA-9203)
 * Make anticompaction visible in compactionstats (CASSANDRA-9098)
 * Improve nodetool getendpoints documentation about the partition
   key parameter (CASSANDRA-6458)
 * Don't check other keyspaces for schema changes when an user-defined
   type is altered (CASSANDRA-9187)
 * Add generate-idea-files target to build.xml (CASSANDRA-9123)
 * Allow takeColumnFamilySnapshot to take a list of tables (CASSANDRA-8348)
 * Limit major sstable operations to their canonical representation (CASSANDRA-8669)
 * cqlsh: Add tests for INSERT and UPDATE tab completion (CASSANDRA-9125)
 * cqlsh: quote column names when needed in COPY FROM inserts (CASSANDRA-9080)
 * Do not load read meter for offline operations (CASSANDRA-9082)
 * cqlsh: Make CompositeType data readable (CASSANDRA-8919)
 * cqlsh: Fix display of triggers (CASSANDRA-9081)
 * Fix NullPointerException when deleting or setting an element by index on
   a null list collection (CASSANDRA-9077)
 * Buffer bloom filter serialization (CASSANDRA-9066)
 * Fix anti-compaction target bloom filter size (CASSANDRA-9060)
 * Make FROZEN and TUPLE unreserved keywords in CQL (CASSANDRA-9047)
 * Prevent AssertionError from SizeEstimatesRecorder (CASSANDRA-9034)
 * Avoid overwriting index summaries for sstables with an older format that
   does not support downsampling; rebuild summaries on startup when this
   is detected (CASSANDRA-8993)
 * Fix potential data loss in CompressedSequentialWriter (CASSANDRA-8949)
 * Make PasswordAuthenticator number of hashing rounds configurable (CASSANDRA-8085)
 * Fix AssertionError when binding nested collections in DELETE (CASSANDRA-8900)
 * Check for overlap with non-early sstables in LCS (CASSANDRA-8739)
 * Only calculate max purgable timestamp if we have to (CASSANDRA-8914)
 * (cqlsh) Greatly improve performance of COPY FROM (CASSANDRA-8225)
 * IndexSummary effectiveIndexInterval is now a guideline, not a rule (CASSANDRA-8993)
 * Use correct bounds for page cache eviction of compressed files (CASSANDRA-8746)
 * SSTableScanner enforces its bounds (CASSANDRA-8946)
 * Cleanup cell equality (CASSANDRA-8947)
 * Introduce intra-cluster message coalescing (CASSANDRA-8692)
 * DatabaseDescriptor throws NPE when rpc_interface is used (CASSANDRA-8839)
 * Don't check if an sstable is live for offline compactions (CASSANDRA-8841)
 * Don't set clientMode in SSTableLoader (CASSANDRA-8238)
 * Fix SSTableRewriter with disabled early open (CASSANDRA-8535)
 * Fix cassandra-stress so it respects the CL passed in user mode (CASSANDRA-8948)
 * Fix rare NPE in ColumnDefinition#hasIndexOption() (CASSANDRA-8786)
 * cassandra-stress reports per-operation statistics, plus misc (CASSANDRA-8769)
 * Add SimpleDate (cql date) and Time (cql time) types (CASSANDRA-7523)
 * Use long for key count in cfstats (CASSANDRA-8913)
 * Make SSTableRewriter.abort() more robust to failure (CASSANDRA-8832)
 * Remove cold_reads_to_omit from STCS (CASSANDRA-8860)
 * Make EstimatedHistogram#percentile() use ceil instead of floor (CASSANDRA-8883)
 * Fix top partitions reporting wrong cardinality (CASSANDRA-8834)
 * Fix rare NPE in KeyCacheSerializer (CASSANDRA-8067)
 * Pick sstables for validation as late as possible inc repairs (CASSANDRA-8366)
 * Fix commitlog getPendingTasks to not increment (CASSANDRA-8862)
 * Fix parallelism adjustment in range and secondary index queries
   when the first fetch does not satisfy the limit (CASSANDRA-8856)
 * Check if the filtered sstables is non-empty in STCS (CASSANDRA-8843)
 * Upgrade java-driver used for cassandra-stress (CASSANDRA-8842)
 * Fix CommitLog.forceRecycleAllSegments() memory access error (CASSANDRA-8812)
 * Improve assertions in Memory (CASSANDRA-8792)
 * Fix SSTableRewriter cleanup (CASSANDRA-8802)
 * Introduce SafeMemory for CompressionMetadata.Writer (CASSANDRA-8758)
 * 'nodetool info' prints exception against older node (CASSANDRA-8796)
 * Ensure SSTableReader.last corresponds exactly with the file end (CASSANDRA-8750)
 * Make SSTableWriter.openEarly more robust and obvious (CASSANDRA-8747)
 * Enforce SSTableReader.first/last (CASSANDRA-8744)
 * Cleanup SegmentedFile API (CASSANDRA-8749)
 * Avoid overlap with early compaction replacement (CASSANDRA-8683)
 * Safer Resource Management++ (CASSANDRA-8707)
 * Write partition size estimates into a system table (CASSANDRA-7688)
 * cqlsh: Fix keys() and full() collection indexes in DESCRIBE output
   (CASSANDRA-8154)
 * Show progress of streaming in nodetool netstats (CASSANDRA-8886)
 * IndexSummaryBuilder utilises offheap memory, and shares data between
   each IndexSummary opened from it (CASSANDRA-8757)
 * markCompacting only succeeds if the exact SSTableReader instances being 
   marked are in the live set (CASSANDRA-8689)
 * cassandra-stress support for varint (CASSANDRA-8882)
 * Fix Adler32 digest for compressed sstables (CASSANDRA-8778)
 * Add nodetool statushandoff/statusbackup (CASSANDRA-8912)
 * Use stdout for progress and stats in sstableloader (CASSANDRA-8982)
 * Correctly identify 2i datadir from older versions (CASSANDRA-9116)
Merged from 2.0:
 * Ignore gossip SYNs after shutdown (CASSANDRA-9238)
 * Avoid overflow when calculating max sstable size in LCS (CASSANDRA-9235)
 * Make sstable blacklisting work with compression (CASSANDRA-9138)
 * Do not attempt to rebuild indexes if no index accepts any column (CASSANDRA-9196)
 * Don't initiate snitch reconnection for dead states (CASSANDRA-7292)
 * Fix ArrayIndexOutOfBoundsException in CQLSSTableWriter (CASSANDRA-8978)
 * Add shutdown gossip state to prevent timeouts during rolling restarts (CASSANDRA-8336)
 * Fix running with java.net.preferIPv6Addresses=true (CASSANDRA-9137)
 * Fix failed bootstrap/replace attempts being persisted in system.peers (CASSANDRA-9180)
 * Flush system.IndexInfo after marking index built (CASSANDRA-9128)
 * Fix updates to min/max_compaction_threshold through cassandra-cli
   (CASSANDRA-8102)
 * Don't include tmp files when doing offline relevel (CASSANDRA-9088)
 * Use the proper CAS WriteType when finishing a previous round during Paxos
   preparation (CASSANDRA-8672)
 * Avoid race in cancelling compactions (CASSANDRA-9070)
 * More aggressive check for expired sstables in DTCS (CASSANDRA-8359)
 * Fix ignored index_interval change in ALTER TABLE statements (CASSANDRA-7976)
 * Do more aggressive compaction in old time windows in DTCS (CASSANDRA-8360)
 * java.lang.AssertionError when reading saved cache (CASSANDRA-8740)
 * "disk full" when running cleanup (CASSANDRA-9036)
 * Lower logging level from ERROR to DEBUG when a scheduled schema pull
   cannot be completed due to a node being down (CASSANDRA-9032)
 * Fix MOVED_NODE client event (CASSANDRA-8516)
 * Allow overriding MAX_OUTSTANDING_REPLAY_COUNT (CASSANDRA-7533)
 * Fix malformed JMX ObjectName containing IPv6 addresses (CASSANDRA-9027)
 * (cqlsh) Allow increasing CSV field size limit through
   cqlshrc config option (CASSANDRA-8934)
 * Stop logging range tombstones when exceeding the threshold
   (CASSANDRA-8559)
 * Fix NullPointerException when nodetool getendpoints is run
   against invalid keyspaces or tables (CASSANDRA-8950)
 * Allow specifying the tmp dir (CASSANDRA-7712)
 * Improve compaction estimated tasks estimation (CASSANDRA-8904)
 * Fix duplicate up/down messages sent to native clients (CASSANDRA-7816)
 * Expose commit log archive status via JMX (CASSANDRA-8734)
 * Provide better exceptions for invalid replication strategy parameters
   (CASSANDRA-8909)
 * Fix regression in mixed single and multi-column relation support for
   SELECT statements (CASSANDRA-8613)
 * Add ability to limit number of native connections (CASSANDRA-8086)
 * Fix CQLSSTableWriter throwing exception and spawning threads
   (CASSANDRA-8808)
 * Fix MT mismatch between empty and GC-able data (CASSANDRA-8979)
 * Fix incorrect validation when snapshotting single table (CASSANDRA-8056)
 * Add offline tool to relevel sstables (CASSANDRA-8301)
 * Preserve stream ID for more protocol errors (CASSANDRA-8848)
 * Fix combining token() function with multi-column relations on
   clustering columns (CASSANDRA-8797)
 * Make CFS.markReferenced() resistant to bad refcounting (CASSANDRA-8829)
 * Fix StreamTransferTask abort/complete bad refcounting (CASSANDRA-8815)
 * Fix AssertionError when querying a DESC clustering ordered
   table with ASC ordering and paging (CASSANDRA-8767)
 * AssertionError: "Memory was freed" when running cleanup (CASSANDRA-8716)
 * Make it possible to set max_sstable_age to fractional days (CASSANDRA-8406)
 * Fix some multi-column relations with indexes on some clustering
   columns (CASSANDRA-8275)
 * Fix memory leak in SSTableSimple*Writer and SSTableReader.validate()
   (CASSANDRA-8748)
 * Throw OOM if allocating memory fails to return a valid pointer (CASSANDRA-8726)
 * Fix SSTableSimpleUnsortedWriter ConcurrentModificationException (CASSANDRA-8619)
 * 'nodetool info' prints exception against older node (CASSANDRA-8796)
 * Ensure SSTableSimpleUnsortedWriter.close() terminates if
   disk writer has crashed (CASSANDRA-8807)


2.1.4
 * Bind JMX to localhost unless explicitly configured otherwise (CASSANDRA-9085)


2.1.3
 * Fix HSHA/offheap_objects corruption (CASSANDRA-8719)
 * Upgrade libthrift to 0.9.2 (CASSANDRA-8685)
 * Don't use the shared ref in sstableloader (CASSANDRA-8704)
 * Purge internal prepared statements if related tables or
   keyspaces are dropped (CASSANDRA-8693)
 * (cqlsh) Handle unicode BOM at start of files (CASSANDRA-8638)
 * Stop compactions before exiting offline tools (CASSANDRA-8623)
 * Update tools/stress/README.txt to match current behaviour (CASSANDRA-7933)
 * Fix schema from Thrift conversion with empty metadata (CASSANDRA-8695)
 * Safer Resource Management (CASSANDRA-7705)
 * Make sure we compact highly overlapping cold sstables with
   STCS (CASSANDRA-8635)
 * rpc_interface and listen_interface generate NPE on startup when specified
   interface doesn't exist (CASSANDRA-8677)
 * Fix ArrayIndexOutOfBoundsException in nodetool cfhistograms (CASSANDRA-8514)
 * Switch from yammer metrics for nodetool cf/proxy histograms (CASSANDRA-8662)
 * Make sure we don't add tmplink files to the compaction
   strategy (CASSANDRA-8580)
 * (cqlsh) Handle maps with blob keys (CASSANDRA-8372)
 * (cqlsh) Handle DynamicCompositeType schemas correctly (CASSANDRA-8563)
 * Duplicate rows returned when in clause has repeated values (CASSANDRA-6706)
 * Add tooling to detect hot partitions (CASSANDRA-7974)
 * Fix cassandra-stress user-mode truncation of partition generation (CASSANDRA-8608)
 * Only stream from unrepaired sstables during inc repair (CASSANDRA-8267)
 * Don't allow starting multiple inc repairs on the same sstables (CASSANDRA-8316)
 * Invalidate prepared BATCH statements when related tables
   or keyspaces are dropped (CASSANDRA-8652)
 * Fix missing results in secondary index queries on collections
   with ALLOW FILTERING (CASSANDRA-8421)
 * Expose EstimatedHistogram metrics for range slices (CASSANDRA-8627)
 * (cqlsh) Escape clqshrc passwords properly (CASSANDRA-8618)
 * Fix NPE when passing wrong argument in ALTER TABLE statement (CASSANDRA-8355)
 * Pig: Refactor and deprecate CqlStorage (CASSANDRA-8599)
 * Don't reuse the same cleanup strategy for all sstables (CASSANDRA-8537)
 * Fix case-sensitivity of index name on CREATE and DROP INDEX
   statements (CASSANDRA-8365)
 * Better detection/logging for corruption in compressed sstables (CASSANDRA-8192)
 * Use the correct repairedAt value when closing writer (CASSANDRA-8570)
 * (cqlsh) Handle a schema mismatch being detected on startup (CASSANDRA-8512)
 * Properly calculate expected write size during compaction (CASSANDRA-8532)
 * Invalidate affected prepared statements when a table's columns
   are altered (CASSANDRA-7910)
 * Stress - user defined writes should populate sequentally (CASSANDRA-8524)
 * Fix regression in SSTableRewriter causing some rows to become unreadable 
   during compaction (CASSANDRA-8429)
 * Run major compactions for repaired/unrepaired in parallel (CASSANDRA-8510)
 * (cqlsh) Fix compression options in DESCRIBE TABLE output when compression
   is disabled (CASSANDRA-8288)
 * (cqlsh) Fix DESCRIBE output after keyspaces are altered (CASSANDRA-7623)
 * Make sure we set lastCompactedKey correctly (CASSANDRA-8463)
 * (cqlsh) Fix output of CONSISTENCY command (CASSANDRA-8507)
 * (cqlsh) Fixed the handling of LIST statements (CASSANDRA-8370)
 * Make sstablescrub check leveled manifest again (CASSANDRA-8432)
 * Check first/last keys in sstable when giving out positions (CASSANDRA-8458)
 * Disable mmap on Windows (CASSANDRA-6993)
 * Add missing ConsistencyLevels to cassandra-stress (CASSANDRA-8253)
 * Add auth support to cassandra-stress (CASSANDRA-7985)
 * Fix ArrayIndexOutOfBoundsException when generating error message
   for some CQL syntax errors (CASSANDRA-8455)
 * Scale memtable slab allocation logarithmically (CASSANDRA-7882)
 * cassandra-stress simultaneous inserts over same seed (CASSANDRA-7964)
 * Reduce cassandra-stress sampling memory requirements (CASSANDRA-7926)
 * Ensure memtable flush cannot expire commit log entries from its future (CASSANDRA-8383)
 * Make read "defrag" async to reclaim memtables (CASSANDRA-8459)
 * Remove tmplink files for offline compactions (CASSANDRA-8321)
 * Reduce maxHintsInProgress (CASSANDRA-8415)
 * BTree updates may call provided update function twice (CASSANDRA-8018)
 * Release sstable references after anticompaction (CASSANDRA-8386)
 * Handle abort() in SSTableRewriter properly (CASSANDRA-8320)
 * Centralize shared executors (CASSANDRA-8055)
 * Fix filtering for CONTAINS (KEY) relations on frozen collection
   clustering columns when the query is restricted to a single
   partition (CASSANDRA-8203)
 * Do more aggressive entire-sstable TTL expiry checks (CASSANDRA-8243)
 * Add more log info if readMeter is null (CASSANDRA-8238)
 * add check of the system wall clock time at startup (CASSANDRA-8305)
 * Support for frozen collections (CASSANDRA-7859)
 * Fix overflow on histogram computation (CASSANDRA-8028)
 * Have paxos reuse the timestamp generation of normal queries (CASSANDRA-7801)
 * Fix incremental repair not remove parent session on remote (CASSANDRA-8291)
 * Improve JBOD disk utilization (CASSANDRA-7386)
 * Log failed host when preparing incremental repair (CASSANDRA-8228)
 * Force config client mode in CQLSSTableWriter (CASSANDRA-8281)
 * Fix sstableupgrade throws exception (CASSANDRA-8688)
 * Fix hang when repairing empty keyspace (CASSANDRA-8694)
Merged from 2.0:
 * Fix IllegalArgumentException in dynamic snitch (CASSANDRA-8448)
 * Add support for UPDATE ... IF EXISTS (CASSANDRA-8610)
 * Fix reversal of list prepends (CASSANDRA-8733)
 * Prevent non-zero default_time_to_live on tables with counters
   (CASSANDRA-8678)
 * Fix SSTableSimpleUnsortedWriter ConcurrentModificationException
   (CASSANDRA-8619)
 * Round up time deltas lower than 1ms in BulkLoader (CASSANDRA-8645)
 * Add batch remove iterator to ABSC (CASSANDRA-8414, 8666)
 * Round up time deltas lower than 1ms in BulkLoader (CASSANDRA-8645)
 * Fix isClientMode check in Keyspace (CASSANDRA-8687)
 * Use more efficient slice size for querying internal secondary
   index tables (CASSANDRA-8550)
 * Fix potentially returning deleted rows with range tombstone (CASSANDRA-8558)
 * Check for available disk space before starting a compaction (CASSANDRA-8562)
 * Fix DISTINCT queries with LIMITs or paging when some partitions
   contain only tombstones (CASSANDRA-8490)
 * Introduce background cache refreshing to permissions cache
   (CASSANDRA-8194)
 * Fix race condition in StreamTransferTask that could lead to
   infinite loops and premature sstable deletion (CASSANDRA-7704)
 * Add an extra version check to MigrationTask (CASSANDRA-8462)
 * Ensure SSTableWriter cleans up properly after failure (CASSANDRA-8499)
 * Increase bf true positive count on key cache hit (CASSANDRA-8525)
 * Move MeteredFlusher to its own thread (CASSANDRA-8485)
 * Fix non-distinct results in DISTNCT queries on static columns when
   paging is enabled (CASSANDRA-8087)
 * Move all hints related tasks to hints internal executor (CASSANDRA-8285)
 * Fix paging for multi-partition IN queries (CASSANDRA-8408)
 * Fix MOVED_NODE topology event never being emitted when a node
   moves its token (CASSANDRA-8373)
 * Fix validation of indexes in COMPACT tables (CASSANDRA-8156)
 * Avoid StackOverflowError when a large list of IN values
   is used for a clustering column (CASSANDRA-8410)
 * Fix NPE when writetime() or ttl() calls are wrapped by
   another function call (CASSANDRA-8451)
 * Fix NPE after dropping a keyspace (CASSANDRA-8332)
 * Fix error message on read repair timeouts (CASSANDRA-7947)
 * Default DTCS base_time_seconds changed to 60 (CASSANDRA-8417)
 * Refuse Paxos operation with more than one pending endpoint (CASSANDRA-8346, 8640)
 * Throw correct exception when trying to bind a keyspace or table
   name (CASSANDRA-6952)
 * Make HHOM.compact synchronized (CASSANDRA-8416)
 * cancel latency-sampling task when CF is dropped (CASSANDRA-8401)
 * don't block SocketThread for MessagingService (CASSANDRA-8188)
 * Increase quarantine delay on replacement (CASSANDRA-8260)
 * Expose off-heap memory usage stats (CASSANDRA-7897)
 * Ignore Paxos commits for truncated tables (CASSANDRA-7538)
 * Validate size of indexed column values (CASSANDRA-8280)
 * Make LCS split compaction results over all data directories (CASSANDRA-8329)
 * Fix some failing queries that use multi-column relations
   on COMPACT STORAGE tables (CASSANDRA-8264)
 * Fix InvalidRequestException with ORDER BY (CASSANDRA-8286)
 * Disable SSLv3 for POODLE (CASSANDRA-8265)
 * Fix millisecond timestamps in Tracing (CASSANDRA-8297)
 * Include keyspace name in error message when there are insufficient
   live nodes to stream from (CASSANDRA-8221)
 * Avoid overlap in L1 when L0 contains many nonoverlapping
   sstables (CASSANDRA-8211)
 * Improve PropertyFileSnitch logging (CASSANDRA-8183)
 * Add DC-aware sequential repair (CASSANDRA-8193)
 * Use live sstables in snapshot repair if possible (CASSANDRA-8312)
 * Fix hints serialized size calculation (CASSANDRA-8587)


2.1.2
 * (cqlsh) parse_for_table_meta errors out on queries with undefined
   grammars (CASSANDRA-8262)
 * (cqlsh) Fix SELECT ... TOKEN() function broken in C* 2.1.1 (CASSANDRA-8258)
 * Fix Cassandra crash when running on JDK8 update 40 (CASSANDRA-8209)
 * Optimize partitioner tokens (CASSANDRA-8230)
 * Improve compaction of repaired/unrepaired sstables (CASSANDRA-8004)
 * Make cache serializers pluggable (CASSANDRA-8096)
 * Fix issues with CONTAINS (KEY) queries on secondary indexes
   (CASSANDRA-8147)
 * Fix read-rate tracking of sstables for some queries (CASSANDRA-8239)
 * Fix default timestamp in QueryOptions (CASSANDRA-8246)
 * Set socket timeout when reading remote version (CASSANDRA-8188)
 * Refactor how we track live size (CASSANDRA-7852)
 * Make sure unfinished compaction files are removed (CASSANDRA-8124)
 * Fix shutdown when run as Windows service (CASSANDRA-8136)
 * Fix DESCRIBE TABLE with custom indexes (CASSANDRA-8031)
 * Fix race in RecoveryManagerTest (CASSANDRA-8176)
 * Avoid IllegalArgumentException while sorting sstables in
   IndexSummaryManager (CASSANDRA-8182)
 * Shutdown JVM on file descriptor exhaustion (CASSANDRA-7579)
 * Add 'die' policy for commit log and disk failure (CASSANDRA-7927)
 * Fix installing as service on Windows (CASSANDRA-8115)
 * Fix CREATE TABLE for CQL2 (CASSANDRA-8144)
 * Avoid boxing in ColumnStats min/max trackers (CASSANDRA-8109)
Merged from 2.0:
 * Correctly handle non-text column names in cql3 (CASSANDRA-8178)
 * Fix deletion for indexes on primary key columns (CASSANDRA-8206)
 * Add 'nodetool statusgossip' (CASSANDRA-8125)
 * Improve client notification that nodes are ready for requests (CASSANDRA-7510)
 * Handle negative timestamp in writetime method (CASSANDRA-8139)
 * Pig: Remove errant LIMIT clause in CqlNativeStorage (CASSANDRA-8166)
 * Throw ConfigurationException when hsha is used with the default
   rpc_max_threads setting of 'unlimited' (CASSANDRA-8116)
 * Allow concurrent writing of the same table in the same JVM using
   CQLSSTableWriter (CASSANDRA-7463)
 * Fix totalDiskSpaceUsed calculation (CASSANDRA-8205)


2.1.1
 * Fix spin loop in AtomicSortedColumns (CASSANDRA-7546)
 * Dont notify when replacing tmplink files (CASSANDRA-8157)
 * Fix validation with multiple CONTAINS clause (CASSANDRA-8131)
 * Fix validation of collections in TriggerExecutor (CASSANDRA-8146)
 * Fix IllegalArgumentException when a list of IN values containing tuples
   is passed as a single arg to a prepared statement with the v1 or v2
   protocol (CASSANDRA-8062)
 * Fix ClassCastException in DISTINCT query on static columns with
   query paging (CASSANDRA-8108)
 * Fix NPE on null nested UDT inside a set (CASSANDRA-8105)
 * Fix exception when querying secondary index on set items or map keys
   when some clustering columns are specified (CASSANDRA-8073)
 * Send proper error response when there is an error during native
   protocol message decode (CASSANDRA-8118)
 * Gossip should ignore generation numbers too far in the future (CASSANDRA-8113)
 * Fix NPE when creating a table with frozen sets, lists (CASSANDRA-8104)
 * Fix high memory use due to tracking reads on incrementally opened sstable
   readers (CASSANDRA-8066)
 * Fix EXECUTE request with skipMetadata=false returning no metadata
   (CASSANDRA-8054)
 * Allow concurrent use of CQLBulkOutputFormat (CASSANDRA-7776)
 * Shutdown JVM on OOM (CASSANDRA-7507)
 * Upgrade netty version and enable epoll event loop (CASSANDRA-7761)
 * Don't duplicate sstables smaller than split size when using
   the sstablesplitter tool (CASSANDRA-7616)
 * Avoid re-parsing already prepared statements (CASSANDRA-7923)
 * Fix some Thrift slice deletions and updates of COMPACT STORAGE
   tables with some clustering columns omitted (CASSANDRA-7990)
 * Fix filtering for CONTAINS on sets (CASSANDRA-8033)
 * Properly track added size (CASSANDRA-7239)
 * Allow compilation in java 8 (CASSANDRA-7208)
 * Fix Assertion error on RangeTombstoneList diff (CASSANDRA-8013)
 * Release references to overlapping sstables during compaction (CASSANDRA-7819)
 * Send notification when opening compaction results early (CASSANDRA-8034)
 * Make native server start block until properly bound (CASSANDRA-7885)
 * (cqlsh) Fix IPv6 support (CASSANDRA-7988)
 * Ignore fat clients when checking for endpoint collision (CASSANDRA-7939)
 * Make sstablerepairedset take a list of files (CASSANDRA-7995)
 * (cqlsh) Tab completeion for indexes on map keys (CASSANDRA-7972)
 * (cqlsh) Fix UDT field selection in select clause (CASSANDRA-7891)
 * Fix resource leak in event of corrupt sstable
 * (cqlsh) Add command line option for cqlshrc file path (CASSANDRA-7131)
 * Provide visibility into prepared statements churn (CASSANDRA-7921, CASSANDRA-7930)
 * Invalidate prepared statements when their keyspace or table is
   dropped (CASSANDRA-7566)
 * cassandra-stress: fix support for NetworkTopologyStrategy (CASSANDRA-7945)
 * Fix saving caches when a table is dropped (CASSANDRA-7784)
 * Add better error checking of new stress profile (CASSANDRA-7716)
 * Use ThreadLocalRandom and remove FBUtilities.threadLocalRandom (CASSANDRA-7934)
 * Prevent operator mistakes due to simultaneous bootstrap (CASSANDRA-7069)
 * cassandra-stress supports whitelist mode for node config (CASSANDRA-7658)
 * GCInspector more closely tracks GC; cassandra-stress and nodetool report it (CASSANDRA-7916)
 * nodetool won't output bogus ownership info without a keyspace (CASSANDRA-7173)
 * Add human readable option to nodetool commands (CASSANDRA-5433)
 * Don't try to set repairedAt on old sstables (CASSANDRA-7913)
 * Add metrics for tracking PreparedStatement use (CASSANDRA-7719)
 * (cqlsh) tab-completion for triggers (CASSANDRA-7824)
 * (cqlsh) Support for query paging (CASSANDRA-7514)
 * (cqlsh) Show progress of COPY operations (CASSANDRA-7789)
 * Add syntax to remove multiple elements from a map (CASSANDRA-6599)
 * Support non-equals conditions in lightweight transactions (CASSANDRA-6839)
 * Add IF [NOT] EXISTS to create/drop triggers (CASSANDRA-7606)
 * (cqlsh) Display the current logged-in user (CASSANDRA-7785)
 * (cqlsh) Don't ignore CTRL-C during COPY FROM execution (CASSANDRA-7815)
 * (cqlsh) Order UDTs according to cross-type dependencies in DESCRIBE
   output (CASSANDRA-7659)
 * (cqlsh) Fix handling of CAS statement results (CASSANDRA-7671)
 * (cqlsh) COPY TO/FROM improvements (CASSANDRA-7405)
 * Support list index operations with conditions (CASSANDRA-7499)
 * Add max live/tombstoned cells to nodetool cfstats output (CASSANDRA-7731)
 * Validate IPv6 wildcard addresses properly (CASSANDRA-7680)
 * (cqlsh) Error when tracing query (CASSANDRA-7613)
 * Avoid IOOBE when building SyntaxError message snippet (CASSANDRA-7569)
 * SSTableExport uses correct validator to create string representation of partition
   keys (CASSANDRA-7498)
 * Avoid NPEs when receiving type changes for an unknown keyspace (CASSANDRA-7689)
 * Add support for custom 2i validation (CASSANDRA-7575)
 * Pig support for hadoop CqlInputFormat (CASSANDRA-6454)
 * Add duration mode to cassandra-stress (CASSANDRA-7468)
 * Add listen_interface and rpc_interface options (CASSANDRA-7417)
 * Improve schema merge performance (CASSANDRA-7444)
 * Adjust MT depth based on # of partition validating (CASSANDRA-5263)
 * Optimise NativeCell comparisons (CASSANDRA-6755)
 * Configurable client timeout for cqlsh (CASSANDRA-7516)
 * Include snippet of CQL query near syntax error in messages (CASSANDRA-7111)
 * Make repair -pr work with -local (CASSANDRA-7450)
 * Fix error in sstableloader with -cph > 1 (CASSANDRA-8007)
 * Fix snapshot repair error on indexed tables (CASSANDRA-8020)
 * Do not exit nodetool repair when receiving JMX NOTIF_LOST (CASSANDRA-7909)
 * Stream to private IP when available (CASSANDRA-8084)
Merged from 2.0:
 * Reject conditions on DELETE unless full PK is given (CASSANDRA-6430)
 * Properly reject the token function DELETE (CASSANDRA-7747)
 * Force batchlog replay before decommissioning a node (CASSANDRA-7446)
 * Fix hint replay with many accumulated expired hints (CASSANDRA-6998)
 * Fix duplicate results in DISTINCT queries on static columns with query
   paging (CASSANDRA-8108)
 * Add DateTieredCompactionStrategy (CASSANDRA-6602)
 * Properly validate ascii and utf8 string literals in CQL queries (CASSANDRA-8101)
 * (cqlsh) Fix autocompletion for alter keyspace (CASSANDRA-8021)
 * Create backup directories for commitlog archiving during startup (CASSANDRA-8111)
 * Reduce totalBlockFor() for LOCAL_* consistency levels (CASSANDRA-8058)
 * Fix merging schemas with re-dropped keyspaces (CASSANDRA-7256)
 * Fix counters in supercolumns during live upgrades from 1.2 (CASSANDRA-7188)
 * Notify DT subscribers when a column family is truncated (CASSANDRA-8088)
 * Add sanity check of $JAVA on startup (CASSANDRA-7676)
 * Schedule fat client schema pull on join (CASSANDRA-7993)
 * Don't reset nodes' versions when closing IncomingTcpConnections
   (CASSANDRA-7734)
 * Record the real messaging version in all cases in OutboundTcpConnection
   (CASSANDRA-8057)
 * SSL does not work in cassandra-cli (CASSANDRA-7899)
 * Fix potential exception when using ReversedType in DynamicCompositeType
   (CASSANDRA-7898)
 * Better validation of collection values (CASSANDRA-7833)
 * Track min/max timestamps correctly (CASSANDRA-7969)
 * Fix possible overflow while sorting CL segments for replay (CASSANDRA-7992)
 * Increase nodetool Xmx (CASSANDRA-7956)
 * Archive any commitlog segments present at startup (CASSANDRA-6904)
 * CrcCheckChance should adjust based on live CFMetadata not 
   sstable metadata (CASSANDRA-7978)
 * token() should only accept columns in the partitioning
   key order (CASSANDRA-6075)
 * Add method to invalidate permission cache via JMX (CASSANDRA-7977)
 * Allow propagating multiple gossip states atomically (CASSANDRA-6125)
 * Log exceptions related to unclean native protocol client disconnects
   at DEBUG or INFO (CASSANDRA-7849)
 * Allow permissions cache to be set via JMX (CASSANDRA-7698)
 * Include schema_triggers CF in readable system resources (CASSANDRA-7967)
 * Fix RowIndexEntry to report correct serializedSize (CASSANDRA-7948)
 * Make CQLSSTableWriter sync within partitions (CASSANDRA-7360)
 * Potentially use non-local replicas in CqlConfigHelper (CASSANDRA-7906)
 * Explicitly disallow mixing multi-column and single-column
   relations on clustering columns (CASSANDRA-7711)
 * Better error message when condition is set on PK column (CASSANDRA-7804)
 * Don't send schema change responses and events for no-op DDL
   statements (CASSANDRA-7600)
 * (Hadoop) fix cluster initialisation for a split fetching (CASSANDRA-7774)
 * Throw InvalidRequestException when queries contain relations on entire
   collection columns (CASSANDRA-7506)
 * (cqlsh) enable CTRL-R history search with libedit (CASSANDRA-7577)
 * (Hadoop) allow ACFRW to limit nodes to local DC (CASSANDRA-7252)
 * (cqlsh) cqlsh should automatically disable tracing when selecting
   from system_traces (CASSANDRA-7641)
 * (Hadoop) Add CqlOutputFormat (CASSANDRA-6927)
 * Don't depend on cassandra config for nodetool ring (CASSANDRA-7508)
 * (cqlsh) Fix failing cqlsh formatting tests (CASSANDRA-7703)
 * Fix IncompatibleClassChangeError from hadoop2 (CASSANDRA-7229)
 * Add 'nodetool sethintedhandoffthrottlekb' (CASSANDRA-7635)
 * (cqlsh) Add tab-completion for CREATE/DROP USER IF [NOT] EXISTS (CASSANDRA-7611)
 * Catch errors when the JVM pulls the rug out from GCInspector (CASSANDRA-5345)
 * cqlsh fails when version number parts are not int (CASSANDRA-7524)
 * Fix NPE when table dropped during streaming (CASSANDRA-7946)
 * Fix wrong progress when streaming uncompressed (CASSANDRA-7878)
 * Fix possible infinite loop in creating repair range (CASSANDRA-7983)
 * Fix unit in nodetool for streaming throughput (CASSANDRA-7375)
Merged from 1.2:
 * Don't index tombstones (CASSANDRA-7828)
 * Improve PasswordAuthenticator default super user setup (CASSANDRA-7788)


2.1.0
 * (cqlsh) Removed "ALTER TYPE <name> RENAME TO <name>" from tab-completion
   (CASSANDRA-7895)
 * Fixed IllegalStateException in anticompaction (CASSANDRA-7892)
 * cqlsh: DESCRIBE support for frozen UDTs, tuples (CASSANDRA-7863)
 * Avoid exposing internal classes over JMX (CASSANDRA-7879)
 * Add null check for keys when freezing collection (CASSANDRA-7869)
 * Improve stress workload realism (CASSANDRA-7519)
Merged from 2.0:
 * Configure system.paxos with LeveledCompactionStrategy (CASSANDRA-7753)
 * Fix ALTER clustering column type from DateType to TimestampType when
   using DESC clustering order (CASSANRDA-7797)
 * Throw EOFException if we run out of chunks in compressed datafile
   (CASSANDRA-7664)
 * Fix PRSI handling of CQL3 row markers for row cleanup (CASSANDRA-7787)
 * Fix dropping collection when it's the last regular column (CASSANDRA-7744)
 * Make StreamReceiveTask thread safe and gc friendly (CASSANDRA-7795)
 * Validate empty cell names from counter updates (CASSANDRA-7798)
Merged from 1.2:
 * Don't allow compacted sstables to be marked as compacting (CASSANDRA-7145)
 * Track expired tombstones (CASSANDRA-7810)


2.1.0-rc7
 * Add frozen keyword and require UDT to be frozen (CASSANDRA-7857)
 * Track added sstable size correctly (CASSANDRA-7239)
 * (cqlsh) Fix case insensitivity (CASSANDRA-7834)
 * Fix failure to stream ranges when moving (CASSANDRA-7836)
 * Correctly remove tmplink files (CASSANDRA-7803)
 * (cqlsh) Fix column name formatting for functions, CAS operations,
   and UDT field selections (CASSANDRA-7806)
 * (cqlsh) Fix COPY FROM handling of null/empty primary key
   values (CASSANDRA-7792)
 * Fix ordering of static cells (CASSANDRA-7763)
Merged from 2.0:
 * Forbid re-adding dropped counter columns (CASSANDRA-7831)
 * Fix CFMetaData#isThriftCompatible() for PK-only tables (CASSANDRA-7832)
 * Always reject inequality on the partition key without token()
   (CASSANDRA-7722)
 * Always send Paxos commit to all replicas (CASSANDRA-7479)
 * Make disruptor_thrift_server invocation pool configurable (CASSANDRA-7594)
 * Make repair no-op when RF=1 (CASSANDRA-7864)


2.1.0-rc6
 * Fix OOM issue from netty caching over time (CASSANDRA-7743)
 * json2sstable couldn't import JSON for CQL table (CASSANDRA-7477)
 * Invalidate all caches on table drop (CASSANDRA-7561)
 * Skip strict endpoint selection for ranges if RF == nodes (CASSANRA-7765)
 * Fix Thrift range filtering without 2ary index lookups (CASSANDRA-7741)
 * Add tracing entries about concurrent range requests (CASSANDRA-7599)
 * (cqlsh) Fix DESCRIBE for NTS keyspaces (CASSANDRA-7729)
 * Remove netty buffer ref-counting (CASSANDRA-7735)
 * Pass mutated cf to index updater for use by PRSI (CASSANDRA-7742)
 * Include stress yaml example in release and deb (CASSANDRA-7717)
 * workaround for netty issue causing corrupted data off the wire (CASSANDRA-7695)
 * cqlsh DESC CLUSTER fails retrieving ring information (CASSANDRA-7687)
 * Fix binding null values inside UDT (CASSANDRA-7685)
 * Fix UDT field selection with empty fields (CASSANDRA-7670)
 * Bogus deserialization of static cells from sstable (CASSANDRA-7684)
 * Fix NPE on compaction leftover cleanup for dropped table (CASSANDRA-7770)
Merged from 2.0:
 * Fix race condition in StreamTransferTask that could lead to
   infinite loops and premature sstable deletion (CASSANDRA-7704)
 * (cqlsh) Wait up to 10 sec for a tracing session (CASSANDRA-7222)
 * Fix NPE in FileCacheService.sizeInBytes (CASSANDRA-7756)
 * Remove duplicates from StorageService.getJoiningNodes (CASSANDRA-7478)
 * Clone token map outside of hot gossip loops (CASSANDRA-7758)
 * Fix MS expiring map timeout for Paxos messages (CASSANDRA-7752)
 * Do not flush on truncate if durable_writes is false (CASSANDRA-7750)
 * Give CRR a default input_cql Statement (CASSANDRA-7226)
 * Better error message when adding a collection with the same name
   than a previously dropped one (CASSANDRA-6276)
 * Fix validation when adding static columns (CASSANDRA-7730)
 * (Thrift) fix range deletion of supercolumns (CASSANDRA-7733)
 * Fix potential AssertionError in RangeTombstoneList (CASSANDRA-7700)
 * Validate arguments of blobAs* functions (CASSANDRA-7707)
 * Fix potential AssertionError with 2ndary indexes (CASSANDRA-6612)
 * Avoid logging CompactionInterrupted at ERROR (CASSANDRA-7694)
 * Minor leak in sstable2jon (CASSANDRA-7709)
 * Add cassandra.auto_bootstrap system property (CASSANDRA-7650)
 * Update java driver (for hadoop) (CASSANDRA-7618)
 * Remove CqlPagingRecordReader/CqlPagingInputFormat (CASSANDRA-7570)
 * Support connecting to ipv6 jmx with nodetool (CASSANDRA-7669)


2.1.0-rc5
 * Reject counters inside user types (CASSANDRA-7672)
 * Switch to notification-based GCInspector (CASSANDRA-7638)
 * (cqlsh) Handle nulls in UDTs and tuples correctly (CASSANDRA-7656)
 * Don't use strict consistency when replacing (CASSANDRA-7568)
 * Fix min/max cell name collection on 2.0 SSTables with range
   tombstones (CASSANDRA-7593)
 * Tolerate min/max cell names of different lengths (CASSANDRA-7651)
 * Filter cached results correctly (CASSANDRA-7636)
 * Fix tracing on the new SEPExecutor (CASSANDRA-7644)
 * Remove shuffle and taketoken (CASSANDRA-7601)
 * Clean up Windows batch scripts (CASSANDRA-7619)
 * Fix native protocol drop user type notification (CASSANDRA-7571)
 * Give read access to system.schema_usertypes to all authenticated users
   (CASSANDRA-7578)
 * (cqlsh) Fix cqlsh display when zero rows are returned (CASSANDRA-7580)
 * Get java version correctly when JAVA_TOOL_OPTIONS is set (CASSANDRA-7572)
 * Fix NPE when dropping index from non-existent keyspace, AssertionError when
   dropping non-existent index with IF EXISTS (CASSANDRA-7590)
 * Fix sstablelevelresetter hang (CASSANDRA-7614)
 * (cqlsh) Fix deserialization of blobs (CASSANDRA-7603)
 * Use "keyspace updated" schema change message for UDT changes in v1 and
   v2 protocols (CASSANDRA-7617)
 * Fix tracing of range slices and secondary index lookups that are local
   to the coordinator (CASSANDRA-7599)
 * Set -Dcassandra.storagedir for all tool shell scripts (CASSANDRA-7587)
 * Don't swap max/min col names when mutating sstable metadata (CASSANDRA-7596)
 * (cqlsh) Correctly handle paged result sets (CASSANDRA-7625)
 * (cqlsh) Improve waiting for a trace to complete (CASSANDRA-7626)
 * Fix tracing of concurrent range slices and 2ary index queries (CASSANDRA-7626)
 * Fix scrub against collection type (CASSANDRA-7665)
Merged from 2.0:
 * Set gc_grace_seconds to seven days for system schema tables (CASSANDRA-7668)
 * SimpleSeedProvider no longer caches seeds forever (CASSANDRA-7663)
 * Always flush on truncate (CASSANDRA-7511)
 * Fix ReversedType(DateType) mapping to native protocol (CASSANDRA-7576)
 * Always merge ranges owned by a single node (CASSANDRA-6930)
 * Track max/min timestamps for range tombstones (CASSANDRA-7647)
 * Fix NPE when listing saved caches dir (CASSANDRA-7632)


2.1.0-rc4
 * Fix word count hadoop example (CASSANDRA-7200)
 * Updated memtable_cleanup_threshold and memtable_flush_writers defaults 
   (CASSANDRA-7551)
 * (Windows) fix startup when WMI memory query fails (CASSANDRA-7505)
 * Anti-compaction proceeds if any part of the repair failed (CASSANDRA-7521)
 * Add missing table name to DROP INDEX responses and notifications (CASSANDRA-7539)
 * Bump CQL version to 3.2.0 and update CQL documentation (CASSANDRA-7527)
 * Fix configuration error message when running nodetool ring (CASSANDRA-7508)
 * Support conditional updates, tuple type, and the v3 protocol in cqlsh (CASSANDRA-7509)
 * Handle queries on multiple secondary index types (CASSANDRA-7525)
 * Fix cqlsh authentication with v3 native protocol (CASSANDRA-7564)
 * Fix NPE when unknown prepared statement ID is used (CASSANDRA-7454)
Merged from 2.0:
 * (Windows) force range-based repair to non-sequential mode (CASSANDRA-7541)
 * Fix range merging when DES scores are zero (CASSANDRA-7535)
 * Warn when SSL certificates have expired (CASSANDRA-7528)
 * Fix error when doing reversed queries with static columns (CASSANDRA-7490)
Merged from 1.2:
 * Set correct stream ID on responses when non-Exception Throwables
   are thrown while handling native protocol messages (CASSANDRA-7470)


2.1.0-rc3
 * Consider expiry when reconciling otherwise equal cells (CASSANDRA-7403)
 * Introduce CQL support for stress tool (CASSANDRA-6146)
 * Fix ClassCastException processing expired messages (CASSANDRA-7496)
 * Fix prepared marker for collections inside UDT (CASSANDRA-7472)
 * Remove left-over populate_io_cache_on_flush and replicate_on_write
   uses (CASSANDRA-7493)
 * (Windows) handle spaces in path names (CASSANDRA-7451)
 * Ensure writes have completed after dropping a table, before recycling
   commit log segments (CASSANDRA-7437)
 * Remove left-over rows_per_partition_to_cache (CASSANDRA-7493)
 * Fix error when CONTAINS is used with a bind marker (CASSANDRA-7502)
 * Properly reject unknown UDT field (CASSANDRA-7484)
Merged from 2.0:
 * Fix CC#collectTimeOrderedData() tombstone optimisations (CASSANDRA-7394)
 * Support DISTINCT for static columns and fix behaviour when DISTINC is
   not use (CASSANDRA-7305).
 * Workaround JVM NPE on JMX bind failure (CASSANDRA-7254)
 * Fix race in FileCacheService RemovalListener (CASSANDRA-7278)
 * Fix inconsistent use of consistencyForCommit that allowed LOCAL_QUORUM
   operations to incorrect become full QUORUM (CASSANDRA-7345)
 * Properly handle unrecognized opcodes and flags (CASSANDRA-7440)
 * (Hadoop) close CqlRecordWriter clients when finished (CASSANDRA-7459)
 * Commit disk failure policy (CASSANDRA-7429)
 * Make sure high level sstables get compacted (CASSANDRA-7414)
 * Fix AssertionError when using empty clustering columns and static columns
   (CASSANDRA-7455)
 * Add option to disable STCS in L0 (CASSANDRA-6621)
 * Upgrade to snappy-java 1.0.5.2 (CASSANDRA-7476)


2.1.0-rc2
 * Fix heap size calculation for CompoundSparseCellName and 
   CompoundSparseCellName.WithCollection (CASSANDRA-7421)
 * Allow counter mutations in UNLOGGED batches (CASSANDRA-7351)
 * Modify reconcile logic to always pick a tombstone over a counter cell
   (CASSANDRA-7346)
 * Avoid incremental compaction on Windows (CASSANDRA-7365)
 * Fix exception when querying a composite-keyed table with a collection index
   (CASSANDRA-7372)
 * Use node's host id in place of counter ids (CASSANDRA-7366)
 * Fix error when doing reversed queries with static columns (CASSANDRA-7490)
 * Backport CASSANDRA-6747 (CASSANDRA-7560)
 * Track max/min timestamps for range tombstones (CASSANDRA-7647)
 * Fix NPE when listing saved caches dir (CASSANDRA-7632)
 * Fix sstableloader unable to connect encrypted node (CASSANDRA-7585)
Merged from 1.2:
 * Clone token map outside of hot gossip loops (CASSANDRA-7758)
 * Add stop method to EmbeddedCassandraService (CASSANDRA-7595)
 * Support connecting to ipv6 jmx with nodetool (CASSANDRA-7669)
 * Set gc_grace_seconds to seven days for system schema tables (CASSANDRA-7668)
 * SimpleSeedProvider no longer caches seeds forever (CASSANDRA-7663)
 * Set correct stream ID on responses when non-Exception Throwables
   are thrown while handling native protocol messages (CASSANDRA-7470)
 * Fix row size miscalculation in LazilyCompactedRow (CASSANDRA-7543)
 * Fix race in background compaction check (CASSANDRA-7745)
 * Don't clear out range tombstones during compaction (CASSANDRA-7808)


2.1.0-rc1
 * Revert flush directory (CASSANDRA-6357)
 * More efficient executor service for fast operations (CASSANDRA-4718)
 * Move less common tools into a new cassandra-tools package (CASSANDRA-7160)
 * Support more concurrent requests in native protocol (CASSANDRA-7231)
 * Add tab-completion to debian nodetool packaging (CASSANDRA-6421)
 * Change concurrent_compactors defaults (CASSANDRA-7139)
 * Add PowerShell Windows launch scripts (CASSANDRA-7001)
 * Make commitlog archive+restore more robust (CASSANDRA-6974)
 * Fix marking commitlogsegments clean (CASSANDRA-6959)
 * Add snapshot "manifest" describing files included (CASSANDRA-6326)
 * Parallel streaming for sstableloader (CASSANDRA-3668)
 * Fix bugs in supercolumns handling (CASSANDRA-7138)
 * Fix ClassClassException on composite dense tables (CASSANDRA-7112)
 * Cleanup and optimize collation and slice iterators (CASSANDRA-7107)
 * Upgrade NBHM lib (CASSANDRA-7128)
 * Optimize netty server (CASSANDRA-6861)
 * Fix repair hang when given CF does not exist (CASSANDRA-7189)
 * Allow c* to be shutdown in an embedded mode (CASSANDRA-5635)
 * Add server side batching to native transport (CASSANDRA-5663)
 * Make batchlog replay asynchronous (CASSANDRA-6134)
 * remove unused classes (CASSANDRA-7197)
 * Limit user types to the keyspace they are defined in (CASSANDRA-6643)
 * Add validate method to CollectionType (CASSANDRA-7208)
 * New serialization format for UDT values (CASSANDRA-7209, CASSANDRA-7261)
 * Fix nodetool netstats (CASSANDRA-7270)
 * Fix potential ClassCastException in HintedHandoffManager (CASSANDRA-7284)
 * Use prepared statements internally (CASSANDRA-6975)
 * Fix broken paging state with prepared statement (CASSANDRA-7120)
 * Fix IllegalArgumentException in CqlStorage (CASSANDRA-7287)
 * Allow nulls/non-existant fields in UDT (CASSANDRA-7206)
 * Add Thrift MultiSliceRequest (CASSANDRA-6757, CASSANDRA-7027)
 * Handle overlapping MultiSlices (CASSANDRA-7279)
 * Fix DataOutputTest on Windows (CASSANDRA-7265)
 * Embedded sets in user defined data-types are not updating (CASSANDRA-7267)
 * Add tuple type to CQL/native protocol (CASSANDRA-7248)
 * Fix CqlPagingRecordReader on tables with few rows (CASSANDRA-7322)
Merged from 2.0:
 * Copy compaction options to make sure they are reloaded (CASSANDRA-7290)
 * Add option to do more aggressive tombstone compactions (CASSANDRA-6563)
 * Don't try to compact already-compacting files in HHOM (CASSANDRA-7288)
 * Always reallocate buffers in HSHA (CASSANDRA-6285)
 * (Hadoop) support authentication in CqlRecordReader (CASSANDRA-7221)
 * (Hadoop) Close java driver Cluster in CQLRR.close (CASSANDRA-7228)
 * Warn when 'USING TIMESTAMP' is used on a CAS BATCH (CASSANDRA-7067)
 * return all cpu values from BackgroundActivityMonitor.readAndCompute (CASSANDRA-7183)
 * Correctly delete scheduled range xfers (CASSANDRA-7143)
 * return all cpu values from BackgroundActivityMonitor.readAndCompute (CASSANDRA-7183)  
 * reduce garbage creation in calculatePendingRanges (CASSANDRA-7191)
 * fix c* launch issues on Russian os's due to output of linux 'free' cmd (CASSANDRA-6162)
 * Fix disabling autocompaction (CASSANDRA-7187)
 * Fix potential NumberFormatException when deserializing IntegerType (CASSANDRA-7088)
 * cqlsh can't tab-complete disabling compaction (CASSANDRA-7185)
 * cqlsh: Accept and execute CQL statement(s) from command-line parameter (CASSANDRA-7172)
 * Fix IllegalStateException in CqlPagingRecordReader (CASSANDRA-7198)
 * Fix the InvertedIndex trigger example (CASSANDRA-7211)
 * Add --resolve-ip option to 'nodetool ring' (CASSANDRA-7210)
 * reduce garbage on codec flag deserialization (CASSANDRA-7244) 
 * Fix duplicated error messages on directory creation error at startup (CASSANDRA-5818)
 * Proper null handle for IF with map element access (CASSANDRA-7155)
 * Improve compaction visibility (CASSANDRA-7242)
 * Correctly delete scheduled range xfers (CASSANDRA-7143)
 * Make batchlog replica selection rack-aware (CASSANDRA-6551)
 * Fix CFMetaData#getColumnDefinitionFromColumnName() (CASSANDRA-7074)
 * Fix writetime/ttl functions for static columns (CASSANDRA-7081)
 * Suggest CTRL-C or semicolon after three blank lines in cqlsh (CASSANDRA-7142)
 * Fix 2ndary index queries with DESC clustering order (CASSANDRA-6950)
 * Invalid key cache entries on DROP (CASSANDRA-6525)
 * Fix flapping RecoveryManagerTest (CASSANDRA-7084)
 * Add missing iso8601 patterns for date strings (CASSANDRA-6973)
 * Support selecting multiple rows in a partition using IN (CASSANDRA-6875)
 * Add authentication support to shuffle (CASSANDRA-6484)
 * Swap local and global default read repair chances (CASSANDRA-7320)
 * Add conditional CREATE/DROP USER support (CASSANDRA-7264)
 * Cqlsh counts non-empty lines for "Blank lines" warning (CASSANDRA-7325)
Merged from 1.2:
 * Add Cloudstack snitch (CASSANDRA-7147)
 * Update system.peers correctly when relocating tokens (CASSANDRA-7126)
 * Add Google Compute Engine snitch (CASSANDRA-7132)
 * remove duplicate query for local tokens (CASSANDRA-7182)
 * exit CQLSH with error status code if script fails (CASSANDRA-6344)
 * Fix bug with some IN queries missig results (CASSANDRA-7105)
 * Fix availability validation for LOCAL_ONE CL (CASSANDRA-7319)
 * Hint streaming can cause decommission to fail (CASSANDRA-7219)


2.1.0-beta2
 * Increase default CL space to 8GB (CASSANDRA-7031)
 * Add range tombstones to read repair digests (CASSANDRA-6863)
 * Fix BTree.clear for large updates (CASSANDRA-6943)
 * Fail write instead of logging a warning when unable to append to CL
   (CASSANDRA-6764)
 * Eliminate possibility of CL segment appearing twice in active list 
   (CASSANDRA-6557)
 * Apply DONTNEED fadvise to commitlog segments (CASSANDRA-6759)
 * Switch CRC component to Adler and include it for compressed sstables 
   (CASSANDRA-4165)
 * Allow cassandra-stress to set compaction strategy options (CASSANDRA-6451)
 * Add broadcast_rpc_address option to cassandra.yaml (CASSANDRA-5899)
 * Auto reload GossipingPropertyFileSnitch config (CASSANDRA-5897)
 * Fix overflow of memtable_total_space_in_mb (CASSANDRA-6573)
 * Fix ABTC NPE and apply update function correctly (CASSANDRA-6692)
 * Allow nodetool to use a file or prompt for password (CASSANDRA-6660)
 * Fix AIOOBE when concurrently accessing ABSC (CASSANDRA-6742)
 * Fix assertion error in ALTER TYPE RENAME (CASSANDRA-6705)
 * Scrub should not always clear out repaired status (CASSANDRA-5351)
 * Improve handling of range tombstone for wide partitions (CASSANDRA-6446)
 * Fix ClassCastException for compact table with composites (CASSANDRA-6738)
 * Fix potentially repairing with wrong nodes (CASSANDRA-6808)
 * Change caching option syntax (CASSANDRA-6745)
 * Fix stress to do proper counter reads (CASSANDRA-6835)
 * Fix help message for stress counter_write (CASSANDRA-6824)
 * Fix stress smart Thrift client to pick servers correctly (CASSANDRA-6848)
 * Add logging levels (minimal, normal or verbose) to stress tool (CASSANDRA-6849)
 * Fix race condition in Batch CLE (CASSANDRA-6860)
 * Improve cleanup/scrub/upgradesstables failure handling (CASSANDRA-6774)
 * ByteBuffer write() methods for serializing sstables (CASSANDRA-6781)
 * Proper compare function for CollectionType (CASSANDRA-6783)
 * Update native server to Netty 4 (CASSANDRA-6236)
 * Fix off-by-one error in stress (CASSANDRA-6883)
 * Make OpOrder AutoCloseable (CASSANDRA-6901)
 * Remove sync repair JMX interface (CASSANDRA-6900)
 * Add multiple memory allocation options for memtables (CASSANDRA-6689, 6694)
 * Remove adjusted op rate from stress output (CASSANDRA-6921)
 * Add optimized CF.hasColumns() implementations (CASSANDRA-6941)
 * Serialize batchlog mutations with the version of the target node
   (CASSANDRA-6931)
 * Optimize CounterColumn#reconcile() (CASSANDRA-6953)
 * Properly remove 1.2 sstable support in 2.1 (CASSANDRA-6869)
 * Lock counter cells, not partitions (CASSANDRA-6880)
 * Track presence of legacy counter shards in sstables (CASSANDRA-6888)
 * Ensure safe resource cleanup when replacing sstables (CASSANDRA-6912)
 * Add failure handler to async callback (CASSANDRA-6747)
 * Fix AE when closing SSTable without releasing reference (CASSANDRA-7000)
 * Clean up IndexInfo on keyspace/table drops (CASSANDRA-6924)
 * Only snapshot relative SSTables when sequential repair (CASSANDRA-7024)
 * Require nodetool rebuild_index to specify index names (CASSANDRA-7038)
 * fix cassandra stress errors on reads with native protocol (CASSANDRA-7033)
 * Use OpOrder to guard sstable references for reads (CASSANDRA-6919)
 * Preemptive opening of compaction result (CASSANDRA-6916)
 * Multi-threaded scrub/cleanup/upgradesstables (CASSANDRA-5547)
 * Optimize cellname comparison (CASSANDRA-6934)
 * Native protocol v3 (CASSANDRA-6855)
 * Optimize Cell liveness checks and clean up Cell (CASSANDRA-7119)
 * Support consistent range movements (CASSANDRA-2434)
 * Display min timestamp in sstablemetadata viewer (CASSANDRA-6767)
Merged from 2.0:
 * Avoid race-prone second "scrub" of system keyspace (CASSANDRA-6797)
 * Pool CqlRecordWriter clients by inetaddress rather than Range
   (CASSANDRA-6665)
 * Fix compaction_history timestamps (CASSANDRA-6784)
 * Compare scores of full replica ordering in DES (CASSANDRA-6683)
 * fix CME in SessionInfo updateProgress affecting netstats (CASSANDRA-6577)
 * Allow repairing between specific replicas (CASSANDRA-6440)
 * Allow per-dc enabling of hints (CASSANDRA-6157)
 * Add compatibility for Hadoop 0.2.x (CASSANDRA-5201)
 * Fix EstimatedHistogram races (CASSANDRA-6682)
 * Failure detector correctly converts initial value to nanos (CASSANDRA-6658)
 * Add nodetool taketoken to relocate vnodes (CASSANDRA-4445)
 * Expose bulk loading progress over JMX (CASSANDRA-4757)
 * Correctly handle null with IF conditions and TTL (CASSANDRA-6623)
 * Account for range/row tombstones in tombstone drop
   time histogram (CASSANDRA-6522)
 * Stop CommitLogSegment.close() from calling sync() (CASSANDRA-6652)
 * Make commitlog failure handling configurable (CASSANDRA-6364)
 * Avoid overlaps in LCS (CASSANDRA-6688)
 * Improve support for paginating over composites (CASSANDRA-4851)
 * Fix count(*) queries in a mixed cluster (CASSANDRA-6707)
 * Improve repair tasks(snapshot, differencing) concurrency (CASSANDRA-6566)
 * Fix replaying pre-2.0 commit logs (CASSANDRA-6714)
 * Add static columns to CQL3 (CASSANDRA-6561)
 * Optimize single partition batch statements (CASSANDRA-6737)
 * Disallow post-query re-ordering when paging (CASSANDRA-6722)
 * Fix potential paging bug with deleted columns (CASSANDRA-6748)
 * Fix NPE on BulkLoader caused by losing StreamEvent (CASSANDRA-6636)
 * Fix truncating compression metadata (CASSANDRA-6791)
 * Add CMSClassUnloadingEnabled JVM option (CASSANDRA-6541)
 * Catch memtable flush exceptions during shutdown (CASSANDRA-6735)
 * Fix upgradesstables NPE for non-CF-based indexes (CASSANDRA-6645)
 * Fix UPDATE updating PRIMARY KEY columns implicitly (CASSANDRA-6782)
 * Fix IllegalArgumentException when updating from 1.2 with SuperColumns
   (CASSANDRA-6733)
 * FBUtilities.singleton() should use the CF comparator (CASSANDRA-6778)
 * Fix CQLSStableWriter.addRow(Map<String, Object>) (CASSANDRA-6526)
 * Fix HSHA server introducing corrupt data (CASSANDRA-6285)
 * Fix CAS conditions for COMPACT STORAGE tables (CASSANDRA-6813)
 * Starting threads in OutboundTcpConnectionPool constructor causes race conditions (CASSANDRA-7177)
 * Allow overriding cassandra-rackdc.properties file (CASSANDRA-7072)
 * Set JMX RMI port to 7199 (CASSANDRA-7087)
 * Use LOCAL_QUORUM for data reads at LOCAL_SERIAL (CASSANDRA-6939)
 * Log a warning for large batches (CASSANDRA-6487)
 * Put nodes in hibernate when join_ring is false (CASSANDRA-6961)
 * Avoid early loading of non-system keyspaces before compaction-leftovers 
   cleanup at startup (CASSANDRA-6913)
 * Restrict Windows to parallel repairs (CASSANDRA-6907)
 * (Hadoop) Allow manually specifying start/end tokens in CFIF (CASSANDRA-6436)
 * Fix NPE in MeteredFlusher (CASSANDRA-6820)
 * Fix race processing range scan responses (CASSANDRA-6820)
 * Allow deleting snapshots from dropped keyspaces (CASSANDRA-6821)
 * Add uuid() function (CASSANDRA-6473)
 * Omit tombstones from schema digests (CASSANDRA-6862)
 * Include correct consistencyLevel in LWT timeout (CASSANDRA-6884)
 * Lower chances for losing new SSTables during nodetool refresh and
   ColumnFamilyStore.loadNewSSTables (CASSANDRA-6514)
 * Add support for DELETE ... IF EXISTS to CQL3 (CASSANDRA-5708)
 * Update hadoop_cql3_word_count example (CASSANDRA-6793)
 * Fix handling of RejectedExecution in sync Thrift server (CASSANDRA-6788)
 * Log more information when exceeding tombstone_warn_threshold (CASSANDRA-6865)
 * Fix truncate to not abort due to unreachable fat clients (CASSANDRA-6864)
 * Fix schema concurrency exceptions (CASSANDRA-6841)
 * Fix leaking validator FH in StreamWriter (CASSANDRA-6832)
 * Fix saving triggers to schema (CASSANDRA-6789)
 * Fix trigger mutations when base mutation list is immutable (CASSANDRA-6790)
 * Fix accounting in FileCacheService to allow re-using RAR (CASSANDRA-6838)
 * Fix static counter columns (CASSANDRA-6827)
 * Restore expiring->deleted (cell) compaction optimization (CASSANDRA-6844)
 * Fix CompactionManager.needsCleanup (CASSANDRA-6845)
 * Correctly compare BooleanType values other than 0 and 1 (CASSANDRA-6779)
 * Read message id as string from earlier versions (CASSANDRA-6840)
 * Properly use the Paxos consistency for (non-protocol) batch (CASSANDRA-6837)
 * Add paranoid disk failure option (CASSANDRA-6646)
 * Improve PerRowSecondaryIndex performance (CASSANDRA-6876)
 * Extend triggers to support CAS updates (CASSANDRA-6882)
 * Static columns with IF NOT EXISTS don't always work as expected (CASSANDRA-6873)
 * Fix paging with SELECT DISTINCT (CASSANDRA-6857)
 * Fix UnsupportedOperationException on CAS timeout (CASSANDRA-6923)
 * Improve MeteredFlusher handling of MF-unaffected column families
   (CASSANDRA-6867)
 * Add CqlRecordReader using native pagination (CASSANDRA-6311)
 * Add QueryHandler interface (CASSANDRA-6659)
 * Track liveRatio per-memtable, not per-CF (CASSANDRA-6945)
 * Make sure upgradesstables keeps sstable level (CASSANDRA-6958)
 * Fix LIMIT with static columns (CASSANDRA-6956)
 * Fix clash with CQL column name in thrift validation (CASSANDRA-6892)
 * Fix error with super columns in mixed 1.2-2.0 clusters (CASSANDRA-6966)
 * Fix bad skip of sstables on slice query with composite start/finish (CASSANDRA-6825)
 * Fix unintended update with conditional statement (CASSANDRA-6893)
 * Fix map element access in IF (CASSANDRA-6914)
 * Avoid costly range calculations for range queries on system keyspaces
   (CASSANDRA-6906)
 * Fix SSTable not released if stream session fails (CASSANDRA-6818)
 * Avoid build failure due to ANTLR timeout (CASSANDRA-6991)
 * Queries on compact tables can return more rows that requested (CASSANDRA-7052)
 * USING TIMESTAMP for batches does not work (CASSANDRA-7053)
 * Fix performance regression from CASSANDRA-5614 (CASSANDRA-6949)
 * Ensure that batchlog and hint timeouts do not produce hints (CASSANDRA-7058)
 * Merge groupable mutations in TriggerExecutor#execute() (CASSANDRA-7047)
 * Plug holes in resource release when wiring up StreamSession (CASSANDRA-7073)
 * Re-add parameter columns to tracing session (CASSANDRA-6942)
 * Preserves CQL metadata when updating table from thrift (CASSANDRA-6831)
Merged from 1.2:
 * Fix nodetool display with vnodes (CASSANDRA-7082)
 * Add UNLOGGED, COUNTER options to BATCH documentation (CASSANDRA-6816)
 * add extra SSL cipher suites (CASSANDRA-6613)
 * fix nodetool getsstables for blob PK (CASSANDRA-6803)
 * Fix BatchlogManager#deleteBatch() use of millisecond timestamps
   (CASSANDRA-6822)
 * Continue assassinating even if the endpoint vanishes (CASSANDRA-6787)
 * Schedule schema pulls on change (CASSANDRA-6971)
 * Non-droppable verbs shouldn't be dropped from OTC (CASSANDRA-6980)
 * Shutdown batchlog executor in SS#drain() (CASSANDRA-7025)
 * Fix batchlog to account for CF truncation records (CASSANDRA-6999)
 * Fix CQLSH parsing of functions and BLOB literals (CASSANDRA-7018)
 * Properly load trustore in the native protocol (CASSANDRA-6847)
 * Always clean up references in SerializingCache (CASSANDRA-6994)
 * Don't shut MessagingService down when replacing a node (CASSANDRA-6476)
 * fix npe when doing -Dcassandra.fd_initial_value_ms (CASSANDRA-6751)


2.1.0-beta1
 * Add flush directory distinct from compaction directories (CASSANDRA-6357)
 * Require JNA by default (CASSANDRA-6575)
 * add listsnapshots command to nodetool (CASSANDRA-5742)
 * Introduce AtomicBTreeColumns (CASSANDRA-6271, 6692)
 * Multithreaded commitlog (CASSANDRA-3578)
 * allocate fixed index summary memory pool and resample cold index summaries 
   to use less memory (CASSANDRA-5519)
 * Removed multithreaded compaction (CASSANDRA-6142)
 * Parallelize fetching rows for low-cardinality indexes (CASSANDRA-1337)
 * change logging from log4j to logback (CASSANDRA-5883)
 * switch to LZ4 compression for internode communication (CASSANDRA-5887)
 * Stop using Thrift-generated Index* classes internally (CASSANDRA-5971)
 * Remove 1.2 network compatibility code (CASSANDRA-5960)
 * Remove leveled json manifest migration code (CASSANDRA-5996)
 * Remove CFDefinition (CASSANDRA-6253)
 * Use AtomicIntegerFieldUpdater in RefCountedMemory (CASSANDRA-6278)
 * User-defined types for CQL3 (CASSANDRA-5590)
 * Use of o.a.c.metrics in nodetool (CASSANDRA-5871, 6406)
 * Batch read from OTC's queue and cleanup (CASSANDRA-1632)
 * Secondary index support for collections (CASSANDRA-4511, 6383)
 * SSTable metadata(Stats.db) format change (CASSANDRA-6356)
 * Push composites support in the storage engine
   (CASSANDRA-5417, CASSANDRA-6520)
 * Add snapshot space used to cfstats (CASSANDRA-6231)
 * Add cardinality estimator for key count estimation (CASSANDRA-5906)
 * CF id is changed to be non-deterministic. Data dir/key cache are created
   uniquely for CF id (CASSANDRA-5202)
 * New counters implementation (CASSANDRA-6504)
 * Replace UnsortedColumns, EmptyColumns, TreeMapBackedSortedColumns with new
   ArrayBackedSortedColumns (CASSANDRA-6630, CASSANDRA-6662, CASSANDRA-6690)
 * Add option to use row cache with a given amount of rows (CASSANDRA-5357)
 * Avoid repairing already repaired data (CASSANDRA-5351)
 * Reject counter updates with USING TTL/TIMESTAMP (CASSANDRA-6649)
 * Replace index_interval with min/max_index_interval (CASSANDRA-6379)
 * Lift limitation that order by columns must be selected for IN queries (CASSANDRA-4911)


2.0.5
 * Reduce garbage generated by bloom filter lookups (CASSANDRA-6609)
 * Add ks.cf names to tombstone logging (CASSANDRA-6597)
 * Use LOCAL_QUORUM for LWT operations at LOCAL_SERIAL (CASSANDRA-6495)
 * Wait for gossip to settle before accepting client connections (CASSANDRA-4288)
 * Delete unfinished compaction incrementally (CASSANDRA-6086)
 * Allow specifying custom secondary index options in CQL3 (CASSANDRA-6480)
 * Improve replica pinning for cache efficiency in DES (CASSANDRA-6485)
 * Fix LOCAL_SERIAL from thrift (CASSANDRA-6584)
 * Don't special case received counts in CAS timeout exceptions (CASSANDRA-6595)
 * Add support for 2.1 global counter shards (CASSANDRA-6505)
 * Fix NPE when streaming connection is not yet established (CASSANDRA-6210)
 * Avoid rare duplicate read repair triggering (CASSANDRA-6606)
 * Fix paging discardFirst (CASSANDRA-6555)
 * Fix ArrayIndexOutOfBoundsException in 2ndary index query (CASSANDRA-6470)
 * Release sstables upon rebuilding 2i (CASSANDRA-6635)
 * Add AbstractCompactionStrategy.startup() method (CASSANDRA-6637)
 * SSTableScanner may skip rows during cleanup (CASSANDRA-6638)
 * sstables from stalled repair sessions can resurrect deleted data (CASSANDRA-6503)
 * Switch stress to use ITransportFactory (CASSANDRA-6641)
 * Fix IllegalArgumentException during prepare (CASSANDRA-6592)
 * Fix possible loss of 2ndary index entries during compaction (CASSANDRA-6517)
 * Fix direct Memory on architectures that do not support unaligned long access
   (CASSANDRA-6628)
 * Let scrub optionally skip broken counter partitions (CASSANDRA-5930)
Merged from 1.2:
 * fsync compression metadata (CASSANDRA-6531)
 * Validate CF existence on execution for prepared statement (CASSANDRA-6535)
 * Add ability to throttle batchlog replay (CASSANDRA-6550)
 * Fix executing LOCAL_QUORUM with SimpleStrategy (CASSANDRA-6545)
 * Avoid StackOverflow when using large IN queries (CASSANDRA-6567)
 * Nodetool upgradesstables includes secondary indexes (CASSANDRA-6598)
 * Paginate batchlog replay (CASSANDRA-6569)
 * skip blocking on streaming during drain (CASSANDRA-6603)
 * Improve error message when schema doesn't match loaded sstable (CASSANDRA-6262)
 * Add properties to adjust FD initial value and max interval (CASSANDRA-4375)
 * Fix preparing with batch and delete from collection (CASSANDRA-6607)
 * Fix ABSC reverse iterator's remove() method (CASSANDRA-6629)
 * Handle host ID conflicts properly (CASSANDRA-6615)
 * Move handling of migration event source to solve bootstrap race. (CASSANDRA-6648)
 * Make sure compaction throughput value doesn't overflow with int math (CASSANDRA-6647)


2.0.4
 * Allow removing snapshots of no-longer-existing CFs (CASSANDRA-6418)
 * add StorageService.stopDaemon() (CASSANDRA-4268)
 * add IRE for invalid CF supplied to get_count (CASSANDRA-5701)
 * add client encryption support to sstableloader (CASSANDRA-6378)
 * Fix accept() loop for SSL sockets post-shutdown (CASSANDRA-6468)
 * Fix size-tiered compaction in LCS L0 (CASSANDRA-6496)
 * Fix assertion failure in filterColdSSTables (CASSANDRA-6483)
 * Fix row tombstones in larger-than-memory compactions (CASSANDRA-6008)
 * Fix cleanup ClassCastException (CASSANDRA-6462)
 * Reduce gossip memory use by interning VersionedValue strings (CASSANDRA-6410)
 * Allow specifying datacenters to participate in a repair (CASSANDRA-6218)
 * Fix divide-by-zero in PCI (CASSANDRA-6403)
 * Fix setting last compacted key in the wrong level for LCS (CASSANDRA-6284)
 * Add millisecond precision formats to the timestamp parser (CASSANDRA-6395)
 * Expose a total memtable size metric for a CF (CASSANDRA-6391)
 * cqlsh: handle symlinks properly (CASSANDRA-6425)
 * Fix potential infinite loop when paging query with IN (CASSANDRA-6464)
 * Fix assertion error in AbstractQueryPager.discardFirst (CASSANDRA-6447)
 * Fix streaming older SSTable yields unnecessary tombstones (CASSANDRA-6527)
Merged from 1.2:
 * Improved error message on bad properties in DDL queries (CASSANDRA-6453)
 * Randomize batchlog candidates selection (CASSANDRA-6481)
 * Fix thundering herd on endpoint cache invalidation (CASSANDRA-6345, 6485)
 * Improve batchlog write performance with vnodes (CASSANDRA-6488)
 * cqlsh: quote single quotes in strings inside collections (CASSANDRA-6172)
 * Improve gossip performance for typical messages (CASSANDRA-6409)
 * Throw IRE if a prepared statement has more markers than supported 
   (CASSANDRA-5598)
 * Expose Thread metrics for the native protocol server (CASSANDRA-6234)
 * Change snapshot response message verb to INTERNAL to avoid dropping it 
   (CASSANDRA-6415)
 * Warn when collection read has > 65K elements (CASSANDRA-5428)
 * Fix cache persistence when both row and key cache are enabled 
   (CASSANDRA-6413)
 * (Hadoop) add describe_local_ring (CASSANDRA-6268)
 * Fix handling of concurrent directory creation failure (CASSANDRA-6459)
 * Allow executing CREATE statements multiple times (CASSANDRA-6471)
 * Don't send confusing info with timeouts (CASSANDRA-6491)
 * Don't resubmit counter mutation runnables internally (CASSANDRA-6427)
 * Don't drop local mutations without a hint (CASSANDRA-6510)
 * Don't allow null max_hint_window_in_ms (CASSANDRA-6419)
 * Validate SliceRange start and finish lengths (CASSANDRA-6521)


2.0.3
 * Fix FD leak on slice read path (CASSANDRA-6275)
 * Cancel read meter task when closing SSTR (CASSANDRA-6358)
 * free off-heap IndexSummary during bulk (CASSANDRA-6359)
 * Recover from IOException in accept() thread (CASSANDRA-6349)
 * Improve Gossip tolerance of abnormally slow tasks (CASSANDRA-6338)
 * Fix trying to hint timed out counter writes (CASSANDRA-6322)
 * Allow restoring specific columnfamilies from archived CL (CASSANDRA-4809)
 * Avoid flushing compaction_history after each operation (CASSANDRA-6287)
 * Fix repair assertion error when tombstones expire (CASSANDRA-6277)
 * Skip loading corrupt key cache (CASSANDRA-6260)
 * Fixes for compacting larger-than-memory rows (CASSANDRA-6274)
 * Compact hottest sstables first and optionally omit coldest from
   compaction entirely (CASSANDRA-6109)
 * Fix modifying column_metadata from thrift (CASSANDRA-6182)
 * cqlsh: fix LIST USERS output (CASSANDRA-6242)
 * Add IRequestSink interface (CASSANDRA-6248)
 * Update memtable size while flushing (CASSANDRA-6249)
 * Provide hooks around CQL2/CQL3 statement execution (CASSANDRA-6252)
 * Require Permission.SELECT for CAS updates (CASSANDRA-6247)
 * New CQL-aware SSTableWriter (CASSANDRA-5894)
 * Reject CAS operation when the protocol v1 is used (CASSANDRA-6270)
 * Correctly throw error when frame too large (CASSANDRA-5981)
 * Fix serialization bug in PagedRange with 2ndary indexes (CASSANDRA-6299)
 * Fix CQL3 table validation in Thrift (CASSANDRA-6140)
 * Fix bug missing results with IN clauses (CASSANDRA-6327)
 * Fix paging with reversed slices (CASSANDRA-6343)
 * Set minTimestamp correctly to be able to drop expired sstables (CASSANDRA-6337)
 * Support NaN and Infinity as float literals (CASSANDRA-6003)
 * Remove RF from nodetool ring output (CASSANDRA-6289)
 * Fix attempting to flush empty rows (CASSANDRA-6374)
 * Fix potential out of bounds exception when paging (CASSANDRA-6333)
Merged from 1.2:
 * Optimize FD phi calculation (CASSANDRA-6386)
 * Improve initial FD phi estimate when starting up (CASSANDRA-6385)
 * Don't list CQL3 table in CLI describe even if named explicitely 
   (CASSANDRA-5750)
 * Invalidate row cache when dropping CF (CASSANDRA-6351)
 * add non-jamm path for cached statements (CASSANDRA-6293)
 * add windows bat files for shell commands (CASSANDRA-6145)
 * Require logging in for Thrift CQL2/3 statement preparation (CASSANDRA-6254)
 * restrict max_num_tokens to 1536 (CASSANDRA-6267)
 * Nodetool gets default JMX port from cassandra-env.sh (CASSANDRA-6273)
 * make calculatePendingRanges asynchronous (CASSANDRA-6244)
 * Remove blocking flushes in gossip thread (CASSANDRA-6297)
 * Fix potential socket leak in connectionpool creation (CASSANDRA-6308)
 * Allow LOCAL_ONE/LOCAL_QUORUM to work with SimpleStrategy (CASSANDRA-6238)
 * cqlsh: handle 'null' as session duration (CASSANDRA-6317)
 * Fix json2sstable handling of range tombstones (CASSANDRA-6316)
 * Fix missing one row in reverse query (CASSANDRA-6330)
 * Fix reading expired row value from row cache (CASSANDRA-6325)
 * Fix AssertionError when doing set element deletion (CASSANDRA-6341)
 * Make CL code for the native protocol match the one in C* 2.0
   (CASSANDRA-6347)
 * Disallow altering CQL3 table from thrift (CASSANDRA-6370)
 * Fix size computation of prepared statement (CASSANDRA-6369)


2.0.2
 * Update FailureDetector to use nanontime (CASSANDRA-4925)
 * Fix FileCacheService regressions (CASSANDRA-6149)
 * Never return WriteTimeout for CL.ANY (CASSANDRA-6132)
 * Fix race conditions in bulk loader (CASSANDRA-6129)
 * Add configurable metrics reporting (CASSANDRA-4430)
 * drop queries exceeding a configurable number of tombstones (CASSANDRA-6117)
 * Track and persist sstable read activity (CASSANDRA-5515)
 * Fixes for speculative retry (CASSANDRA-5932, CASSANDRA-6194)
 * Improve memory usage of metadata min/max column names (CASSANDRA-6077)
 * Fix thrift validation refusing row markers on CQL3 tables (CASSANDRA-6081)
 * Fix insertion of collections with CAS (CASSANDRA-6069)
 * Correctly send metadata on SELECT COUNT (CASSANDRA-6080)
 * Track clients' remote addresses in ClientState (CASSANDRA-6070)
 * Create snapshot dir if it does not exist when migrating
   leveled manifest (CASSANDRA-6093)
 * make sequential nodetool repair the default (CASSANDRA-5950)
 * Add more hooks for compaction strategy implementations (CASSANDRA-6111)
 * Fix potential NPE on composite 2ndary indexes (CASSANDRA-6098)
 * Delete can potentially be skipped in batch (CASSANDRA-6115)
 * Allow alter keyspace on system_traces (CASSANDRA-6016)
 * Disallow empty column names in cql (CASSANDRA-6136)
 * Use Java7 file-handling APIs and fix file moving on Windows (CASSANDRA-5383)
 * Save compaction history to system keyspace (CASSANDRA-5078)
 * Fix NPE if StorageService.getOperationMode() is executed before full startup (CASSANDRA-6166)
 * CQL3: support pre-epoch longs for TimestampType (CASSANDRA-6212)
 * Add reloadtriggers command to nodetool (CASSANDRA-4949)
 * cqlsh: ignore empty 'value alias' in DESCRIBE (CASSANDRA-6139)
 * Fix sstable loader (CASSANDRA-6205)
 * Reject bootstrapping if the node already exists in gossip (CASSANDRA-5571)
 * Fix NPE while loading paxos state (CASSANDRA-6211)
 * cqlsh: add SHOW SESSION <tracing-session> command (CASSANDRA-6228)
Merged from 1.2:
 * (Hadoop) Require CFRR batchSize to be at least 2 (CASSANDRA-6114)
 * Add a warning for small LCS sstable size (CASSANDRA-6191)
 * Add ability to list specific KS/CF combinations in nodetool cfstats (CASSANDRA-4191)
 * Mark CF clean if a mutation raced the drop and got it marked dirty (CASSANDRA-5946)
 * Add a LOCAL_ONE consistency level (CASSANDRA-6202)
 * Limit CQL prepared statement cache by size instead of count (CASSANDRA-6107)
 * Tracing should log write failure rather than raw exceptions (CASSANDRA-6133)
 * lock access to TM.endpointToHostIdMap (CASSANDRA-6103)
 * Allow estimated memtable size to exceed slab allocator size (CASSANDRA-6078)
 * Start MeteredFlusher earlier to prevent OOM during CL replay (CASSANDRA-6087)
 * Avoid sending Truncate command to fat clients (CASSANDRA-6088)
 * Allow where clause conditions to be in parenthesis (CASSANDRA-6037)
 * Do not open non-ssl storage port if encryption option is all (CASSANDRA-3916)
 * Move batchlog replay to its own executor (CASSANDRA-6079)
 * Add tombstone debug threshold and histogram (CASSANDRA-6042, 6057)
 * Enable tcp keepalive on incoming connections (CASSANDRA-4053)
 * Fix fat client schema pull NPE (CASSANDRA-6089)
 * Fix memtable flushing for indexed tables (CASSANDRA-6112)
 * Fix skipping columns with multiple slices (CASSANDRA-6119)
 * Expose connected thrift + native client counts (CASSANDRA-5084)
 * Optimize auth setup (CASSANDRA-6122)
 * Trace index selection (CASSANDRA-6001)
 * Update sstablesPerReadHistogram to use biased sampling (CASSANDRA-6164)
 * Log UnknownColumnfamilyException when closing socket (CASSANDRA-5725)
 * Properly error out on CREATE INDEX for counters table (CASSANDRA-6160)
 * Handle JMX notification failure for repair (CASSANDRA-6097)
 * (Hadoop) Fetch no more than 128 splits in parallel (CASSANDRA-6169)
 * stress: add username/password authentication support (CASSANDRA-6068)
 * Fix indexed queries with row cache enabled on parent table (CASSANDRA-5732)
 * Fix compaction race during columnfamily drop (CASSANDRA-5957)
 * Fix validation of empty column names for compact tables (CASSANDRA-6152)
 * Skip replaying mutations that pass CRC but fail to deserialize (CASSANDRA-6183)
 * Rework token replacement to use replace_address (CASSANDRA-5916)
 * Fix altering column types (CASSANDRA-6185)
 * cqlsh: fix CREATE/ALTER WITH completion (CASSANDRA-6196)
 * add windows bat files for shell commands (CASSANDRA-6145)
 * Fix potential stack overflow during range tombstones insertion (CASSANDRA-6181)
 * (Hadoop) Make LOCAL_ONE the default consistency level (CASSANDRA-6214)


2.0.1
 * Fix bug that could allow reading deleted data temporarily (CASSANDRA-6025)
 * Improve memory use defaults (CASSANDRA-6059)
 * Make ThriftServer more easlly extensible (CASSANDRA-6058)
 * Remove Hadoop dependency from ITransportFactory (CASSANDRA-6062)
 * add file_cache_size_in_mb setting (CASSANDRA-5661)
 * Improve error message when yaml contains invalid properties (CASSANDRA-5958)
 * Improve leveled compaction's ability to find non-overlapping L0 compactions
   to work on concurrently (CASSANDRA-5921)
 * Notify indexer of columns shadowed by range tombstones (CASSANDRA-5614)
 * Log Merkle tree stats (CASSANDRA-2698)
 * Switch from crc32 to adler32 for compressed sstable checksums (CASSANDRA-5862)
 * Improve offheap memcpy performance (CASSANDRA-5884)
 * Use a range aware scanner for cleanup (CASSANDRA-2524)
 * Cleanup doesn't need to inspect sstables that contain only local data
   (CASSANDRA-5722)
 * Add ability for CQL3 to list partition keys (CASSANDRA-4536)
 * Improve native protocol serialization (CASSANDRA-5664)
 * Upgrade Thrift to 0.9.1 (CASSANDRA-5923)
 * Require superuser status for adding triggers (CASSANDRA-5963)
 * Make standalone scrubber handle old and new style leveled manifest
   (CASSANDRA-6005)
 * Fix paxos bugs (CASSANDRA-6012, 6013, 6023)
 * Fix paged ranges with multiple replicas (CASSANDRA-6004)
 * Fix potential AssertionError during tracing (CASSANDRA-6041)
 * Fix NPE in sstablesplit (CASSANDRA-6027)
 * Migrate pre-2.0 key/value/column aliases to system.schema_columns
   (CASSANDRA-6009)
 * Paging filter empty rows too agressively (CASSANDRA-6040)
 * Support variadic parameters for IN clauses (CASSANDRA-4210)
 * cqlsh: return the result of CAS writes (CASSANDRA-5796)
 * Fix validation of IN clauses with 2ndary indexes (CASSANDRA-6050)
 * Support named bind variables in CQL (CASSANDRA-6033)
Merged from 1.2:
 * Allow cache-keys-to-save to be set at runtime (CASSANDRA-5980)
 * Avoid second-guessing out-of-space state (CASSANDRA-5605)
 * Tuning knobs for dealing with large blobs and many CFs (CASSANDRA-5982)
 * (Hadoop) Fix CQLRW for thrift tables (CASSANDRA-6002)
 * Fix possible divide-by-zero in HHOM (CASSANDRA-5990)
 * Allow local batchlog writes for CL.ANY (CASSANDRA-5967)
 * Upgrade metrics-core to version 2.2.0 (CASSANDRA-5947)
 * Fix CqlRecordWriter with composite keys (CASSANDRA-5949)
 * Add snitch, schema version, cluster, partitioner to JMX (CASSANDRA-5881)
 * Allow disabling SlabAllocator (CASSANDRA-5935)
 * Make user-defined compaction JMX blocking (CASSANDRA-4952)
 * Fix streaming does not transfer wrapped range (CASSANDRA-5948)
 * Fix loading index summary containing empty key (CASSANDRA-5965)
 * Correctly handle limits in CompositesSearcher (CASSANDRA-5975)
 * Pig: handle CQL collections (CASSANDRA-5867)
 * Pass the updated cf to the PRSI index() method (CASSANDRA-5999)
 * Allow empty CQL3 batches (as no-op) (CASSANDRA-5994)
 * Support null in CQL3 functions (CASSANDRA-5910)
 * Replace the deprecated MapMaker with CacheLoader (CASSANDRA-6007)
 * Add SSTableDeletingNotification to DataTracker (CASSANDRA-6010)
 * Fix snapshots in use get deleted during snapshot repair (CASSANDRA-6011)
 * Move hints and exception count to o.a.c.metrics (CASSANDRA-6017)
 * Fix memory leak in snapshot repair (CASSANDRA-6047)
 * Fix sstable2sjon for CQL3 tables (CASSANDRA-5852)


2.0.0
 * Fix thrift validation when inserting into CQL3 tables (CASSANDRA-5138)
 * Fix periodic memtable flushing behavior with clean memtables (CASSANDRA-5931)
 * Fix dateOf() function for pre-2.0 timestamp columns (CASSANDRA-5928)
 * Fix SSTable unintentionally loads BF when opened for batch (CASSANDRA-5938)
 * Add stream session progress to JMX (CASSANDRA-4757)
 * Fix NPE during CAS operation (CASSANDRA-5925)
Merged from 1.2:
 * Fix getBloomFilterDiskSpaceUsed for AlwaysPresentFilter (CASSANDRA-5900)
 * Don't announce schema version until we've loaded the changes locally
   (CASSANDRA-5904)
 * Fix to support off heap bloom filters size greater than 2 GB (CASSANDRA-5903)
 * Properly handle parsing huge map and set literals (CASSANDRA-5893)


2.0.0-rc2
 * enable vnodes by default (CASSANDRA-5869)
 * fix CAS contention timeout (CASSANDRA-5830)
 * fix HsHa to respect max frame size (CASSANDRA-4573)
 * Fix (some) 2i on composite components omissions (CASSANDRA-5851)
 * cqlsh: add DESCRIBE FULL SCHEMA variant (CASSANDRA-5880)
Merged from 1.2:
 * Correctly validate sparse composite cells in scrub (CASSANDRA-5855)
 * Add KeyCacheHitRate metric to CF metrics (CASSANDRA-5868)
 * cqlsh: add support for multiline comments (CASSANDRA-5798)
 * Handle CQL3 SELECT duplicate IN restrictions on clustering columns
   (CASSANDRA-5856)


2.0.0-rc1
 * improve DecimalSerializer performance (CASSANDRA-5837)
 * fix potential spurious wakeup in AsyncOneResponse (CASSANDRA-5690)
 * fix schema-related trigger issues (CASSANDRA-5774)
 * Better validation when accessing CQL3 table from thrift (CASSANDRA-5138)
 * Fix assertion error during repair (CASSANDRA-5801)
 * Fix range tombstone bug (CASSANDRA-5805)
 * DC-local CAS (CASSANDRA-5797)
 * Add a native_protocol_version column to the system.local table (CASSANRDA-5819)
 * Use index_interval from cassandra.yaml when upgraded (CASSANDRA-5822)
 * Fix buffer underflow on socket close (CASSANDRA-5792)
Merged from 1.2:
 * Fix reading DeletionTime from 1.1-format sstables (CASSANDRA-5814)
 * cqlsh: add collections support to COPY (CASSANDRA-5698)
 * retry important messages for any IOException (CASSANDRA-5804)
 * Allow empty IN relations in SELECT/UPDATE/DELETE statements (CASSANDRA-5626)
 * cqlsh: fix crashing on Windows due to libedit detection (CASSANDRA-5812)
 * fix bulk-loading compressed sstables (CASSANDRA-5820)
 * (Hadoop) fix quoting in CqlPagingRecordReader and CqlRecordWriter 
   (CASSANDRA-5824)
 * update default LCS sstable size to 160MB (CASSANDRA-5727)
 * Allow compacting 2Is via nodetool (CASSANDRA-5670)
 * Hex-encode non-String keys in OPP (CASSANDRA-5793)
 * nodetool history logging (CASSANDRA-5823)
 * (Hadoop) fix support for Thrift tables in CqlPagingRecordReader 
   (CASSANDRA-5752)
 * add "all time blocked" to StatusLogger output (CASSANDRA-5825)
 * Future-proof inter-major-version schema migrations (CASSANDRA-5845)
 * (Hadoop) add CqlPagingRecordReader support for ReversedType in Thrift table
   (CASSANDRA-5718)
 * Add -no-snapshot option to scrub (CASSANDRA-5891)
 * Fix to support off heap bloom filters size greater than 2 GB (CASSANDRA-5903)
 * Properly handle parsing huge map and set literals (CASSANDRA-5893)
 * Fix LCS L0 compaction may overlap in L1 (CASSANDRA-5907)
 * New sstablesplit tool to split large sstables offline (CASSANDRA-4766)
 * Fix potential deadlock in native protocol server (CASSANDRA-5926)
 * Disallow incompatible type change in CQL3 (CASSANDRA-5882)
Merged from 1.1:
 * Correctly validate sparse composite cells in scrub (CASSANDRA-5855)


2.0.0-beta2
 * Replace countPendingHints with Hints Created metric (CASSANDRA-5746)
 * Allow nodetool with no args, and with help to run without a server (CASSANDRA-5734)
 * Cleanup AbstractType/TypeSerializer classes (CASSANDRA-5744)
 * Remove unimplemented cli option schema-mwt (CASSANDRA-5754)
 * Support range tombstones in thrift (CASSANDRA-5435)
 * Normalize table-manipulating CQL3 statements' class names (CASSANDRA-5759)
 * cqlsh: add missing table options to DESCRIBE output (CASSANDRA-5749)
 * Fix assertion error during repair (CASSANDRA-5757)
 * Fix bulkloader (CASSANDRA-5542)
 * Add LZ4 compression to the native protocol (CASSANDRA-5765)
 * Fix bugs in the native protocol v2 (CASSANDRA-5770)
 * CAS on 'primary key only' table (CASSANDRA-5715)
 * Support streaming SSTables of old versions (CASSANDRA-5772)
 * Always respect protocol version in native protocol (CASSANDRA-5778)
 * Fix ConcurrentModificationException during streaming (CASSANDRA-5782)
 * Update deletion timestamp in Commit#updatesWithPaxosTime (CASSANDRA-5787)
 * Thrift cas() method crashes if input columns are not sorted (CASSANDRA-5786)
 * Order columns names correctly when querying for CAS (CASSANDRA-5788)
 * Fix streaming retry (CASSANDRA-5775)
Merged from 1.2:
 * if no seeds can be a reached a node won't start in a ring by itself (CASSANDRA-5768)
 * add cassandra.unsafesystem property (CASSANDRA-5704)
 * (Hadoop) quote identifiers in CqlPagingRecordReader (CASSANDRA-5763)
 * Add replace_node functionality for vnodes (CASSANDRA-5337)
 * Add timeout events to query traces (CASSANDRA-5520)
 * Fix serialization of the LEFT gossip value (CASSANDRA-5696)
 * Pig: support for cql3 tables (CASSANDRA-5234)
 * Fix skipping range tombstones with reverse queries (CASSANDRA-5712)
 * Expire entries out of ThriftSessionManager (CASSANDRA-5719)
 * Don't keep ancestor information in memory (CASSANDRA-5342)
 * Expose native protocol server status in nodetool info (CASSANDRA-5735)
 * Fix pathetic performance of range tombstones (CASSANDRA-5677)
 * Fix querying with an empty (impossible) range (CASSANDRA-5573)
 * cqlsh: handle CUSTOM 2i in DESCRIBE output (CASSANDRA-5760)
 * Fix minor bug in Range.intersects(Bound) (CASSANDRA-5771)
 * cqlsh: handle disabled compression in DESCRIBE output (CASSANDRA-5766)
 * Ensure all UP events are notified on the native protocol (CASSANDRA-5769)
 * Fix formatting of sstable2json with multiple -k arguments (CASSANDRA-5781)
 * Don't rely on row marker for queries in general to hide lost markers
   after TTL expires (CASSANDRA-5762)
 * Sort nodetool help output (CASSANDRA-5776)
 * Fix column expiring during 2 phases compaction (CASSANDRA-5799)
 * now() is being rejected in INSERTs when inside collections (CASSANDRA-5795)


2.0.0-beta1
 * Add support for indexing clustered columns (CASSANDRA-5125)
 * Removed on-heap row cache (CASSANDRA-5348)
 * use nanotime consistently for node-local timeouts (CASSANDRA-5581)
 * Avoid unnecessary second pass on name-based queries (CASSANDRA-5577)
 * Experimental triggers (CASSANDRA-1311)
 * JEMalloc support for off-heap allocation (CASSANDRA-3997)
 * Single-pass compaction (CASSANDRA-4180)
 * Removed token range bisection (CASSANDRA-5518)
 * Removed compatibility with pre-1.2.5 sstables and network messages
   (CASSANDRA-5511)
 * removed PBSPredictor (CASSANDRA-5455)
 * CAS support (CASSANDRA-5062, 5441, 5442, 5443, 5619, 5667)
 * Leveled compaction performs size-tiered compactions in L0 
   (CASSANDRA-5371, 5439)
 * Add yaml network topology snitch for mixed ec2/other envs (CASSANDRA-5339)
 * Log when a node is down longer than the hint window (CASSANDRA-4554)
 * Optimize tombstone creation for ExpiringColumns (CASSANDRA-4917)
 * Improve LeveledScanner work estimation (CASSANDRA-5250, 5407)
 * Replace compaction lock with runWithCompactionsDisabled (CASSANDRA-3430)
 * Change Message IDs to ints (CASSANDRA-5307)
 * Move sstable level information into the Stats component, removing the
   need for a separate Manifest file (CASSANDRA-4872)
 * avoid serializing to byte[] on commitlog append (CASSANDRA-5199)
 * make index_interval configurable per columnfamily (CASSANDRA-3961, CASSANDRA-5650)
 * add default_time_to_live (CASSANDRA-3974)
 * add memtable_flush_period_in_ms (CASSANDRA-4237)
 * replace supercolumns internally by composites (CASSANDRA-3237, 5123)
 * upgrade thrift to 0.9.0 (CASSANDRA-3719)
 * drop unnecessary keyspace parameter from user-defined compaction API 
   (CASSANDRA-5139)
 * more robust solution to incomplete compactions + counters (CASSANDRA-5151)
 * Change order of directory searching for c*.in.sh (CASSANDRA-3983)
 * Add tool to reset SSTable compaction level for LCS (CASSANDRA-5271)
 * Allow custom configuration loader (CASSANDRA-5045)
 * Remove memory emergency pressure valve logic (CASSANDRA-3534)
 * Reduce request latency with eager retry (CASSANDRA-4705)
 * cqlsh: Remove ASSUME command (CASSANDRA-5331)
 * Rebuild BF when loading sstables if bloom_filter_fp_chance
   has changed since compaction (CASSANDRA-5015)
 * remove row-level bloom filters (CASSANDRA-4885)
 * Change Kernel Page Cache skipping into row preheating (disabled by default)
   (CASSANDRA-4937)
 * Improve repair by deciding on a gcBefore before sending
   out TreeRequests (CASSANDRA-4932)
 * Add an official way to disable compactions (CASSANDRA-5074)
 * Reenable ALTER TABLE DROP with new semantics (CASSANDRA-3919)
 * Add binary protocol versioning (CASSANDRA-5436)
 * Swap THshaServer for TThreadedSelectorServer (CASSANDRA-5530)
 * Add alias support to SELECT statement (CASSANDRA-5075)
 * Don't create empty RowMutations in CommitLogReplayer (CASSANDRA-5541)
 * Use range tombstones when dropping cfs/columns from schema (CASSANDRA-5579)
 * cqlsh: drop CQL2/CQL3-beta support (CASSANDRA-5585)
 * Track max/min column names in sstables to be able to optimize slice
   queries (CASSANDRA-5514, CASSANDRA-5595, CASSANDRA-5600)
 * Binary protocol: allow batching already prepared statements (CASSANDRA-4693)
 * Allow preparing timestamp, ttl and limit in CQL3 queries (CASSANDRA-4450)
 * Support native link w/o JNA in Java7 (CASSANDRA-3734)
 * Use SASL authentication in binary protocol v2 (CASSANDRA-5545)
 * Replace Thrift HsHa with LMAX Disruptor based implementation (CASSANDRA-5582)
 * cqlsh: Add row count to SELECT output (CASSANDRA-5636)
 * Include a timestamp with all read commands to determine column expiration
   (CASSANDRA-5149)
 * Streaming 2.0 (CASSANDRA-5286, 5699)
 * Conditional create/drop ks/table/index statements in CQL3 (CASSANDRA-2737)
 * more pre-table creation property validation (CASSANDRA-5693)
 * Redesign repair messages (CASSANDRA-5426)
 * Fix ALTER RENAME post-5125 (CASSANDRA-5702)
 * Disallow renaming a 2ndary indexed column (CASSANDRA-5705)
 * Rename Table to Keyspace (CASSANDRA-5613)
 * Ensure changing column_index_size_in_kb on different nodes don't corrupt the
   sstable (CASSANDRA-5454)
 * Move resultset type information into prepare, not execute (CASSANDRA-5649)
 * Auto paging in binary protocol (CASSANDRA-4415, 5714)
 * Don't tie client side use of AbstractType to JDBC (CASSANDRA-4495)
 * Adds new TimestampType to replace DateType (CASSANDRA-5723, CASSANDRA-5729)
Merged from 1.2:
 * make starting native protocol server idempotent (CASSANDRA-5728)
 * Fix loading key cache when a saved entry is no longer valid (CASSANDRA-5706)
 * Fix serialization of the LEFT gossip value (CASSANDRA-5696)
 * cqlsh: Don't show 'null' in place of empty values (CASSANDRA-5675)
 * Race condition in detecting version on a mixed 1.1/1.2 cluster
   (CASSANDRA-5692)
 * Fix skipping range tombstones with reverse queries (CASSANDRA-5712)
 * Expire entries out of ThriftSessionManager (CASSANRDA-5719)
 * Don't keep ancestor information in memory (CASSANDRA-5342)
 * cqlsh: fix handling of semicolons inside BATCH queries (CASSANDRA-5697)


1.2.6
 * Fix tracing when operation completes before all responses arrive 
   (CASSANDRA-5668)
 * Fix cross-DC mutation forwarding (CASSANDRA-5632)
 * Reduce SSTableLoader memory usage (CASSANDRA-5555)
 * Scale hinted_handoff_throttle_in_kb to cluster size (CASSANDRA-5272)
 * (Hadoop) Add CQL3 input/output formats (CASSANDRA-4421, 5622)
 * (Hadoop) Fix InputKeyRange in CFIF (CASSANDRA-5536)
 * Fix dealing with ridiculously large max sstable sizes in LCS (CASSANDRA-5589)
 * Ignore pre-truncate hints (CASSANDRA-4655)
 * Move System.exit on OOM into a separate thread (CASSANDRA-5273)
 * Write row markers when serializing schema (CASSANDRA-5572)
 * Check only SSTables for the requested range when streaming (CASSANDRA-5569)
 * Improve batchlog replay behavior and hint ttl handling (CASSANDRA-5314)
 * Exclude localTimestamp from validation for tombstones (CASSANDRA-5398)
 * cqlsh: add custom prompt support (CASSANDRA-5539)
 * Reuse prepared statements in hot auth queries (CASSANDRA-5594)
 * cqlsh: add vertical output option (see EXPAND) (CASSANDRA-5597)
 * Add a rate limit option to stress (CASSANDRA-5004)
 * have BulkLoader ignore snapshots directories (CASSANDRA-5587) 
 * fix SnitchProperties logging context (CASSANDRA-5602)
 * Expose whether jna is enabled and memory is locked via JMX (CASSANDRA-5508)
 * cqlsh: fix COPY FROM with ReversedType (CASSANDRA-5610)
 * Allow creating CUSTOM indexes on collections (CASSANDRA-5615)
 * Evaluate now() function at execution time (CASSANDRA-5616)
 * Expose detailed read repair metrics (CASSANDRA-5618)
 * Correct blob literal + ReversedType parsing (CASSANDRA-5629)
 * Allow GPFS to prefer the internal IP like EC2MRS (CASSANDRA-5630)
 * fix help text for -tspw cassandra-cli (CASSANDRA-5643)
 * don't throw away initial causes exceptions for internode encryption issues 
   (CASSANDRA-5644)
 * Fix message spelling errors for cql select statements (CASSANDRA-5647)
 * Suppress custom exceptions thru jmx (CASSANDRA-5652)
 * Update CREATE CUSTOM INDEX syntax (CASSANDRA-5639)
 * Fix PermissionDetails.equals() method (CASSANDRA-5655)
 * Never allow partition key ranges in CQL3 without token() (CASSANDRA-5666)
 * Gossiper incorrectly drops AppState for an upgrading node (CASSANDRA-5660)
 * Connection thrashing during multi-region ec2 during upgrade, due to 
   messaging version (CASSANDRA-5669)
 * Avoid over reconnecting in EC2MRS (CASSANDRA-5678)
 * Fix ReadResponseSerializer.serializedSize() for digest reads (CASSANDRA-5476)
 * allow sstable2json on 2i CFs (CASSANDRA-5694)
Merged from 1.1:
 * Remove buggy thrift max message length option (CASSANDRA-5529)
 * Fix NPE in Pig's widerow mode (CASSANDRA-5488)
 * Add split size parameter to Pig and disable split combination (CASSANDRA-5544)


1.2.5
 * make BytesToken.toString only return hex bytes (CASSANDRA-5566)
 * Ensure that submitBackground enqueues at least one task (CASSANDRA-5554)
 * fix 2i updates with identical values and timestamps (CASSANDRA-5540)
 * fix compaction throttling bursty-ness (CASSANDRA-4316)
 * reduce memory consumption of IndexSummary (CASSANDRA-5506)
 * remove per-row column name bloom filters (CASSANDRA-5492)
 * Include fatal errors in trace events (CASSANDRA-5447)
 * Ensure that PerRowSecondaryIndex is notified of row-level deletes
   (CASSANDRA-5445)
 * Allow empty blob literals in CQL3 (CASSANDRA-5452)
 * Fix streaming RangeTombstones at column index boundary (CASSANDRA-5418)
 * Fix preparing statements when current keyspace is not set (CASSANDRA-5468)
 * Fix SemanticVersion.isSupportedBy minor/patch handling (CASSANDRA-5496)
 * Don't provide oldCfId for post-1.1 system cfs (CASSANDRA-5490)
 * Fix primary range ignores replication strategy (CASSANDRA-5424)
 * Fix shutdown of binary protocol server (CASSANDRA-5507)
 * Fix repair -snapshot not working (CASSANDRA-5512)
 * Set isRunning flag later in binary protocol server (CASSANDRA-5467)
 * Fix use of CQL3 functions with descending clustering order (CASSANDRA-5472)
 * Disallow renaming columns one at a time for thrift table in CQL3
   (CASSANDRA-5531)
 * cqlsh: add CLUSTERING ORDER BY support to DESCRIBE (CASSANDRA-5528)
 * Add custom secondary index support to CQL3 (CASSANDRA-5484)
 * Fix repair hanging silently on unexpected error (CASSANDRA-5229)
 * Fix Ec2Snitch regression introduced by CASSANDRA-5171 (CASSANDRA-5432)
 * Add nodetool enablebackup/disablebackup (CASSANDRA-5556)
 * cqlsh: fix DESCRIBE after case insensitive USE (CASSANDRA-5567)
Merged from 1.1
 * Add retry mechanism to OTC for non-droppable_verbs (CASSANDRA-5393)
 * Use allocator information to improve memtable memory usage estimate
   (CASSANDRA-5497)
 * Fix trying to load deleted row into row cache on startup (CASSANDRA-4463)
 * fsync leveled manifest to avoid corruption (CASSANDRA-5535)
 * Fix Bound intersection computation (CASSANDRA-5551)
 * sstablescrub now respects max memory size in cassandra.in.sh (CASSANDRA-5562)


1.2.4
 * Ensure that PerRowSecondaryIndex updates see the most recent values
   (CASSANDRA-5397)
 * avoid duplicate index entries ind PrecompactedRow and 
   ParallelCompactionIterable (CASSANDRA-5395)
 * remove the index entry on oldColumn when new column is a tombstone 
   (CASSANDRA-5395)
 * Change default stream throughput from 400 to 200 mbps (CASSANDRA-5036)
 * Gossiper logs DOWN for symmetry with UP (CASSANDRA-5187)
 * Fix mixing prepared statements between keyspaces (CASSANDRA-5352)
 * Fix consistency level during bootstrap - strike 3 (CASSANDRA-5354)
 * Fix transposed arguments in AlreadyExistsException (CASSANDRA-5362)
 * Improve asynchronous hint delivery (CASSANDRA-5179)
 * Fix Guava dependency version (12.0 -> 13.0.1) for Maven (CASSANDRA-5364)
 * Validate that provided CQL3 collection value are < 64K (CASSANDRA-5355)
 * Make upgradeSSTable skip current version sstables by default (CASSANDRA-5366)
 * Optimize min/max timestamp collection (CASSANDRA-5373)
 * Invalid streamId in cql binary protocol when using invalid CL 
   (CASSANDRA-5164)
 * Fix validation for IN where clauses with collections (CASSANDRA-5376)
 * Copy resultSet on count query to avoid ConcurrentModificationException 
   (CASSANDRA-5382)
 * Correctly typecheck in CQL3 even with ReversedType (CASSANDRA-5386)
 * Fix streaming compressed files when using encryption (CASSANDRA-5391)
 * cassandra-all 1.2.0 pom missing netty dependency (CASSANDRA-5392)
 * Fix writetime/ttl functions on null values (CASSANDRA-5341)
 * Fix NPE during cql3 select with token() (CASSANDRA-5404)
 * IndexHelper.skipBloomFilters won't skip non-SHA filters (CASSANDRA-5385)
 * cqlsh: Print maps ordered by key, sort sets (CASSANDRA-5413)
 * Add null syntax support in CQL3 for inserts (CASSANDRA-3783)
 * Allow unauthenticated set_keyspace() calls (CASSANDRA-5423)
 * Fix potential incremental backups race (CASSANDRA-5410)
 * Fix prepared BATCH statements with batch-level timestamps (CASSANDRA-5415)
 * Allow overriding superuser setup delay (CASSANDRA-5430)
 * cassandra-shuffle with JMX usernames and passwords (CASSANDRA-5431)
Merged from 1.1:
 * cli: Quote ks and cf names in schema output when needed (CASSANDRA-5052)
 * Fix bad default for min/max timestamp in SSTableMetadata (CASSANDRA-5372)
 * Fix cf name extraction from manifest in Directories.migrateFile() 
   (CASSANDRA-5242)
 * Support pluggable internode authentication (CASSANDRA-5401)


1.2.3
 * add check for sstable overlap within a level on startup (CASSANDRA-5327)
 * replace ipv6 colons in jmx object names (CASSANDRA-5298, 5328)
 * Avoid allocating SSTableBoundedScanner during repair when the range does 
   not intersect the sstable (CASSANDRA-5249)
 * Don't lowercase property map keys (this breaks NTS) (CASSANDRA-5292)
 * Fix composite comparator with super columns (CASSANDRA-5287)
 * Fix insufficient validation of UPDATE queries against counter cfs
   (CASSANDRA-5300)
 * Fix PropertyFileSnitch default DC/Rack behavior (CASSANDRA-5285)
 * Handle null values when executing prepared statement (CASSANDRA-5081)
 * Add netty to pom dependencies (CASSANDRA-5181)
 * Include type arguments in Thrift CQLPreparedResult (CASSANDRA-5311)
 * Fix compaction not removing columns when bf_fp_ratio is 1 (CASSANDRA-5182)
 * cli: Warn about missing CQL3 tables in schema descriptions (CASSANDRA-5309)
 * Re-enable unknown option in replication/compaction strategies option for
   backward compatibility (CASSANDRA-4795)
 * Add binary protocol support to stress (CASSANDRA-4993)
 * cqlsh: Fix COPY FROM value quoting and null handling (CASSANDRA-5305)
 * Fix repair -pr for vnodes (CASSANDRA-5329)
 * Relax CL for auth queries for non-default users (CASSANDRA-5310)
 * Fix AssertionError during repair (CASSANDRA-5245)
 * Don't announce migrations to pre-1.2 nodes (CASSANDRA-5334)
Merged from 1.1:
 * Update offline scrub for 1.0 -> 1.1 directory structure (CASSANDRA-5195)
 * add tmp flag to Descriptor hashcode (CASSANDRA-4021)
 * fix logging of "Found table data in data directories" when only system tables
   are present (CASSANDRA-5289)
 * cli: Add JMX authentication support (CASSANDRA-5080)
 * nodetool: ability to repair specific range (CASSANDRA-5280)
 * Fix possible assertion triggered in SliceFromReadCommand (CASSANDRA-5284)
 * cqlsh: Add inet type support on Windows (ipv4-only) (CASSANDRA-4801)
 * Fix race when initializing ColumnFamilyStore (CASSANDRA-5350)
 * Add UseTLAB JVM flag (CASSANDRA-5361)


1.2.2
 * fix potential for multiple concurrent compactions of the same sstables
   (CASSANDRA-5256)
 * avoid no-op caching of byte[] on commitlog append (CASSANDRA-5199)
 * fix symlinks under data dir not working (CASSANDRA-5185)
 * fix bug in compact storage metadata handling (CASSANDRA-5189)
 * Validate login for USE queries (CASSANDRA-5207)
 * cli: remove default username and password (CASSANDRA-5208)
 * configure populate_io_cache_on_flush per-CF (CASSANDRA-4694)
 * allow configuration of internode socket buffer (CASSANDRA-3378)
 * Make sstable directory picking blacklist-aware again (CASSANDRA-5193)
 * Correctly expire gossip states for edge cases (CASSANDRA-5216)
 * Improve handling of directory creation failures (CASSANDRA-5196)
 * Expose secondary indicies to the rest of nodetool (CASSANDRA-4464)
 * Binary protocol: avoid sending notification for 0.0.0.0 (CASSANDRA-5227)
 * add UseCondCardMark XX jvm settings on jdk 1.7 (CASSANDRA-4366)
 * CQL3 refactor to allow conversion function (CASSANDRA-5226)
 * Fix drop of sstables in some circumstance (CASSANDRA-5232)
 * Implement caching of authorization results (CASSANDRA-4295)
 * Add support for LZ4 compression (CASSANDRA-5038)
 * Fix missing columns in wide rows queries (CASSANDRA-5225)
 * Simplify auth setup and make system_auth ks alterable (CASSANDRA-5112)
 * Stop compactions from hanging during bootstrap (CASSANDRA-5244)
 * fix compressed streaming sending extra chunk (CASSANDRA-5105)
 * Add CQL3-based implementations of IAuthenticator and IAuthorizer
   (CASSANDRA-4898)
 * Fix timestamp-based tomstone removal logic (CASSANDRA-5248)
 * cli: Add JMX authentication support (CASSANDRA-5080)
 * Fix forceFlush behavior (CASSANDRA-5241)
 * cqlsh: Add username autocompletion (CASSANDRA-5231)
 * Fix CQL3 composite partition key error (CASSANDRA-5240)
 * Allow IN clause on last clustering key (CASSANDRA-5230)
Merged from 1.1:
 * fix start key/end token validation for wide row iteration (CASSANDRA-5168)
 * add ConfigHelper support for Thrift frame and max message sizes (CASSANDRA-5188)
 * fix nodetool repair not fail on node down (CASSANDRA-5203)
 * always collect tombstone hints (CASSANDRA-5068)
 * Fix error when sourcing file in cqlsh (CASSANDRA-5235)


1.2.1
 * stream undelivered hints on decommission (CASSANDRA-5128)
 * GossipingPropertyFileSnitch loads saved dc/rack info if needed (CASSANDRA-5133)
 * drain should flush system CFs too (CASSANDRA-4446)
 * add inter_dc_tcp_nodelay setting (CASSANDRA-5148)
 * re-allow wrapping ranges for start_token/end_token range pairitspwng (CASSANDRA-5106)
 * fix validation compaction of empty rows (CASSANDRA-5136)
 * nodetool methods to enable/disable hint storage/delivery (CASSANDRA-4750)
 * disallow bloom filter false positive chance of 0 (CASSANDRA-5013)
 * add threadpool size adjustment methods to JMXEnabledThreadPoolExecutor and 
   CompactionManagerMBean (CASSANDRA-5044)
 * fix hinting for dropped local writes (CASSANDRA-4753)
 * off-heap cache doesn't need mutable column container (CASSANDRA-5057)
 * apply disk_failure_policy to bad disks on initial directory creation 
   (CASSANDRA-4847)
 * Optimize name-based queries to use ArrayBackedSortedColumns (CASSANDRA-5043)
 * Fall back to old manifest if most recent is unparseable (CASSANDRA-5041)
 * pool [Compressed]RandomAccessReader objects on the partitioned read path
   (CASSANDRA-4942)
 * Add debug logging to list filenames processed by Directories.migrateFile 
   method (CASSANDRA-4939)
 * Expose black-listed directories via JMX (CASSANDRA-4848)
 * Log compaction merge counts (CASSANDRA-4894)
 * Minimize byte array allocation by AbstractData{Input,Output} (CASSANDRA-5090)
 * Add SSL support for the binary protocol (CASSANDRA-5031)
 * Allow non-schema system ks modification for shuffle to work (CASSANDRA-5097)
 * cqlsh: Add default limit to SELECT statements (CASSANDRA-4972)
 * cqlsh: fix DESCRIBE for 1.1 cfs in CQL3 (CASSANDRA-5101)
 * Correctly gossip with nodes >= 1.1.7 (CASSANDRA-5102)
 * Ensure CL guarantees on digest mismatch (CASSANDRA-5113)
 * Validate correctly selects on composite partition key (CASSANDRA-5122)
 * Fix exception when adding collection (CASSANDRA-5117)
 * Handle states for non-vnode clusters correctly (CASSANDRA-5127)
 * Refuse unrecognized replication and compaction strategy options (CASSANDRA-4795)
 * Pick the correct value validator in sstable2json for cql3 tables (CASSANDRA-5134)
 * Validate login for describe_keyspace, describe_keyspaces and set_keyspace
   (CASSANDRA-5144)
 * Fix inserting empty maps (CASSANDRA-5141)
 * Don't remove tokens from System table for node we know (CASSANDRA-5121)
 * fix streaming progress report for compresed files (CASSANDRA-5130)
 * Coverage analysis for low-CL queries (CASSANDRA-4858)
 * Stop interpreting dates as valid timeUUID value (CASSANDRA-4936)
 * Adds E notation for floating point numbers (CASSANDRA-4927)
 * Detect (and warn) unintentional use of the cql2 thrift methods when cql3 was
   intended (CASSANDRA-5172)
 * cli: Quote ks and cf names in schema output when needed (CASSANDRA-5052)
 * Fix cf name extraction from manifest in Directories.migrateFile() (CASSANDRA-5242)
 * Replace mistaken usage of commons-logging with slf4j (CASSANDRA-5464)
 * Ensure Jackson dependency matches lib (CASSANDRA-5126)
 * Expose droppable tombstone ratio stats over JMX (CASSANDRA-5159)
Merged from 1.1:
 * Simplify CompressedRandomAccessReader to work around JDK FD bug (CASSANDRA-5088)
 * Improve handling a changing target throttle rate mid-compaction (CASSANDRA-5087)
 * Pig: correctly decode row keys in widerow mode (CASSANDRA-5098)
 * nodetool repair command now prints progress (CASSANDRA-4767)
 * fix user defined compaction to run against 1.1 data directory (CASSANDRA-5118)
 * Fix CQL3 BATCH authorization caching (CASSANDRA-5145)
 * fix get_count returns incorrect value with TTL (CASSANDRA-5099)
 * better handling for mid-compaction failure (CASSANDRA-5137)
 * convert default marshallers list to map for better readability (CASSANDRA-5109)
 * fix ConcurrentModificationException in getBootstrapSource (CASSANDRA-5170)
 * fix sstable maxtimestamp for row deletes and pre-1.1.1 sstables (CASSANDRA-5153)
 * Fix thread growth on node removal (CASSANDRA-5175)
 * Make Ec2Region's datacenter name configurable (CASSANDRA-5155)


1.2.0
 * Disallow counters in collections (CASSANDRA-5082)
 * cqlsh: add unit tests (CASSANDRA-3920)
 * fix default bloom_filter_fp_chance for LeveledCompactionStrategy (CASSANDRA-5093)
Merged from 1.1:
 * add validation for get_range_slices with start_key and end_token (CASSANDRA-5089)


1.2.0-rc2
 * fix nodetool ownership display with vnodes (CASSANDRA-5065)
 * cqlsh: add DESCRIBE KEYSPACES command (CASSANDRA-5060)
 * Fix potential infinite loop when reloading CFS (CASSANDRA-5064)
 * Fix SimpleAuthorizer example (CASSANDRA-5072)
 * cqlsh: force CL.ONE for tracing and system.schema* queries (CASSANDRA-5070)
 * Includes cassandra-shuffle in the debian package (CASSANDRA-5058)
Merged from 1.1:
 * fix multithreaded compaction deadlock (CASSANDRA-4492)
 * fix temporarily missing schema after upgrade from pre-1.1.5 (CASSANDRA-5061)
 * Fix ALTER TABLE overriding compression options with defaults
   (CASSANDRA-4996, 5066)
 * fix specifying and altering crc_check_chance (CASSANDRA-5053)
 * fix Murmur3Partitioner ownership% calculation (CASSANDRA-5076)
 * Don't expire columns sooner than they should in 2ndary indexes (CASSANDRA-5079)


1.2-rc1
 * rename rpc_timeout settings to request_timeout (CASSANDRA-5027)
 * add BF with 0.1 FP to LCS by default (CASSANDRA-5029)
 * Fix preparing insert queries (CASSANDRA-5016)
 * Fix preparing queries with counter increment (CASSANDRA-5022)
 * Fix preparing updates with collections (CASSANDRA-5017)
 * Don't generate UUID based on other node address (CASSANDRA-5002)
 * Fix message when trying to alter a clustering key type (CASSANDRA-5012)
 * Update IAuthenticator to match the new IAuthorizer (CASSANDRA-5003)
 * Fix inserting only a key in CQL3 (CASSANDRA-5040)
 * Fix CQL3 token() function when used with strings (CASSANDRA-5050)
Merged from 1.1:
 * reduce log spam from invalid counter shards (CASSANDRA-5026)
 * Improve schema propagation performance (CASSANDRA-5025)
 * Fix for IndexHelper.IndexFor throws OOB Exception (CASSANDRA-5030)
 * cqlsh: make it possible to describe thrift CFs (CASSANDRA-4827)
 * cqlsh: fix timestamp formatting on some platforms (CASSANDRA-5046)


1.2-beta3
 * make consistency level configurable in cqlsh (CASSANDRA-4829)
 * fix cqlsh rendering of blob fields (CASSANDRA-4970)
 * fix cqlsh DESCRIBE command (CASSANDRA-4913)
 * save truncation position in system table (CASSANDRA-4906)
 * Move CompressionMetadata off-heap (CASSANDRA-4937)
 * allow CLI to GET cql3 columnfamily data (CASSANDRA-4924)
 * Fix rare race condition in getExpireTimeForEndpoint (CASSANDRA-4402)
 * acquire references to overlapping sstables during compaction so bloom filter
   doesn't get free'd prematurely (CASSANDRA-4934)
 * Don't share slice query filter in CQL3 SelectStatement (CASSANDRA-4928)
 * Separate tracing from Log4J (CASSANDRA-4861)
 * Exclude gcable tombstones from merkle-tree computation (CASSANDRA-4905)
 * Better printing of AbstractBounds for tracing (CASSANDRA-4931)
 * Optimize mostRecentTombstone check in CC.collectAllData (CASSANDRA-4883)
 * Change stream session ID to UUID to avoid collision from same node (CASSANDRA-4813)
 * Use Stats.db when bulk loading if present (CASSANDRA-4957)
 * Skip repair on system_trace and keyspaces with RF=1 (CASSANDRA-4956)
 * (cql3) Remove arbitrary SELECT limit (CASSANDRA-4918)
 * Correctly handle prepared operation on collections (CASSANDRA-4945)
 * Fix CQL3 LIMIT (CASSANDRA-4877)
 * Fix Stress for CQL3 (CASSANDRA-4979)
 * Remove cassandra specific exceptions from JMX interface (CASSANDRA-4893)
 * (CQL3) Force using ALLOW FILTERING on potentially inefficient queries (CASSANDRA-4915)
 * (cql3) Fix adding column when the table has collections (CASSANDRA-4982)
 * (cql3) Fix allowing collections with compact storage (CASSANDRA-4990)
 * (cql3) Refuse ttl/writetime function on collections (CASSANDRA-4992)
 * Replace IAuthority with new IAuthorizer (CASSANDRA-4874)
 * clqsh: fix KEY pseudocolumn escaping when describing Thrift tables
   in CQL3 mode (CASSANDRA-4955)
 * add basic authentication support for Pig CassandraStorage (CASSANDRA-3042)
 * fix CQL2 ALTER TABLE compaction_strategy_class altering (CASSANDRA-4965)
Merged from 1.1:
 * Fall back to old describe_splits if d_s_ex is not available (CASSANDRA-4803)
 * Improve error reporting when streaming ranges fail (CASSANDRA-5009)
 * Fix cqlsh timestamp formatting of timezone info (CASSANDRA-4746)
 * Fix assertion failure with leveled compaction (CASSANDRA-4799)
 * Check for null end_token in get_range_slice (CASSANDRA-4804)
 * Remove all remnants of removed nodes (CASSANDRA-4840)
 * Add aut-reloading of the log4j file in debian package (CASSANDRA-4855)
 * Fix estimated row cache entry size (CASSANDRA-4860)
 * reset getRangeSlice filter after finishing a row for get_paged_slice
   (CASSANDRA-4919)
 * expunge row cache post-truncate (CASSANDRA-4940)
 * Allow static CF definition with compact storage (CASSANDRA-4910)
 * Fix endless loop/compaction of schema_* CFs due to broken timestamps (CASSANDRA-4880)
 * Fix 'wrong class type' assertion in CounterColumn (CASSANDRA-4976)


1.2-beta2
 * fp rate of 1.0 disables BF entirely; LCS defaults to 1.0 (CASSANDRA-4876)
 * off-heap bloom filters for row keys (CASSANDRA_4865)
 * add extension point for sstable components (CASSANDRA-4049)
 * improve tracing output (CASSANDRA-4852, 4862)
 * make TRACE verb droppable (CASSANDRA-4672)
 * fix BulkLoader recognition of CQL3 columnfamilies (CASSANDRA-4755)
 * Sort commitlog segments for replay by id instead of mtime (CASSANDRA-4793)
 * Make hint delivery asynchronous (CASSANDRA-4761)
 * Pluggable Thrift transport factories for CLI and cqlsh (CASSANDRA-4609, 4610)
 * cassandra-cli: allow Double value type to be inserted to a column (CASSANDRA-4661)
 * Add ability to use custom TServerFactory implementations (CASSANDRA-4608)
 * optimize batchlog flushing to skip successful batches (CASSANDRA-4667)
 * include metadata for system keyspace itself in schema tables (CASSANDRA-4416)
 * add check to PropertyFileSnitch to verify presence of location for
   local node (CASSANDRA-4728)
 * add PBSPredictor consistency modeler (CASSANDRA-4261)
 * remove vestiges of Thrift unframed mode (CASSANDRA-4729)
 * optimize single-row PK lookups (CASSANDRA-4710)
 * adjust blockFor calculation to account for pending ranges due to node 
   movement (CASSANDRA-833)
 * Change CQL version to 3.0.0 and stop accepting 3.0.0-beta1 (CASSANDRA-4649)
 * (CQL3) Make prepared statement global instead of per connection 
   (CASSANDRA-4449)
 * Fix scrubbing of CQL3 created tables (CASSANDRA-4685)
 * (CQL3) Fix validation when using counter and regular columns in the same 
   table (CASSANDRA-4706)
 * Fix bug starting Cassandra with simple authentication (CASSANDRA-4648)
 * Add support for batchlog in CQL3 (CASSANDRA-4545, 4738)
 * Add support for multiple column family outputs in CFOF (CASSANDRA-4208)
 * Support repairing only the local DC nodes (CASSANDRA-4747)
 * Use rpc_address for binary protocol and change default port (CASSANDRA-4751)
 * Fix use of collections in prepared statements (CASSANDRA-4739)
 * Store more information into peers table (CASSANDRA-4351, 4814)
 * Configurable bucket size for size tiered compaction (CASSANDRA-4704)
 * Run leveled compaction in parallel (CASSANDRA-4310)
 * Fix potential NPE during CFS reload (CASSANDRA-4786)
 * Composite indexes may miss results (CASSANDRA-4796)
 * Move consistency level to the protocol level (CASSANDRA-4734, 4824)
 * Fix Subcolumn slice ends not respected (CASSANDRA-4826)
 * Fix Assertion error in cql3 select (CASSANDRA-4783)
 * Fix list prepend logic (CQL3) (CASSANDRA-4835)
 * Add booleans as literals in CQL3 (CASSANDRA-4776)
 * Allow renaming PK columns in CQL3 (CASSANDRA-4822)
 * Fix binary protocol NEW_NODE event (CASSANDRA-4679)
 * Fix potential infinite loop in tombstone compaction (CASSANDRA-4781)
 * Remove system tables accounting from schema (CASSANDRA-4850)
 * (cql3) Force provided columns in clustering key order in 
   'CLUSTERING ORDER BY' (CASSANDRA-4881)
 * Fix composite index bug (CASSANDRA-4884)
 * Fix short read protection for CQL3 (CASSANDRA-4882)
 * Add tracing support to the binary protocol (CASSANDRA-4699)
 * (cql3) Don't allow prepared marker inside collections (CASSANDRA-4890)
 * Re-allow order by on non-selected columns (CASSANDRA-4645)
 * Bug when composite index is created in a table having collections (CASSANDRA-4909)
 * log index scan subject in CompositesSearcher (CASSANDRA-4904)
Merged from 1.1:
 * add get[Row|Key]CacheEntries to CacheServiceMBean (CASSANDRA-4859)
 * fix get_paged_slice to wrap to next row correctly (CASSANDRA-4816)
 * fix indexing empty column values (CASSANDRA-4832)
 * allow JdbcDate to compose null Date objects (CASSANDRA-4830)
 * fix possible stackoverflow when compacting 1000s of sstables
   (CASSANDRA-4765)
 * fix wrong leveled compaction progress calculation (CASSANDRA-4807)
 * add a close() method to CRAR to prevent leaking file descriptors (CASSANDRA-4820)
 * fix potential infinite loop in get_count (CASSANDRA-4833)
 * fix compositeType.{get/from}String methods (CASSANDRA-4842)
 * (CQL) fix CREATE COLUMNFAMILY permissions check (CASSANDRA-4864)
 * Fix DynamicCompositeType same type comparison (CASSANDRA-4711)
 * Fix duplicate SSTable reference when stream session failed (CASSANDRA-3306)
 * Allow static CF definition with compact storage (CASSANDRA-4910)
 * Fix endless loop/compaction of schema_* CFs due to broken timestamps (CASSANDRA-4880)
 * Fix 'wrong class type' assertion in CounterColumn (CASSANDRA-4976)


1.2-beta1
 * add atomic_batch_mutate (CASSANDRA-4542, -4635)
 * increase default max_hint_window_in_ms to 3h (CASSANDRA-4632)
 * include message initiation time to replicas so they can more
   accurately drop timed-out requests (CASSANDRA-2858)
 * fix clientutil.jar dependencies (CASSANDRA-4566)
 * optimize WriteResponse (CASSANDRA-4548)
 * new metrics (CASSANDRA-4009)
 * redesign KEYS indexes to avoid read-before-write (CASSANDRA-2897)
 * debug tracing (CASSANDRA-1123)
 * parallelize row cache loading (CASSANDRA-4282)
 * Make compaction, flush JBOD-aware (CASSANDRA-4292)
 * run local range scans on the read stage (CASSANDRA-3687)
 * clean up ioexceptions (CASSANDRA-2116)
 * add disk_failure_policy (CASSANDRA-2118)
 * Introduce new json format with row level deletion (CASSANDRA-4054)
 * remove redundant "name" column from schema_keyspaces (CASSANDRA-4433)
 * improve "nodetool ring" handling of multi-dc clusters (CASSANDRA-3047)
 * update NTS calculateNaturalEndpoints to be O(N log N) (CASSANDRA-3881)
 * split up rpc timeout by operation type (CASSANDRA-2819)
 * rewrite key cache save/load to use only sequential i/o (CASSANDRA-3762)
 * update MS protocol with a version handshake + broadcast address id
   (CASSANDRA-4311)
 * multithreaded hint replay (CASSANDRA-4189)
 * add inter-node message compression (CASSANDRA-3127)
 * remove COPP (CASSANDRA-2479)
 * Track tombstone expiration and compact when tombstone content is
   higher than a configurable threshold, default 20% (CASSANDRA-3442, 4234)
 * update MurmurHash to version 3 (CASSANDRA-2975)
 * (CLI) track elapsed time for `delete' operation (CASSANDRA-4060)
 * (CLI) jline version is bumped to 1.0 to properly  support
   'delete' key function (CASSANDRA-4132)
 * Save IndexSummary into new SSTable 'Summary' component (CASSANDRA-2392, 4289)
 * Add support for range tombstones (CASSANDRA-3708)
 * Improve MessagingService efficiency (CASSANDRA-3617)
 * Avoid ID conflicts from concurrent schema changes (CASSANDRA-3794)
 * Set thrift HSHA server thread limit to unlimited by default (CASSANDRA-4277)
 * Avoids double serialization of CF id in RowMutation messages
   (CASSANDRA-4293)
 * stream compressed sstables directly with java nio (CASSANDRA-4297)
 * Support multiple ranges in SliceQueryFilter (CASSANDRA-3885)
 * Add column metadata to system column families (CASSANDRA-4018)
 * (cql3) Always use composite types by default (CASSANDRA-4329)
 * (cql3) Add support for set, map and list (CASSANDRA-3647)
 * Validate date type correctly (CASSANDRA-4441)
 * (cql3) Allow definitions with only a PK (CASSANDRA-4361)
 * (cql3) Add support for row key composites (CASSANDRA-4179)
 * improve DynamicEndpointSnitch by using reservoir sampling (CASSANDRA-4038)
 * (cql3) Add support for 2ndary indexes (CASSANDRA-3680)
 * (cql3) fix defining more than one PK to be invalid (CASSANDRA-4477)
 * remove schema agreement checking from all external APIs (Thrift, CQL and CQL3) (CASSANDRA-4487)
 * add Murmur3Partitioner and make it default for new installations (CASSANDRA-3772, 4621)
 * (cql3) update pseudo-map syntax to use map syntax (CASSANDRA-4497)
 * Finer grained exceptions hierarchy and provides error code with exceptions (CASSANDRA-3979)
 * Adds events push to binary protocol (CASSANDRA-4480)
 * Rewrite nodetool help (CASSANDRA-2293)
 * Make CQL3 the default for CQL (CASSANDRA-4640)
 * update stress tool to be able to use CQL3 (CASSANDRA-4406)
 * Accept all thrift update on CQL3 cf but don't expose their metadata (CASSANDRA-4377)
 * Replace Throttle with Guava's RateLimiter for HintedHandOff (CASSANDRA-4541)
 * fix counter add/get using CQL2 and CQL3 in stress tool (CASSANDRA-4633)
 * Add sstable count per level to cfstats (CASSANDRA-4537)
 * (cql3) Add ALTER KEYSPACE statement (CASSANDRA-4611)
 * (cql3) Allow defining default consistency levels (CASSANDRA-4448)
 * (cql3) Fix queries using LIMIT missing results (CASSANDRA-4579)
 * fix cross-version gossip messaging (CASSANDRA-4576)
 * added inet data type (CASSANDRA-4627)


1.1.6
 * Wait for writes on synchronous read digest mismatch (CASSANDRA-4792)
 * fix commitlog replay for nanotime-infected sstables (CASSANDRA-4782)
 * preflight check ttl for maximum of 20 years (CASSANDRA-4771)
 * (Pig) fix widerow input with single column rows (CASSANDRA-4789)
 * Fix HH to compact with correct gcBefore, which avoids wiping out
   undelivered hints (CASSANDRA-4772)
 * LCS will merge up to 32 L0 sstables as intended (CASSANDRA-4778)
 * NTS will default unconfigured DC replicas to zero (CASSANDRA-4675)
 * use default consistency level in counter validation if none is
   explicitly provide (CASSANDRA-4700)
 * Improve IAuthority interface by introducing fine-grained
   access permissions and grant/revoke commands (CASSANDRA-4490, 4644)
 * fix assumption error in CLI when updating/describing keyspace 
   (CASSANDRA-4322)
 * Adds offline sstablescrub to debian packaging (CASSANDRA-4642)
 * Automatic fixing of overlapping leveled sstables (CASSANDRA-4644)
 * fix error when using ORDER BY with extended selections (CASSANDRA-4689)
 * (CQL3) Fix validation for IN queries for non-PK cols (CASSANDRA-4709)
 * fix re-created keyspace disappering after 1.1.5 upgrade 
   (CASSANDRA-4698, 4752)
 * (CLI) display elapsed time in 2 fraction digits (CASSANDRA-3460)
 * add authentication support to sstableloader (CASSANDRA-4712)
 * Fix CQL3 'is reversed' logic (CASSANDRA-4716, 4759)
 * (CQL3) Don't return ReversedType in result set metadata (CASSANDRA-4717)
 * Backport adding AlterKeyspace statement (CASSANDRA-4611)
 * (CQL3) Correcty accept upper-case data types (CASSANDRA-4770)
 * Add binary protocol events for schema changes (CASSANDRA-4684)
Merged from 1.0:
 * Switch from NBHM to CHM in MessagingService's callback map, which
   prevents OOM in long-running instances (CASSANDRA-4708)


1.1.5
 * add SecondaryIndex.reload API (CASSANDRA-4581)
 * use millis + atomicint for commitlog segment creation instead of
   nanotime, which has issues under some hypervisors (CASSANDRA-4601)
 * fix FD leak in slice queries (CASSANDRA-4571)
 * avoid recursion in leveled compaction (CASSANDRA-4587)
 * increase stack size under Java7 to 180K
 * Log(info) schema changes (CASSANDRA-4547)
 * Change nodetool setcachecapcity to manipulate global caches (CASSANDRA-4563)
 * (cql3) fix setting compaction strategy (CASSANDRA-4597)
 * fix broken system.schema_* timestamps on system startup (CASSANDRA-4561)
 * fix wrong skip of cache saving (CASSANDRA-4533)
 * Avoid NPE when lost+found is in data dir (CASSANDRA-4572)
 * Respect five-minute flush moratorium after initial CL replay (CASSANDRA-4474)
 * Adds ntp as recommended in debian packaging (CASSANDRA-4606)
 * Configurable transport in CF Record{Reader|Writer} (CASSANDRA-4558)
 * (cql3) fix potential NPE with both equal and unequal restriction (CASSANDRA-4532)
 * (cql3) improves ORDER BY validation (CASSANDRA-4624)
 * Fix potential deadlock during counter writes (CASSANDRA-4578)
 * Fix cql error with ORDER BY when using IN (CASSANDRA-4612)
Merged from 1.0:
 * increase Xss to 160k to accomodate latest 1.6 JVMs (CASSANDRA-4602)
 * fix toString of hint destination tokens (CASSANDRA-4568)
 * Fix multiple values for CurrentLocal NodeID (CASSANDRA-4626)


1.1.4
 * fix offline scrub to catch >= out of order rows (CASSANDRA-4411)
 * fix cassandra-env.sh on RHEL and other non-dash-based systems 
   (CASSANDRA-4494)
Merged from 1.0:
 * (Hadoop) fix setting key length for old-style mapred api (CASSANDRA-4534)
 * (Hadoop) fix iterating through a resultset consisting entirely
   of tombstoned rows (CASSANDRA-4466)


1.1.3
 * (cqlsh) add COPY TO (CASSANDRA-4434)
 * munmap commitlog segments before rename (CASSANDRA-4337)
 * (JMX) rename getRangeKeySample to sampleKeyRange to avoid returning
   multi-MB results as an attribute (CASSANDRA-4452)
 * flush based on data size, not throughput; overwritten columns no 
   longer artificially inflate liveRatio (CASSANDRA-4399)
 * update default commitlog segment size to 32MB and total commitlog
   size to 32/1024 MB for 32/64 bit JVMs, respectively (CASSANDRA-4422)
 * avoid using global partitioner to estimate ranges in index sstables
   (CASSANDRA-4403)
 * restore pre-CASSANDRA-3862 approach to removing expired tombstones
   from row cache during compaction (CASSANDRA-4364)
 * (stress) support for CQL prepared statements (CASSANDRA-3633)
 * Correctly catch exception when Snappy cannot be loaded (CASSANDRA-4400)
 * (cql3) Support ORDER BY when IN condition is given in WHERE clause (CASSANDRA-4327)
 * (cql3) delete "component_index" column on DROP TABLE call (CASSANDRA-4420)
 * change nanoTime() to currentTimeInMillis() in schema related code (CASSANDRA-4432)
 * add a token generation tool (CASSANDRA-3709)
 * Fix LCS bug with sstable containing only 1 row (CASSANDRA-4411)
 * fix "Can't Modify Index Name" problem on CF update (CASSANDRA-4439)
 * Fix assertion error in getOverlappingSSTables during repair (CASSANDRA-4456)
 * fix nodetool's setcompactionthreshold command (CASSANDRA-4455)
 * Ensure compacted files are never used, to avoid counter overcount (CASSANDRA-4436)
Merged from 1.0:
 * Push the validation of secondary index values to the SecondaryIndexManager (CASSANDRA-4240)
 * allow dropping columns shadowed by not-yet-expired supercolumn or row
   tombstones in PrecompactedRow (CASSANDRA-4396)


1.1.2
 * Fix cleanup not deleting index entries (CASSANDRA-4379)
 * Use correct partitioner when saving + loading caches (CASSANDRA-4331)
 * Check schema before trying to export sstable (CASSANDRA-2760)
 * Raise a meaningful exception instead of NPE when PFS encounters
   an unconfigured node + no default (CASSANDRA-4349)
 * fix bug in sstable blacklisting with LCS (CASSANDRA-4343)
 * LCS no longer promotes tiny sstables out of L0 (CASSANDRA-4341)
 * skip tombstones during hint replay (CASSANDRA-4320)
 * fix NPE in compactionstats (CASSANDRA-4318)
 * enforce 1m min keycache for auto (CASSANDRA-4306)
 * Have DeletedColumn.isMFD always return true (CASSANDRA-4307)
 * (cql3) exeption message for ORDER BY constraints said primary filter can be
    an IN clause, which is misleading (CASSANDRA-4319)
 * (cql3) Reject (not yet supported) creation of 2ndardy indexes on tables with
   composite primary keys (CASSANDRA-4328)
 * Set JVM stack size to 160k for java 7 (CASSANDRA-4275)
 * cqlsh: add COPY command to load data from CSV flat files (CASSANDRA-4012)
 * CFMetaData.fromThrift to throw ConfigurationException upon error (CASSANDRA-4353)
 * Use CF comparator to sort indexed columns in SecondaryIndexManager
   (CASSANDRA-4365)
 * add strategy_options to the KSMetaData.toString() output (CASSANDRA-4248)
 * (cql3) fix range queries containing unqueried results (CASSANDRA-4372)
 * (cql3) allow updating column_alias types (CASSANDRA-4041)
 * (cql3) Fix deletion bug (CASSANDRA-4193)
 * Fix computation of overlapping sstable for leveled compaction (CASSANDRA-4321)
 * Improve scrub and allow to run it offline (CASSANDRA-4321)
 * Fix assertionError in StorageService.bulkLoad (CASSANDRA-4368)
 * (cqlsh) add option to authenticate to a keyspace at startup (CASSANDRA-4108)
 * (cqlsh) fix ASSUME functionality (CASSANDRA-4352)
 * Fix ColumnFamilyRecordReader to not return progress > 100% (CASSANDRA-3942)
Merged from 1.0:
 * Set gc_grace on index CF to 0 (CASSANDRA-4314)


1.1.1
 * add populate_io_cache_on_flush option (CASSANDRA-2635)
 * allow larger cache capacities than 2GB (CASSANDRA-4150)
 * add getsstables command to nodetool (CASSANDRA-4199)
 * apply parent CF compaction settings to secondary index CFs (CASSANDRA-4280)
 * preserve commitlog size cap when recycling segments at startup
   (CASSANDRA-4201)
 * (Hadoop) fix split generation regression (CASSANDRA-4259)
 * ignore min/max compactions settings in LCS, while preserving
   behavior that min=max=0 disables autocompaction (CASSANDRA-4233)
 * log number of rows read from saved cache (CASSANDRA-4249)
 * calculate exact size required for cleanup operations (CASSANDRA-1404)
 * avoid blocking additional writes during flush when the commitlog
   gets behind temporarily (CASSANDRA-1991)
 * enable caching on index CFs based on data CF cache setting (CASSANDRA-4197)
 * warn on invalid replication strategy creation options (CASSANDRA-4046)
 * remove [Freeable]Memory finalizers (CASSANDRA-4222)
 * include tombstone size in ColumnFamily.size, which can prevent OOM
   during sudden mass delete operations by yielding a nonzero liveRatio
   (CASSANDRA-3741)
 * Open 1 sstableScanner per level for leveled compaction (CASSANDRA-4142)
 * Optimize reads when row deletion timestamps allow us to restrict
   the set of sstables we check (CASSANDRA-4116)
 * add support for commitlog archiving and point-in-time recovery
   (CASSANDRA-3690)
 * avoid generating redundant compaction tasks during streaming
   (CASSANDRA-4174)
 * add -cf option to nodetool snapshot, and takeColumnFamilySnapshot to
   StorageService mbean (CASSANDRA-556)
 * optimize cleanup to drop entire sstables where possible (CASSANDRA-4079)
 * optimize truncate when autosnapshot is disabled (CASSANDRA-4153)
 * update caches to use byte[] keys to reduce memory overhead (CASSANDRA-3966)
 * add column limit to cli (CASSANDRA-3012, 4098)
 * clean up and optimize DataOutputBuffer, used by CQL compression and
   CompositeType (CASSANDRA-4072)
 * optimize commitlog checksumming (CASSANDRA-3610)
 * identify and blacklist corrupted SSTables from future compactions 
   (CASSANDRA-2261)
 * Move CfDef and KsDef validation out of thrift (CASSANDRA-4037)
 * Expose API to repair a user provided range (CASSANDRA-3912)
 * Add way to force the cassandra-cli to refresh its schema (CASSANDRA-4052)
 * Avoid having replicate on write tasks stacking up at CL.ONE (CASSANDRA-2889)
 * (cql3) Backwards compatibility for composite comparators in non-cql3-aware
   clients (CASSANDRA-4093)
 * (cql3) Fix order by for reversed queries (CASSANDRA-4160)
 * (cql3) Add ReversedType support (CASSANDRA-4004)
 * (cql3) Add timeuuid type (CASSANDRA-4194)
 * (cql3) Minor fixes (CASSANDRA-4185)
 * (cql3) Fix prepared statement in BATCH (CASSANDRA-4202)
 * (cql3) Reduce the list of reserved keywords (CASSANDRA-4186)
 * (cql3) Move max/min compaction thresholds to compaction strategy options
   (CASSANDRA-4187)
 * Fix exception during move when localhost is the only source (CASSANDRA-4200)
 * (cql3) Allow paging through non-ordered partitioner results (CASSANDRA-3771)
 * (cql3) Fix drop index (CASSANDRA-4192)
 * (cql3) Don't return range ghosts anymore (CASSANDRA-3982)
 * fix re-creating Keyspaces/ColumnFamilies with the same name as dropped
   ones (CASSANDRA-4219)
 * fix SecondaryIndex LeveledManifest save upon snapshot (CASSANDRA-4230)
 * fix missing arrayOffset in FBUtilities.hash (CASSANDRA-4250)
 * (cql3) Add name of parameters in CqlResultSet (CASSANDRA-4242)
 * (cql3) Correctly validate order by queries (CASSANDRA-4246)
 * rename stress to cassandra-stress for saner packaging (CASSANDRA-4256)
 * Fix exception on colum metadata with non-string comparator (CASSANDRA-4269)
 * Check for unknown/invalid compression options (CASSANDRA-4266)
 * (cql3) Adds simple access to column timestamp and ttl (CASSANDRA-4217)
 * (cql3) Fix range queries with secondary indexes (CASSANDRA-4257)
 * Better error messages from improper input in cli (CASSANDRA-3865)
 * Try to stop all compaction upon Keyspace or ColumnFamily drop (CASSANDRA-4221)
 * (cql3) Allow keyspace properties to contain hyphens (CASSANDRA-4278)
 * (cql3) Correctly validate keyspace access in create table (CASSANDRA-4296)
 * Avoid deadlock in migration stage (CASSANDRA-3882)
 * Take supercolumn names and deletion info into account in memtable throughput
   (CASSANDRA-4264)
 * Add back backward compatibility for old style replication factor (CASSANDRA-4294)
 * Preserve compatibility with pre-1.1 index queries (CASSANDRA-4262)
Merged from 1.0:
 * Fix super columns bug where cache is not updated (CASSANDRA-4190)
 * fix maxTimestamp to include row tombstones (CASSANDRA-4116)
 * (CLI) properly handle quotes in create/update keyspace commands (CASSANDRA-4129)
 * Avoids possible deadlock during bootstrap (CASSANDRA-4159)
 * fix stress tool that hangs forever on timeout or error (CASSANDRA-4128)
 * stress tool to return appropriate exit code on failure (CASSANDRA-4188)
 * fix compaction NPE when out of disk space and assertions disabled
   (CASSANDRA-3985)
 * synchronize LCS getEstimatedTasks to avoid CME (CASSANDRA-4255)
 * ensure unique streaming session id's (CASSANDRA-4223)
 * kick off background compaction when min/max thresholds change 
   (CASSANDRA-4279)
 * improve ability of STCS.getBuckets to deal with 100s of 1000s of
   sstables, such as when convertinb back from LCS (CASSANDRA-4287)
 * Oversize integer in CQL throws NumberFormatException (CASSANDRA-4291)
 * fix 1.0.x node join to mixed version cluster, other nodes >= 1.1 (CASSANDRA-4195)
 * Fix LCS splitting sstable base on uncompressed size (CASSANDRA-4419)
 * Push the validation of secondary index values to the SecondaryIndexManager (CASSANDRA-4240)
 * Don't purge columns during upgradesstables (CASSANDRA-4462)
 * Make cqlsh work with piping (CASSANDRA-4113)
 * Validate arguments for nodetool decommission (CASSANDRA-4061)
 * Report thrift status in nodetool info (CASSANDRA-4010)


1.1.0-final
 * average a reduced liveRatio estimate with the previous one (CASSANDRA-4065)
 * Allow KS and CF names up to 48 characters (CASSANDRA-4157)
 * fix stress build (CASSANDRA-4140)
 * add time remaining estimate to nodetool compactionstats (CASSANDRA-4167)
 * (cql) fix NPE in cql3 ALTER TABLE (CASSANDRA-4163)
 * (cql) Add support for CL.TWO and CL.THREE in CQL (CASSANDRA-4156)
 * (cql) Fix type in CQL3 ALTER TABLE preventing update (CASSANDRA-4170)
 * (cql) Throw invalid exception from CQL3 on obsolete options (CASSANDRA-4171)
 * (cqlsh) fix recognizing uppercase SELECT keyword (CASSANDRA-4161)
 * Pig: wide row support (CASSANDRA-3909)
Merged from 1.0:
 * avoid streaming empty files with bulk loader if sstablewriter errors out
   (CASSANDRA-3946)


1.1-rc1
 * Include stress tool in binary builds (CASSANDRA-4103)
 * (Hadoop) fix wide row iteration when last row read was deleted
   (CASSANDRA-4154)
 * fix read_repair_chance to really default to 0.1 in the cli (CASSANDRA-4114)
 * Adds caching and bloomFilterFpChange to CQL options (CASSANDRA-4042)
 * Adds posibility to autoconfigure size of the KeyCache (CASSANDRA-4087)
 * fix KEYS index from skipping results (CASSANDRA-3996)
 * Remove sliced_buffer_size_in_kb dead option (CASSANDRA-4076)
 * make loadNewSStable preserve sstable version (CASSANDRA-4077)
 * Respect 1.0 cache settings as much as possible when upgrading 
   (CASSANDRA-4088)
 * relax path length requirement for sstable files when upgrading on 
   non-Windows platforms (CASSANDRA-4110)
 * fix terminination of the stress.java when errors were encountered
   (CASSANDRA-4128)
 * Move CfDef and KsDef validation out of thrift (CASSANDRA-4037)
 * Fix get_paged_slice (CASSANDRA-4136)
 * CQL3: Support slice with exclusive start and stop (CASSANDRA-3785)
Merged from 1.0:
 * support PropertyFileSnitch in bulk loader (CASSANDRA-4145)
 * add auto_snapshot option allowing disabling snapshot before drop/truncate
   (CASSANDRA-3710)
 * allow short snitch names (CASSANDRA-4130)


1.1-beta2
 * rename loaded sstables to avoid conflicts with local snapshots
   (CASSANDRA-3967)
 * start hint replay as soon as FD notifies that the target is back up
   (CASSANDRA-3958)
 * avoid unproductive deserializing of cached rows during compaction
   (CASSANDRA-3921)
 * fix concurrency issues with CQL keyspace creation (CASSANDRA-3903)
 * Show Effective Owership via Nodetool ring <keyspace> (CASSANDRA-3412)
 * Update ORDER BY syntax for CQL3 (CASSANDRA-3925)
 * Fix BulkRecordWriter to not throw NPE if reducer gets no map data from Hadoop (CASSANDRA-3944)
 * Fix bug with counters in super columns (CASSANDRA-3821)
 * Remove deprecated merge_shard_chance (CASSANDRA-3940)
 * add a convenient way to reset a node's schema (CASSANDRA-2963)
 * fix for intermittent SchemaDisagreementException (CASSANDRA-3884)
 * CLI `list <CF>` to limit number of columns and their order (CASSANDRA-3012)
 * ignore deprecated KsDef/CfDef/ColumnDef fields in native schema (CASSANDRA-3963)
 * CLI to report when unsupported column_metadata pair was given (CASSANDRA-3959)
 * reincarnate removed and deprecated KsDef/CfDef attributes (CASSANDRA-3953)
 * Fix race between writes and read for cache (CASSANDRA-3862)
 * perform static initialization of StorageProxy on start-up (CASSANDRA-3797)
 * support trickling fsync() on writes (CASSANDRA-3950)
 * expose counters for unavailable/timeout exceptions given to thrift clients (CASSANDRA-3671)
 * avoid quadratic startup time in LeveledManifest (CASSANDRA-3952)
 * Add type information to new schema_ columnfamilies and remove thrift
   serialization for schema (CASSANDRA-3792)
 * add missing column validator options to the CLI help (CASSANDRA-3926)
 * skip reading saved key cache if CF's caching strategy is NONE or ROWS_ONLY (CASSANDRA-3954)
 * Unify migration code (CASSANDRA-4017)
Merged from 1.0:
 * cqlsh: guess correct version of Python for Arch Linux (CASSANDRA-4090)
 * (CLI) properly handle quotes in create/update keyspace commands (CASSANDRA-4129)
 * Avoids possible deadlock during bootstrap (CASSANDRA-4159)
 * fix stress tool that hangs forever on timeout or error (CASSANDRA-4128)
 * Fix super columns bug where cache is not updated (CASSANDRA-4190)
 * stress tool to return appropriate exit code on failure (CASSANDRA-4188)


1.0.9
 * improve index sampling performance (CASSANDRA-4023)
 * always compact away deleted hints immediately after handoff (CASSANDRA-3955)
 * delete hints from dropped ColumnFamilies on handoff instead of
   erroring out (CASSANDRA-3975)
 * add CompositeType ref to the CLI doc for create/update column family (CASSANDRA-3980)
 * Pig: support Counter ColumnFamilies (CASSANDRA-3973)
 * Pig: Composite column support (CASSANDRA-3684)
 * Avoid NPE during repair when a keyspace has no CFs (CASSANDRA-3988)
 * Fix division-by-zero error on get_slice (CASSANDRA-4000)
 * don't change manifest level for cleanup, scrub, and upgradesstables
   operations under LeveledCompactionStrategy (CASSANDRA-3989, 4112)
 * fix race leading to super columns assertion failure (CASSANDRA-3957)
 * fix NPE on invalid CQL delete command (CASSANDRA-3755)
 * allow custom types in CLI's assume command (CASSANDRA-4081)
 * fix totalBytes count for parallel compactions (CASSANDRA-3758)
 * fix intermittent NPE in get_slice (CASSANDRA-4095)
 * remove unnecessary asserts in native code interfaces (CASSANDRA-4096)
 * Validate blank keys in CQL to avoid assertion errors (CASSANDRA-3612)
 * cqlsh: fix bad decoding of some column names (CASSANDRA-4003)
 * cqlsh: fix incorrect padding with unicode chars (CASSANDRA-4033)
 * Fix EC2 snitch incorrectly reporting region (CASSANDRA-4026)
 * Shut down thrift during decommission (CASSANDRA-4086)
 * Expose nodetool cfhistograms for 2ndary indexes (CASSANDRA-4063)
Merged from 0.8:
 * Fix ConcurrentModificationException in gossiper (CASSANDRA-4019)


1.1-beta1
 * (cqlsh)
   + add SOURCE and CAPTURE commands, and --file option (CASSANDRA-3479)
   + add ALTER COLUMNFAMILY WITH (CASSANDRA-3523)
   + bundle Python dependencies with Cassandra (CASSANDRA-3507)
   + added to Debian package (CASSANDRA-3458)
   + display byte data instead of erroring out on decode failure 
     (CASSANDRA-3874)
 * add nodetool rebuild_index (CASSANDRA-3583)
 * add nodetool rangekeysample (CASSANDRA-2917)
 * Fix streaming too much data during move operations (CASSANDRA-3639)
 * Nodetool and CLI connect to localhost by default (CASSANDRA-3568)
 * Reduce memory used by primary index sample (CASSANDRA-3743)
 * (Hadoop) separate input/output configurations (CASSANDRA-3197, 3765)
 * avoid returning internal Cassandra classes over JMX (CASSANDRA-2805)
 * add row-level isolation via SnapTree (CASSANDRA-2893)
 * Optimize key count estimation when opening sstable on startup
   (CASSANDRA-2988)
 * multi-dc replication optimization supporting CL > ONE (CASSANDRA-3577)
 * add command to stop compactions (CASSANDRA-1740, 3566, 3582)
 * multithreaded streaming (CASSANDRA-3494)
 * removed in-tree redhat spec (CASSANDRA-3567)
 * "defragment" rows for name-based queries under STCS, again (CASSANDRA-2503)
 * Recycle commitlog segments for improved performance 
   (CASSANDRA-3411, 3543, 3557, 3615)
 * update size-tiered compaction to prioritize small tiers (CASSANDRA-2407)
 * add message expiration logic to OutboundTcpConnection (CASSANDRA-3005)
 * off-heap cache to use sun.misc.Unsafe instead of JNA (CASSANDRA-3271)
 * EACH_QUORUM is only supported for writes (CASSANDRA-3272)
 * replace compactionlock use in schema migration by checking CFS.isValid
   (CASSANDRA-3116)
 * recognize that "SELECT first ... *" isn't really "SELECT *" (CASSANDRA-3445)
 * Use faster bytes comparison (CASSANDRA-3434)
 * Bulk loader is no longer a fat client, (HADOOP) bulk load output format
   (CASSANDRA-3045)
 * (Hadoop) add support for KeyRange.filter
 * remove assumption that keys and token are in bijection
   (CASSANDRA-1034, 3574, 3604)
 * always remove endpoints from delevery queue in HH (CASSANDRA-3546)
 * fix race between cf flush and its 2ndary indexes flush (CASSANDRA-3547)
 * fix potential race in AES when a repair fails (CASSANDRA-3548)
 * Remove columns shadowed by a deleted container even when we cannot purge
   (CASSANDRA-3538)
 * Improve memtable slice iteration performance (CASSANDRA-3545)
 * more efficient allocation of small bloom filters (CASSANDRA-3618)
 * Use separate writer thread in SSTableSimpleUnsortedWriter (CASSANDRA-3619)
 * fsync the directory after new sstable or commitlog segment are created (CASSANDRA-3250)
 * fix minor issues reported by FindBugs (CASSANDRA-3658)
 * global key/row caches (CASSANDRA-3143, 3849)
 * optimize memtable iteration during range scan (CASSANDRA-3638)
 * introduce 'crc_check_chance' in CompressionParameters to support
   a checksum percentage checking chance similarly to read-repair (CASSANDRA-3611)
 * a way to deactivate global key/row cache on per-CF basis (CASSANDRA-3667)
 * fix LeveledCompactionStrategy broken because of generation pre-allocation
   in LeveledManifest (CASSANDRA-3691)
 * finer-grained control over data directories (CASSANDRA-2749)
 * Fix ClassCastException during hinted handoff (CASSANDRA-3694)
 * Upgrade Thrift to 0.7 (CASSANDRA-3213)
 * Make stress.java insert operation to use microseconds (CASSANDRA-3725)
 * Allows (internally) doing a range query with a limit of columns instead of
   rows (CASSANDRA-3742)
 * Allow rangeSlice queries to be start/end inclusive/exclusive (CASSANDRA-3749)
 * Fix BulkLoader to support new SSTable layout and add stream
   throttling to prevent an NPE when there is no yaml config (CASSANDRA-3752)
 * Allow concurrent schema migrations (CASSANDRA-1391, 3832)
 * Add SnapshotCommand to trigger snapshot on remote node (CASSANDRA-3721)
 * Make CFMetaData conversions to/from thrift/native schema inverses
   (CASSANDRA_3559)
 * Add initial code for CQL 3.0-beta (CASSANDRA-2474, 3781, 3753)
 * Add wide row support for ColumnFamilyInputFormat (CASSANDRA-3264)
 * Allow extending CompositeType comparator (CASSANDRA-3657)
 * Avoids over-paging during get_count (CASSANDRA-3798)
 * Add new command to rebuild a node without (repair) merkle tree calculations
   (CASSANDRA-3483, 3922)
 * respect not only row cache capacity but caching mode when
   trying to read data (CASSANDRA-3812)
 * fix system tests (CASSANDRA-3827)
 * CQL support for altering row key type in ALTER TABLE (CASSANDRA-3781)
 * turn compression on by default (CASSANDRA-3871)
 * make hexToBytes refuse invalid input (CASSANDRA-2851)
 * Make secondary indexes CF inherit compression and compaction from their
   parent CF (CASSANDRA-3877)
 * Finish cleanup up tombstone purge code (CASSANDRA-3872)
 * Avoid NPE on aboarted stream-out sessions (CASSANDRA-3904)
 * BulkRecordWriter throws NPE for counter columns (CASSANDRA-3906)
 * Support compression using BulkWriter (CASSANDRA-3907)


1.0.8
 * fix race between cleanup and flush on secondary index CFSes (CASSANDRA-3712)
 * avoid including non-queried nodes in rangeslice read repair
   (CASSANDRA-3843)
 * Only snapshot CF being compacted for snapshot_before_compaction 
   (CASSANDRA-3803)
 * Log active compactions in StatusLogger (CASSANDRA-3703)
 * Compute more accurate compaction score per level (CASSANDRA-3790)
 * Return InvalidRequest when using a keyspace that doesn't exist
   (CASSANDRA-3764)
 * disallow user modification of System keyspace (CASSANDRA-3738)
 * allow using sstable2json on secondary index data (CASSANDRA-3738)
 * (cqlsh) add DESCRIBE COLUMNFAMILIES (CASSANDRA-3586)
 * (cqlsh) format blobs correctly and use colors to improve output
   readability (CASSANDRA-3726)
 * synchronize BiMap of bootstrapping tokens (CASSANDRA-3417)
 * show index options in CLI (CASSANDRA-3809)
 * add optional socket timeout for streaming (CASSANDRA-3838)
 * fix truncate not to leave behind non-CFS backed secondary indexes
   (CASSANDRA-3844)
 * make CLI `show schema` to use output stream directly instead
   of StringBuilder (CASSANDRA-3842)
 * remove the wait on hint future during write (CASSANDRA-3870)
 * (cqlsh) ignore missing CfDef opts (CASSANDRA-3933)
 * (cqlsh) look for cqlshlib relative to realpath (CASSANDRA-3767)
 * Fix short read protection (CASSANDRA-3934)
 * Make sure infered and actual schema match (CASSANDRA-3371)
 * Fix NPE during HH delivery (CASSANDRA-3677)
 * Don't put boostrapping node in 'hibernate' status (CASSANDRA-3737)
 * Fix double quotes in windows bat files (CASSANDRA-3744)
 * Fix bad validator lookup (CASSANDRA-3789)
 * Fix soft reset in EC2MultiRegionSnitch (CASSANDRA-3835)
 * Don't leave zombie connections with THSHA thrift server (CASSANDRA-3867)
 * (cqlsh) fix deserialization of data (CASSANDRA-3874)
 * Fix removetoken force causing an inconsistent state (CASSANDRA-3876)
 * Fix ahndling of some types with Pig (CASSANDRA-3886)
 * Don't allow to drop the system keyspace (CASSANDRA-3759)
 * Make Pig deletes disabled by default and configurable (CASSANDRA-3628)
Merged from 0.8:
 * (Pig) fix CassandraStorage to use correct comparator in Super ColumnFamily
   case (CASSANDRA-3251)
 * fix thread safety issues in commitlog replay, primarily affecting
   systems with many (100s) of CF definitions (CASSANDRA-3751)
 * Fix relevant tombstone ignored with super columns (CASSANDRA-3875)


1.0.7
 * fix regression in HH page size calculation (CASSANDRA-3624)
 * retry failed stream on IOException (CASSANDRA-3686)
 * allow configuring bloom_filter_fp_chance (CASSANDRA-3497)
 * attempt hint delivery every ten minutes, or when failure detector
   notifies us that a node is back up, whichever comes first.  hint
   handoff throttle delay default changed to 1ms, from 50 (CASSANDRA-3554)
 * add nodetool setstreamthroughput (CASSANDRA-3571)
 * fix assertion when dropping a columnfamily with no sstables (CASSANDRA-3614)
 * more efficient allocation of small bloom filters (CASSANDRA-3618)
 * CLibrary.createHardLinkWithExec() to check for errors (CASSANDRA-3101)
 * Avoid creating empty and non cleaned writer during compaction (CASSANDRA-3616)
 * stop thrift service in shutdown hook so we can quiesce MessagingService
   (CASSANDRA-3335)
 * (CQL) compaction_strategy_options and compression_parameters for
   CREATE COLUMNFAMILY statement (CASSANDRA-3374)
 * Reset min/max compaction threshold when creating size tiered compaction
   strategy (CASSANDRA-3666)
 * Don't ignore IOException during compaction (CASSANDRA-3655)
 * Fix assertion error for CF with gc_grace=0 (CASSANDRA-3579)
 * Shutdown ParallelCompaction reducer executor after use (CASSANDRA-3711)
 * Avoid < 0 value for pending tasks in leveled compaction (CASSANDRA-3693)
 * (Hadoop) Support TimeUUID in Pig CassandraStorage (CASSANDRA-3327)
 * Check schema is ready before continuing boostrapping (CASSANDRA-3629)
 * Catch overflows during parsing of chunk_length_kb (CASSANDRA-3644)
 * Improve stream protocol mismatch errors (CASSANDRA-3652)
 * Avoid multiple thread doing HH to the same target (CASSANDRA-3681)
 * Add JMX property for rp_timeout_in_ms (CASSANDRA-2940)
 * Allow DynamicCompositeType to compare component of different types
   (CASSANDRA-3625)
 * Flush non-cfs backed secondary indexes (CASSANDRA-3659)
 * Secondary Indexes should report memory consumption (CASSANDRA-3155)
 * fix for SelectStatement start/end key are not set correctly
   when a key alias is involved (CASSANDRA-3700)
 * fix CLI `show schema` command insert of an extra comma in
   column_metadata (CASSANDRA-3714)
Merged from 0.8:
 * avoid logging (harmless) exception when GC takes < 1ms (CASSANDRA-3656)
 * prevent new nodes from thinking down nodes are up forever (CASSANDRA-3626)
 * use correct list of replicas for LOCAL_QUORUM reads when read repair
   is disabled (CASSANDRA-3696)
 * block on flush before compacting hints (may prevent OOM) (CASSANDRA-3733)


1.0.6
 * (CQL) fix cqlsh support for replicate_on_write (CASSANDRA-3596)
 * fix adding to leveled manifest after streaming (CASSANDRA-3536)
 * filter out unavailable cipher suites when using encryption (CASSANDRA-3178)
 * (HADOOP) add old-style api support for CFIF and CFRR (CASSANDRA-2799)
 * Support TimeUUIDType column names in Stress.java tool (CASSANDRA-3541)
 * (CQL) INSERT/UPDATE/DELETE/TRUNCATE commands should allow CF names to
   be qualified by keyspace (CASSANDRA-3419)
 * always remove endpoints from delevery queue in HH (CASSANDRA-3546)
 * fix race between cf flush and its 2ndary indexes flush (CASSANDRA-3547)
 * fix potential race in AES when a repair fails (CASSANDRA-3548)
 * fix default value validation usage in CLI SET command (CASSANDRA-3553)
 * Optimize componentsFor method for compaction and startup time
   (CASSANDRA-3532)
 * (CQL) Proper ColumnFamily metadata validation on CREATE COLUMNFAMILY 
   (CASSANDRA-3565)
 * fix compression "chunk_length_kb" option to set correct kb value for 
   thrift/avro (CASSANDRA-3558)
 * fix missing response during range slice repair (CASSANDRA-3551)
 * 'describe ring' moved from CLI to nodetool and available through JMX (CASSANDRA-3220)
 * add back partitioner to sstable metadata (CASSANDRA-3540)
 * fix NPE in get_count for counters (CASSANDRA-3601)
Merged from 0.8:
 * remove invalid assertion that table was opened before dropping it
   (CASSANDRA-3580)
 * range and index scans now only send requests to enough replicas to
   satisfy requested CL + RR (CASSANDRA-3598)
 * use cannonical host for local node in nodetool info (CASSANDRA-3556)
 * remove nonlocal DC write optimization since it only worked with
   CL.ONE or CL.LOCAL_QUORUM (CASSANDRA-3577, 3585)
 * detect misuses of CounterColumnType (CASSANDRA-3422)
 * turn off string interning in json2sstable, take 2 (CASSANDRA-2189)
 * validate compression parameters on add/update of the ColumnFamily 
   (CASSANDRA-3573)
 * Check for 0.0.0.0 is incorrect in CFIF (CASSANDRA-3584)
 * Increase vm.max_map_count in debian packaging (CASSANDRA-3563)
 * gossiper will never add itself to saved endpoints (CASSANDRA-3485)


1.0.5
 * revert CASSANDRA-3407 (see CASSANDRA-3540)
 * fix assertion error while forwarding writes to local nodes (CASSANDRA-3539)


1.0.4
 * fix self-hinting of timed out read repair updates and make hinted handoff
   less prone to OOMing a coordinator (CASSANDRA-3440)
 * expose bloom filter sizes via JMX (CASSANDRA-3495)
 * enforce RP tokens 0..2**127 (CASSANDRA-3501)
 * canonicalize paths exposed through JMX (CASSANDRA-3504)
 * fix "liveSize" stat when sstables are removed (CASSANDRA-3496)
 * add bloom filter FP rates to nodetool cfstats (CASSANDRA-3347)
 * record partitioner in sstable metadata component (CASSANDRA-3407)
 * add new upgradesstables nodetool command (CASSANDRA-3406)
 * skip --debug requirement to see common exceptions in CLI (CASSANDRA-3508)
 * fix incorrect query results due to invalid max timestamp (CASSANDRA-3510)
 * make sstableloader recognize compressed sstables (CASSANDRA-3521)
 * avoids race in OutboundTcpConnection in multi-DC setups (CASSANDRA-3530)
 * use SETLOCAL in cassandra.bat (CASSANDRA-3506)
 * fix ConcurrentModificationException in Table.all() (CASSANDRA-3529)
Merged from 0.8:
 * fix concurrence issue in the FailureDetector (CASSANDRA-3519)
 * fix array out of bounds error in counter shard removal (CASSANDRA-3514)
 * avoid dropping tombstones when they might still be needed to shadow
   data in a different sstable (CASSANDRA-2786)


1.0.3
 * revert name-based query defragmentation aka CASSANDRA-2503 (CASSANDRA-3491)
 * fix invalidate-related test failures (CASSANDRA-3437)
 * add next-gen cqlsh to bin/ (CASSANDRA-3188, 3131, 3493)
 * (CQL) fix handling of rows with no columns (CASSANDRA-3424, 3473)
 * fix querying supercolumns by name returning only a subset of
   subcolumns or old subcolumn versions (CASSANDRA-3446)
 * automatically compute sha1 sum for uncompressed data files (CASSANDRA-3456)
 * fix reading metadata/statistics component for version < h (CASSANDRA-3474)
 * add sstable forward-compatibility (CASSANDRA-3478)
 * report compression ratio in CFSMBean (CASSANDRA-3393)
 * fix incorrect size exception during streaming of counters (CASSANDRA-3481)
 * (CQL) fix for counter decrement syntax (CASSANDRA-3418)
 * Fix race introduced by CASSANDRA-2503 (CASSANDRA-3482)
 * Fix incomplete deletion of delivered hints (CASSANDRA-3466)
 * Avoid rescheduling compactions when no compaction was executed 
   (CASSANDRA-3484)
 * fix handling of the chunk_length_kb compression options (CASSANDRA-3492)
Merged from 0.8:
 * fix updating CF row_cache_provider (CASSANDRA-3414)
 * CFMetaData.convertToThrift method to set RowCacheProvider (CASSANDRA-3405)
 * acquire compactionlock during truncate (CASSANDRA-3399)
 * fix displaying cfdef entries for super columnfamilies (CASSANDRA-3415)
 * Make counter shard merging thread safe (CASSANDRA-3178)
 * Revert CASSANDRA-2855
 * Fix bug preventing the use of efficient cross-DC writes (CASSANDRA-3472)
 * `describe ring` command for CLI (CASSANDRA-3220)
 * (Hadoop) skip empty rows when entire row is requested, redux (CASSANDRA-2855)


1.0.2
 * "defragment" rows for name-based queries under STCS (CASSANDRA-2503)
 * Add timing information to cassandra-cli GET/SET/LIST queries (CASSANDRA-3326)
 * Only create one CompressionMetadata object per sstable (CASSANDRA-3427)
 * cleanup usage of StorageService.setMode() (CASSANDRA-3388)
 * Avoid large array allocation for compressed chunk offsets (CASSANDRA-3432)
 * fix DecimalType bytebuffer marshalling (CASSANDRA-3421)
 * fix bug that caused first column in per row indexes to be ignored 
   (CASSANDRA-3441)
 * add JMX call to clean (failed) repair sessions (CASSANDRA-3316)
 * fix sstableloader reference acquisition bug (CASSANDRA-3438)
 * fix estimated row size regression (CASSANDRA-3451)
 * make sure we don't return more columns than asked (CASSANDRA-3303, 3395)
Merged from 0.8:
 * acquire compactionlock during truncate (CASSANDRA-3399)
 * fix displaying cfdef entries for super columnfamilies (CASSANDRA-3415)


1.0.1
 * acquire references during index build to prevent delete problems
   on Windows (CASSANDRA-3314)
 * describe_ring should include datacenter/topology information (CASSANDRA-2882)
 * Thrift sockets are not properly buffered (CASSANDRA-3261)
 * performance improvement for bytebufferutil compare function (CASSANDRA-3286)
 * add system.versions ColumnFamily (CASSANDRA-3140)
 * reduce network copies (CASSANDRA-3333, 3373)
 * limit nodetool to 32MB of heap (CASSANDRA-3124)
 * (CQL) update parser to accept "timestamp" instead of "date" (CASSANDRA-3149)
 * Fix CLI `show schema` to include "compression_options" (CASSANDRA-3368)
 * Snapshot to include manifest under LeveledCompactionStrategy (CASSANDRA-3359)
 * (CQL) SELECT query should allow CF name to be qualified by keyspace (CASSANDRA-3130)
 * (CQL) Fix internal application error specifying 'using consistency ...'
   in lower case (CASSANDRA-3366)
 * fix Deflate compression when compression actually makes the data bigger
   (CASSANDRA-3370)
 * optimize UUIDGen to avoid lock contention on InetAddress.getLocalHost 
   (CASSANDRA-3387)
 * tolerate index being dropped mid-mutation (CASSANDRA-3334, 3313)
 * CompactionManager is now responsible for checking for new candidates
   post-task execution, enabling more consistent leveled compaction 
   (CASSANDRA-3391)
 * Cache HSHA threads (CASSANDRA-3372)
 * use CF/KS names as snapshot prefix for drop + truncate operations
   (CASSANDRA-2997)
 * Break bloom filters up to avoid heap fragmentation (CASSANDRA-2466)
 * fix cassandra hanging on jsvc stop (CASSANDRA-3302)
 * Avoid leveled compaction getting blocked on errors (CASSANDRA-3408)
 * Make reloading the compaction strategy safe (CASSANDRA-3409)
 * ignore 0.8 hints even if compaction begins before we try to purge
   them (CASSANDRA-3385)
 * remove procrun (bin\daemon) from Cassandra source tree and 
   artifacts (CASSANDRA-3331)
 * make cassandra compile under JDK7 (CASSANDRA-3275)
 * remove dependency of clientutil.jar to FBUtilities (CASSANDRA-3299)
 * avoid truncation errors by using long math on long values (CASSANDRA-3364)
 * avoid clock drift on some Windows machine (CASSANDRA-3375)
 * display cache provider in cli 'describe keyspace' command (CASSANDRA-3384)
 * fix incomplete topology information in describe_ring (CASSANDRA-3403)
 * expire dead gossip states based on time (CASSANDRA-2961)
 * improve CompactionTask extensibility (CASSANDRA-3330)
 * Allow one leveled compaction task to kick off another (CASSANDRA-3363)
 * allow encryption only between datacenters (CASSANDRA-2802)
Merged from 0.8:
 * fix truncate allowing data to be replayed post-restart (CASSANDRA-3297)
 * make iwriter final in IndexWriter to avoid NPE (CASSANDRA-2863)
 * (CQL) update grammar to require key clause in DELETE statement
   (CASSANDRA-3349)
 * (CQL) allow numeric keyspace names in USE statement (CASSANDRA-3350)
 * (Hadoop) skip empty rows when slicing the entire row (CASSANDRA-2855)
 * Fix handling of tombstone by SSTableExport/Import (CASSANDRA-3357)
 * fix ColumnIndexer to use long offsets (CASSANDRA-3358)
 * Improved CLI exceptions (CASSANDRA-3312)
 * Fix handling of tombstone by SSTableExport/Import (CASSANDRA-3357)
 * Only count compaction as active (for throttling) when they have
   successfully acquired the compaction lock (CASSANDRA-3344)
 * Display CLI version string on startup (CASSANDRA-3196)
 * (Hadoop) make CFIF try rpc_address or fallback to listen_address
   (CASSANDRA-3214)
 * (Hadoop) accept comma delimited lists of initial thrift connections
   (CASSANDRA-3185)
 * ColumnFamily min_compaction_threshold should be >= 2 (CASSANDRA-3342)
 * (Pig) add 0.8+ types and key validation type in schema (CASSANDRA-3280)
 * Fix completely removing column metadata using CLI (CASSANDRA-3126)
 * CLI `describe cluster;` output should be on separate lines for separate versions
   (CASSANDRA-3170)
 * fix changing durable_writes keyspace option during CF creation
   (CASSANDRA-3292)
 * avoid locking on update when no indexes are involved (CASSANDRA-3386)
 * fix assertionError during repair with ordered partitioners (CASSANDRA-3369)
 * correctly serialize key_validation_class for avro (CASSANDRA-3391)
 * don't expire counter tombstone after streaming (CASSANDRA-3394)
 * prevent nodes that failed to join from hanging around forever 
   (CASSANDRA-3351)
 * remove incorrect optimization from slice read path (CASSANDRA-3390)
 * Fix race in AntiEntropyService (CASSANDRA-3400)


1.0.0-final
 * close scrubbed sstable fd before deleting it (CASSANDRA-3318)
 * fix bug preventing obsolete commitlog segments from being removed
   (CASSANDRA-3269)
 * tolerate whitespace in seed CDL (CASSANDRA-3263)
 * Change default heap thresholds to max(min(1/2 ram, 1G), min(1/4 ram, 8GB))
   (CASSANDRA-3295)
 * Fix broken CompressedRandomAccessReaderTest (CASSANDRA-3298)
 * (CQL) fix type information returned for wildcard queries (CASSANDRA-3311)
 * add estimated tasks to LeveledCompactionStrategy (CASSANDRA-3322)
 * avoid including compaction cache-warming in keycache stats (CASSANDRA-3325)
 * run compaction and hinted handoff threads at MIN_PRIORITY (CASSANDRA-3308)
 * default hsha thrift server to cpu core count in rpc pool (CASSANDRA-3329)
 * add bin\daemon to binary tarball for Windows service (CASSANDRA-3331)
 * Fix places where uncompressed size of sstables was use in place of the
   compressed one (CASSANDRA-3338)
 * Fix hsha thrift server (CASSANDRA-3346)
 * Make sure repair only stream needed sstables (CASSANDRA-3345)


1.0.0-rc2
 * Log a meaningful warning when a node receives a message for a repair session
   that doesn't exist anymore (CASSANDRA-3256)
 * test for NUMA policy support as well as numactl presence (CASSANDRA-3245)
 * Fix FD leak when internode encryption is enabled (CASSANDRA-3257)
 * Remove incorrect assertion in mergeIterator (CASSANDRA-3260)
 * FBUtilities.hexToBytes(String) to throw NumberFormatException when string
   contains non-hex characters (CASSANDRA-3231)
 * Keep SimpleSnitch proximity ordering unchanged from what the Strategy
   generates, as intended (CASSANDRA-3262)
 * remove Scrub from compactionstats when finished (CASSANDRA-3255)
 * fix counter entry in jdbc TypesMap (CASSANDRA-3268)
 * fix full queue scenario for ParallelCompactionIterator (CASSANDRA-3270)
 * fix bootstrap process (CASSANDRA-3285)
 * don't try delivering hints if when there isn't any (CASSANDRA-3176)
 * CLI documentation change for ColumnFamily `compression_options` (CASSANDRA-3282)
 * ignore any CF ids sent by client for adding CF/KS (CASSANDRA-3288)
 * remove obsolete hints on first startup (CASSANDRA-3291)
 * use correct ISortedColumns for time-optimized reads (CASSANDRA-3289)
 * Evict gossip state immediately when a token is taken over by a new IP 
   (CASSANDRA-3259)


1.0.0-rc1
 * Update CQL to generate microsecond timestamps by default (CASSANDRA-3227)
 * Fix counting CFMetadata towards Memtable liveRatio (CASSANDRA-3023)
 * Kill server on wrapped OOME such as from FileChannel.map (CASSANDRA-3201)
 * remove unnecessary copy when adding to row cache (CASSANDRA-3223)
 * Log message when a full repair operation completes (CASSANDRA-3207)
 * Fix streamOutSession keeping sstables references forever if the remote end
   dies (CASSANDRA-3216)
 * Remove dynamic_snitch boolean from example configuration (defaulting to 
   true) and set default badness threshold to 0.1 (CASSANDRA-3229)
 * Base choice of random or "balanced" token on bootstrap on whether
   schema definitions were found (CASSANDRA-3219)
 * Fixes for LeveledCompactionStrategy score computation, prioritization,
   scheduling, and performance (CASSANDRA-3224, 3234)
 * parallelize sstable open at server startup (CASSANDRA-2988)
 * fix handling of exceptions writing to OutboundTcpConnection (CASSANDRA-3235)
 * Allow using quotes in "USE <keyspace>;" CLI command (CASSANDRA-3208)
 * Don't allow any cache loading exceptions to halt startup (CASSANDRA-3218)
 * Fix sstableloader --ignores option (CASSANDRA-3247)
 * File descriptor limit increased in packaging (CASSANDRA-3206)
 * Fix deadlock in commit log during flush (CASSANDRA-3253) 


1.0.0-beta1
 * removed binarymemtable (CASSANDRA-2692)
 * add commitlog_total_space_in_mb to prevent fragmented logs (CASSANDRA-2427)
 * removed commitlog_rotation_threshold_in_mb configuration (CASSANDRA-2771)
 * make AbstractBounds.normalize de-overlapp overlapping ranges (CASSANDRA-2641)
 * replace CollatingIterator, ReducingIterator with MergeIterator 
   (CASSANDRA-2062)
 * Fixed the ability to set compaction strategy in cli using create column 
   family command (CASSANDRA-2778)
 * clean up tmp files after failed compaction (CASSANDRA-2468)
 * restrict repair streaming to specific columnfamilies (CASSANDRA-2280)
 * don't bother persisting columns shadowed by a row tombstone (CASSANDRA-2589)
 * reset CF and SC deletion times after gc_grace (CASSANDRA-2317)
 * optimize away seek when compacting wide rows (CASSANDRA-2879)
 * single-pass streaming (CASSANDRA-2677, 2906, 2916, 3003)
 * use reference counting for deleting sstables instead of relying on GC
   (CASSANDRA-2521, 3179)
 * store hints as serialized mutations instead of pointers to data row
   (CASSANDRA-2045)
 * store hints in the coordinator node instead of in the closest replica 
   (CASSANDRA-2914)
 * add row_cache_keys_to_save CF option (CASSANDRA-1966)
 * check column family validity in nodetool repair (CASSANDRA-2933)
 * use lazy initialization instead of class initialization in NodeId
   (CASSANDRA-2953)
 * add paging to get_count (CASSANDRA-2894)
 * fix "short reads" in [multi]get (CASSANDRA-2643, 3157, 3192)
 * add optional compression for sstables (CASSANDRA-47, 2994, 3001, 3128)
 * add scheduler JMX metrics (CASSANDRA-2962)
 * add block level checksum for compressed data (CASSANDRA-1717)
 * make column family backed column map pluggable and introduce unsynchronized
   ArrayList backed one to speedup reads (CASSANDRA-2843, 3165, 3205)
 * refactoring of the secondary index api (CASSANDRA-2982)
 * make CL > ONE reads wait for digest reconciliation before returning
   (CASSANDRA-2494)
 * fix missing logging for some exceptions (CASSANDRA-2061)
 * refactor and optimize ColumnFamilyStore.files(...) and Descriptor.fromFilename(String)
   and few other places responsible for work with SSTable files (CASSANDRA-3040)
 * Stop reading from sstables once we know we have the most recent columns,
   for query-by-name requests (CASSANDRA-2498)
 * Add query-by-column mode to stress.java (CASSANDRA-3064)
 * Add "install" command to cassandra.bat (CASSANDRA-292)
 * clean up KSMetadata, CFMetadata from unnecessary
   Thrift<->Avro conversion methods (CASSANDRA-3032)
 * Add timeouts to client request schedulers (CASSANDRA-3079, 3096)
 * Cli to use hashes rather than array of hashes for strategy options (CASSANDRA-3081)
 * LeveledCompactionStrategy (CASSANDRA-1608, 3085, 3110, 3087, 3145, 3154, 3182)
 * Improvements of the CLI `describe` command (CASSANDRA-2630)
 * reduce window where dropped CF sstables may not be deleted (CASSANDRA-2942)
 * Expose gossip/FD info to JMX (CASSANDRA-2806)
 * Fix streaming over SSL when compressed SSTable involved (CASSANDRA-3051)
 * Add support for pluggable secondary index implementations (CASSANDRA-3078)
 * remove compaction_thread_priority setting (CASSANDRA-3104)
 * generate hints for replicas that timeout, not just replicas that are known
   to be down before starting (CASSANDRA-2034)
 * Add throttling for internode streaming (CASSANDRA-3080)
 * make the repair of a range repair all replica (CASSANDRA-2610, 3194)
 * expose the ability to repair the first range (as returned by the
   partitioner) of a node (CASSANDRA-2606)
 * Streams Compression (CASSANDRA-3015)
 * add ability to use multiple threads during a single compaction
   (CASSANDRA-2901)
 * make AbstractBounds.normalize support overlapping ranges (CASSANDRA-2641)
 * fix of the CQL count() behavior (CASSANDRA-3068)
 * use TreeMap backed column families for the SSTable simple writers
   (CASSANDRA-3148)
 * fix inconsistency of the CLI syntax when {} should be used instead of [{}]
   (CASSANDRA-3119)
 * rename CQL type names to match expected SQL behavior (CASSANDRA-3149, 3031)
 * Arena-based allocation for memtables (CASSANDRA-2252, 3162, 3163, 3168)
 * Default RR chance to 0.1 (CASSANDRA-3169)
 * Add RowLevel support to secondary index API (CASSANDRA-3147)
 * Make SerializingCacheProvider the default if JNA is available (CASSANDRA-3183)
 * Fix backwards compatibilty for CQL memtable properties (CASSANDRA-3190)
 * Add five-minute delay before starting compactions on a restarted server
   (CASSANDRA-3181)
 * Reduce copies done for intra-host messages (CASSANDRA-1788, 3144)
 * support of compaction strategy option for stress.java (CASSANDRA-3204)
 * make memtable throughput and column count thresholds no-ops (CASSANDRA-2449)
 * Return schema information along with the resultSet in CQL (CASSANDRA-2734)
 * Add new DecimalType (CASSANDRA-2883)
 * Fix assertion error in RowRepairResolver (CASSANDRA-3156)
 * Reduce unnecessary high buffer sizes (CASSANDRA-3171)
 * Pluggable compaction strategy (CASSANDRA-1610)
 * Add new broadcast_address config option (CASSANDRA-2491)


0.8.7
 * Kill server on wrapped OOME such as from FileChannel.map (CASSANDRA-3201)
 * Allow using quotes in "USE <keyspace>;" CLI command (CASSANDRA-3208)
 * Log message when a full repair operation completes (CASSANDRA-3207)
 * Don't allow any cache loading exceptions to halt startup (CASSANDRA-3218)
 * Fix sstableloader --ignores option (CASSANDRA-3247)
 * File descriptor limit increased in packaging (CASSANDRA-3206)
 * Log a meaningfull warning when a node receive a message for a repair session
   that doesn't exist anymore (CASSANDRA-3256)
 * Fix FD leak when internode encryption is enabled (CASSANDRA-3257)
 * FBUtilities.hexToBytes(String) to throw NumberFormatException when string
   contains non-hex characters (CASSANDRA-3231)
 * Keep SimpleSnitch proximity ordering unchanged from what the Strategy
   generates, as intended (CASSANDRA-3262)
 * remove Scrub from compactionstats when finished (CASSANDRA-3255)
 * Fix tool .bat files when CASSANDRA_HOME contains spaces (CASSANDRA-3258)
 * Force flush of status table when removing/updating token (CASSANDRA-3243)
 * Evict gossip state immediately when a token is taken over by a new IP (CASSANDRA-3259)
 * Fix bug where the failure detector can take too long to mark a host
   down (CASSANDRA-3273)
 * (Hadoop) allow wrapping ranges in queries (CASSANDRA-3137)
 * (Hadoop) check all interfaces for a match with split location
   before falling back to random replica (CASSANDRA-3211)
 * (Hadoop) Make Pig storage handle implements LoadMetadata (CASSANDRA-2777)
 * (Hadoop) Fix exception during PIG 'dump' (CASSANDRA-2810)
 * Fix stress COUNTER_GET option (CASSANDRA-3301)
 * Fix missing fields in CLI `show schema` output (CASSANDRA-3304)
 * Nodetool no longer leaks threads and closes JMX connections (CASSANDRA-3309)
 * fix truncate allowing data to be replayed post-restart (CASSANDRA-3297)
 * Move SimpleAuthority and SimpleAuthenticator to examples (CASSANDRA-2922)
 * Fix handling of tombstone by SSTableExport/Import (CASSANDRA-3357)
 * Fix transposition in cfHistograms (CASSANDRA-3222)
 * Allow using number as DC name when creating keyspace in CQL (CASSANDRA-3239)
 * Force flush of system table after updating/removing a token (CASSANDRA-3243)


0.8.6
 * revert CASSANDRA-2388
 * change TokenRange.endpoints back to listen/broadcast address to match
   pre-1777 behavior, and add TokenRange.rpc_endpoints instead (CASSANDRA-3187)
 * avoid trying to watch cassandra-topology.properties when loaded from jar
   (CASSANDRA-3138)
 * prevent users from creating keyspaces with LocalStrategy replication
   (CASSANDRA-3139)
 * fix CLI `show schema;` to output correct keyspace definition statement
   (CASSANDRA-3129)
 * CustomTThreadPoolServer to log TTransportException at DEBUG level
   (CASSANDRA-3142)
 * allow topology sort to work with non-unique rack names between 
   datacenters (CASSANDRA-3152)
 * Improve caching of same-version Messages on digest and repair paths
   (CASSANDRA-3158)
 * Randomize choice of first replica for counter increment (CASSANDRA-2890)
 * Fix using read_repair_chance instead of merge_shard_change (CASSANDRA-3202)
 * Avoid streaming data to nodes that already have it, on move as well as
   decommission (CASSANDRA-3041)
 * Fix divide by zero error in GCInspector (CASSANDRA-3164)
 * allow quoting of the ColumnFamily name in CLI `create column family`
   statement (CASSANDRA-3195)
 * Fix rolling upgrade from 0.7 to 0.8 problem (CASSANDRA-3166)
 * Accomodate missing encryption_options in IncomingTcpConnection.stream
   (CASSANDRA-3212)


0.8.5
 * fix NPE when encryption_options is unspecified (CASSANDRA-3007)
 * include column name in validation failure exceptions (CASSANDRA-2849)
 * make sure truncate clears out the commitlog so replay won't re-
   populate with truncated data (CASSANDRA-2950)
 * fix NPE when debug logging is enabled and dropped CF is present
   in a commitlog segment (CASSANDRA-3021)
 * fix cassandra.bat when CASSANDRA_HOME contains spaces (CASSANDRA-2952)
 * fix to SSTableSimpleUnsortedWriter bufferSize calculation (CASSANDRA-3027)
 * make cleanup and normal compaction able to skip empty rows
   (rows containing nothing but expired tombstones) (CASSANDRA-3039)
 * work around native memory leak in com.sun.management.GarbageCollectorMXBean
   (CASSANDRA-2868)
 * validate that column names in column_metadata are not equal to key_alias
   on create/update of the ColumnFamily and CQL 'ALTER' statement (CASSANDRA-3036)
 * return an InvalidRequestException if an indexed column is assigned
   a value larger than 64KB (CASSANDRA-3057)
 * fix of numeric-only and string column names handling in CLI "drop index" 
   (CASSANDRA-3054)
 * prune index scan resultset back to original request for lazy
   resultset expansion case (CASSANDRA-2964)
 * (Hadoop) fail jobs when Cassandra node has failed but TaskTracker
   has not (CASSANDRA-2388)
 * fix dynamic snitch ignoring nodes when read_repair_chance is zero
   (CASSANDRA-2662)
 * avoid retaining references to dropped CFS objects in 
   CompactionManager.estimatedCompactions (CASSANDRA-2708)
 * expose rpc timeouts per host in MessagingServiceMBean (CASSANDRA-2941)
 * avoid including cwd in classpath for deb and rpm packages (CASSANDRA-2881)
 * remove gossip state when a new IP takes over a token (CASSANDRA-3071)
 * allow sstable2json to work on index sstable files (CASSANDRA-3059)
 * always hint counters (CASSANDRA-3099)
 * fix log4j initialization in EmbeddedCassandraService (CASSANDRA-2857)
 * remove gossip state when a new IP takes over a token (CASSANDRA-3071)
 * work around native memory leak in com.sun.management.GarbageCollectorMXBean
    (CASSANDRA-2868)
 * fix UnavailableException with writes at CL.EACH_QUORM (CASSANDRA-3084)
 * fix parsing of the Keyspace and ColumnFamily names in numeric
   and string representations in CLI (CASSANDRA-3075)
 * fix corner cases in Range.differenceToFetch (CASSANDRA-3084)
 * fix ip address String representation in the ring cache (CASSANDRA-3044)
 * fix ring cache compatibility when mixing pre-0.8.4 nodes with post-
   in the same cluster (CASSANDRA-3023)
 * make repair report failure when a node participating dies (instead of
   hanging forever) (CASSANDRA-2433)
 * fix handling of the empty byte buffer by ReversedType (CASSANDRA-3111)
 * Add validation that Keyspace names are case-insensitively unique (CASSANDRA-3066)
 * catch invalid key_validation_class before instantiating UpdateColumnFamily (CASSANDRA-3102)
 * make Range and Bounds objects client-safe (CASSANDRA-3108)
 * optionally skip log4j configuration (CASSANDRA-3061)
 * bundle sstableloader with the debian package (CASSANDRA-3113)
 * don't try to build secondary indexes when there is none (CASSANDRA-3123)
 * improve SSTableSimpleUnsortedWriter speed for large rows (CASSANDRA-3122)
 * handle keyspace arguments correctly in nodetool snapshot (CASSANDRA-3038)
 * Fix SSTableImportTest on windows (CASSANDRA-3043)
 * expose compactionThroughputMbPerSec through JMX (CASSANDRA-3117)
 * log keyspace and CF of large rows being compacted


0.8.4
 * change TokenRing.endpoints to be a list of rpc addresses instead of 
   listen/broadcast addresses (CASSANDRA-1777)
 * include files-to-be-streamed in StreamInSession.getSources (CASSANDRA-2972)
 * use JAVA env var in cassandra-env.sh (CASSANDRA-2785, 2992)
 * avoid doing read for no-op replicate-on-write at CL=1 (CASSANDRA-2892)
 * refuse counter write for CL.ANY (CASSANDRA-2990)
 * switch back to only logging recent dropped messages (CASSANDRA-3004)
 * always deserialize RowMutation for counters (CASSANDRA-3006)
 * ignore saved replication_factor strategy_option for NTS (CASSANDRA-3011)
 * make sure pre-truncate CL segments are discarded (CASSANDRA-2950)


0.8.3
 * add ability to drop local reads/writes that are going to timeout
   (CASSANDRA-2943)
 * revamp token removal process, keep gossip states for 3 days (CASSANDRA-2496)
 * don't accept extra args for 0-arg nodetool commands (CASSANDRA-2740)
 * log unavailableexception details at debug level (CASSANDRA-2856)
 * expose data_dir though jmx (CASSANDRA-2770)
 * don't include tmp files as sstable when create cfs (CASSANDRA-2929)
 * log Java classpath on startup (CASSANDRA-2895)
 * keep gossipped version in sync with actual on migration coordinator 
   (CASSANDRA-2946)
 * use lazy initialization instead of class initialization in NodeId
   (CASSANDRA-2953)
 * check column family validity in nodetool repair (CASSANDRA-2933)
 * speedup bytes to hex conversions dramatically (CASSANDRA-2850)
 * Flush memtables on shutdown when durable writes are disabled 
   (CASSANDRA-2958)
 * improved POSIX compatibility of start scripts (CASsANDRA-2965)
 * add counter support to Hadoop InputFormat (CASSANDRA-2981)
 * fix bug where dirty commitlog segments were removed (and avoid keeping 
   segments with no post-flush activity permanently dirty) (CASSANDRA-2829)
 * fix throwing exception with batch mutation of counter super columns
   (CASSANDRA-2949)
 * ignore system tables during repair (CASSANDRA-2979)
 * throw exception when NTS is given replication_factor as an option
   (CASSANDRA-2960)
 * fix assertion error during compaction of counter CFs (CASSANDRA-2968)
 * avoid trying to create index names, when no index exists (CASSANDRA-2867)
 * don't sample the system table when choosing a bootstrap token
   (CASSANDRA-2825)
 * gossiper notifies of local state changes (CASSANDRA-2948)
 * add asynchronous and half-sync/half-async (hsha) thrift servers 
   (CASSANDRA-1405)
 * fix potential use of free'd native memory in SerializingCache 
   (CASSANDRA-2951)
 * prune index scan resultset back to original request for lazy
   resultset expansion case (CASSANDRA-2964)
 * (Hadoop) fail jobs when Cassandra node has failed but TaskTracker
    has not (CASSANDRA-2388)


0.8.2
 * CQL: 
   - include only one row per unique key for IN queries (CASSANDRA-2717)
   - respect client timestamp on full row deletions (CASSANDRA-2912)
 * improve thread-safety in StreamOutSession (CASSANDRA-2792)
 * allow deleting a row and updating indexed columns in it in the
   same mutation (CASSANDRA-2773)
 * Expose number of threads blocked on submitting memtable to flush
   in JMX (CASSANDRA-2817)
 * add ability to return "endpoints" to nodetool (CASSANDRA-2776)
 * Add support for multiple (comma-delimited) coordinator addresses
   to ColumnFamilyInputFormat (CASSANDRA-2807)
 * fix potential NPE while scheduling read repair for range slice
   (CASSANDRA-2823)
 * Fix race in SystemTable.getCurrentLocalNodeId (CASSANDRA-2824)
 * Correctly set default for replicate_on_write (CASSANDRA-2835)
 * improve nodetool compactionstats formatting (CASSANDRA-2844)
 * fix index-building status display (CASSANDRA-2853)
 * fix CLI perpetuating obsolete KsDef.replication_factor (CASSANDRA-2846)
 * improve cli treatment of multiline comments (CASSANDRA-2852)
 * handle row tombstones correctly in EchoedRow (CASSANDRA-2786)
 * add MessagingService.get[Recently]DroppedMessages and
   StorageService.getExceptionCount (CASSANDRA-2804)
 * fix possibility of spurious UnavailableException for LOCAL_QUORUM
   reads with dynamic snitch + read repair disabled (CASSANDRA-2870)
 * add ant-optional as dependence for the debian package (CASSANDRA-2164)
 * add option to specify limit for get_slice in the CLI (CASSANDRA-2646)
 * decrease HH page size (CASSANDRA-2832)
 * reset cli keyspace after dropping the current one (CASSANDRA-2763)
 * add KeyRange option to Hadoop inputformat (CASSANDRA-1125)
 * fix protocol versioning (CASSANDRA-2818, 2860)
 * support spaces in path to log4j configuration (CASSANDRA-2383)
 * avoid including inferred types in CF update (CASSANDRA-2809)
 * fix JMX bulkload call (CASSANDRA-2908)
 * fix updating KS with durable_writes=false (CASSANDRA-2907)
 * add simplified facade to SSTableWriter for bulk loading use
   (CASSANDRA-2911)
 * fix re-using index CF sstable names after drop/recreate (CASSANDRA-2872)
 * prepend CF to default index names (CASSANDRA-2903)
 * fix hint replay (CASSANDRA-2928)
 * Properly synchronize repair's merkle tree computation (CASSANDRA-2816)


0.8.1
 * CQL:
   - support for insert, delete in BATCH (CASSANDRA-2537)
   - support for IN to SELECT, UPDATE (CASSANDRA-2553)
   - timestamp support for INSERT, UPDATE, and BATCH (CASSANDRA-2555)
   - TTL support (CASSANDRA-2476)
   - counter support (CASSANDRA-2473)
   - ALTER COLUMNFAMILY (CASSANDRA-1709)
   - DROP INDEX (CASSANDRA-2617)
   - add SCHEMA/TABLE as aliases for KS/CF (CASSANDRA-2743)
   - server handles wait-for-schema-agreement (CASSANDRA-2756)
   - key alias support (CASSANDRA-2480)
 * add support for comparator parameters and a generic ReverseType
   (CASSANDRA-2355)
 * add CompositeType and DynamicCompositeType (CASSANDRA-2231)
 * optimize batches containing multiple updates to the same row
   (CASSANDRA-2583)
 * adjust hinted handoff page size to avoid OOM with large columns 
   (CASSANDRA-2652)
 * mark BRAF buffer invalid post-flush so we don't re-flush partial
   buffers again, especially on CL writes (CASSANDRA-2660)
 * add DROP INDEX support to CLI (CASSANDRA-2616)
 * don't perform HH to client-mode [storageproxy] nodes (CASSANDRA-2668)
 * Improve forceDeserialize/getCompactedRow encapsulation (CASSANDRA-2659)
 * Don't write CounterUpdateColumn to disk in tests (CASSANDRA-2650)
 * Add sstable bulk loading utility (CASSANDRA-1278)
 * avoid replaying hints to dropped columnfamilies (CASSANDRA-2685)
 * add placeholders for missing rows in range query pseudo-RR (CASSANDRA-2680)
 * remove no-op HHOM.renameHints (CASSANDRA-2693)
 * clone super columns to avoid modifying them during flush (CASSANDRA-2675)
 * allow writes to bypass the commitlog for certain keyspaces (CASSANDRA-2683)
 * avoid NPE when bypassing commitlog during memtable flush (CASSANDRA-2781)
 * Added support for making bootstrap retry if nodes flap (CASSANDRA-2644)
 * Added statusthrift to nodetool to report if thrift server is running (CASSANDRA-2722)
 * Fixed rows being cached if they do not exist (CASSANDRA-2723)
 * Support passing tableName and cfName to RowCacheProviders (CASSANDRA-2702)
 * close scrub file handles (CASSANDRA-2669)
 * throttle migration replay (CASSANDRA-2714)
 * optimize column serializer creation (CASSANDRA-2716)
 * Added support for making bootstrap retry if nodes flap (CASSANDRA-2644)
 * Added statusthrift to nodetool to report if thrift server is running
   (CASSANDRA-2722)
 * Fixed rows being cached if they do not exist (CASSANDRA-2723)
 * fix truncate/compaction race (CASSANDRA-2673)
 * workaround large resultsets causing large allocation retention
   by nio sockets (CASSANDRA-2654)
 * fix nodetool ring use with Ec2Snitch (CASSANDRA-2733)
 * fix removing columns and subcolumns that are supressed by a row or
   supercolumn tombstone during replica resolution (CASSANDRA-2590)
 * support sstable2json against snapshot sstables (CASSANDRA-2386)
 * remove active-pull schema requests (CASSANDRA-2715)
 * avoid marking entire list of sstables as actively being compacted
   in multithreaded compaction (CASSANDRA-2765)
 * seek back after deserializing a row to update cache with (CASSANDRA-2752)
 * avoid skipping rows in scrub for counter column family (CASSANDRA-2759)
 * fix ConcurrentModificationException in repair when dealing with 0.7 node
   (CASSANDRA-2767)
 * use threadsafe collections for StreamInSession (CASSANDRA-2766)
 * avoid infinite loop when creating merkle tree (CASSANDRA-2758)
 * avoids unmarking compacting sstable prematurely in cleanup (CASSANDRA-2769)
 * fix NPE when the commit log is bypassed (CASSANDRA-2718)
 * don't throw an exception in SS.isRPCServerRunning (CASSANDRA-2721)
 * make stress.jar executable (CASSANDRA-2744)
 * add daemon mode to java stress (CASSANDRA-2267)
 * expose the DC and rack of a node through JMX and nodetool ring (CASSANDRA-2531)
 * fix cache mbean getSize (CASSANDRA-2781)
 * Add Date, Float, Double, and Boolean types (CASSANDRA-2530)
 * Add startup flag to renew counter node id (CASSANDRA-2788)
 * add jamm agent to cassandra.bat (CASSANDRA-2787)
 * fix repair hanging if a neighbor has nothing to send (CASSANDRA-2797)
 * purge tombstone even if row is in only one sstable (CASSANDRA-2801)
 * Fix wrong purge of deleted cf during compaction (CASSANDRA-2786)
 * fix race that could result in Hadoop writer failing to throw an
   exception encountered after close() (CASSANDRA-2755)
 * fix scan wrongly throwing assertion error (CASSANDRA-2653)
 * Always use even distribution for merkle tree with RandomPartitionner
   (CASSANDRA-2841)
 * fix describeOwnership for OPP (CASSANDRA-2800)
 * ensure that string tokens do not contain commas (CASSANDRA-2762)


0.8.0-final
 * fix CQL grammar warning and cqlsh regression from CASSANDRA-2622
 * add ant generate-cql-html target (CASSANDRA-2526)
 * update CQL consistency levels (CASSANDRA-2566)
 * debian packaging fixes (CASSANDRA-2481, 2647)
 * fix UUIDType, IntegerType for direct buffers (CASSANDRA-2682, 2684)
 * switch to native Thrift for Hadoop map/reduce (CASSANDRA-2667)
 * fix StackOverflowError when building from eclipse (CASSANDRA-2687)
 * only provide replication_factor to strategy_options "help" for
   SimpleStrategy, OldNetworkTopologyStrategy (CASSANDRA-2678, 2713)
 * fix exception adding validators to non-string columns (CASSANDRA-2696)
 * avoid instantiating DatabaseDescriptor in JDBC (CASSANDRA-2694)
 * fix potential stack overflow during compaction (CASSANDRA-2626)
 * clone super columns to avoid modifying them during flush (CASSANDRA-2675)
 * reset underlying iterator in EchoedRow constructor (CASSANDRA-2653)


0.8.0-rc1
 * faster flushes and compaction from fixing excessively pessimistic 
   rebuffering in BRAF (CASSANDRA-2581)
 * fix returning null column values in the python cql driver (CASSANDRA-2593)
 * fix merkle tree splitting exiting early (CASSANDRA-2605)
 * snapshot_before_compaction directory name fix (CASSANDRA-2598)
 * Disable compaction throttling during bootstrap (CASSANDRA-2612) 
 * fix CQL treatment of > and < operators in range slices (CASSANDRA-2592)
 * fix potential double-application of counter updates on commitlog replay
   by moving replay position from header to sstable metadata (CASSANDRA-2419)
 * JDBC CQL driver exposes getColumn for access to timestamp
 * JDBC ResultSetMetadata properties added to AbstractType
 * r/m clustertool (CASSANDRA-2607)
 * add support for presenting row key as a column in CQL result sets 
   (CASSANDRA-2622)
 * Don't allow {LOCAL|EACH}_QUORUM unless strategy is NTS (CASSANDRA-2627)
 * validate keyspace strategy_options during CQL create (CASSANDRA-2624)
 * fix empty Result with secondary index when limit=1 (CASSANDRA-2628)
 * Fix regression where bootstrapping a node with no schema fails
   (CASSANDRA-2625)
 * Allow removing LocationInfo sstables (CASSANDRA-2632)
 * avoid attempting to replay mutations from dropped keyspaces (CASSANDRA-2631)
 * avoid using cached position of a key when GT is requested (CASSANDRA-2633)
 * fix counting bloom filter true positives (CASSANDRA-2637)
 * initialize local ep state prior to gossip startup if needed (CASSANDRA-2638)
 * fix counter increment lost after restart (CASSANDRA-2642)
 * add quote-escaping via backslash to CLI (CASSANDRA-2623)
 * fix pig example script (CASSANDRA-2487)
 * fix dynamic snitch race in adding latencies (CASSANDRA-2618)
 * Start/stop cassandra after more important services such as mdadm in
   debian packaging (CASSANDRA-2481)


0.8.0-beta2
 * fix NPE compacting index CFs (CASSANDRA-2528)
 * Remove checking all column families on startup for compaction candidates 
   (CASSANDRA-2444)
 * validate CQL create keyspace options (CASSANDRA-2525)
 * fix nodetool setcompactionthroughput (CASSANDRA-2550)
 * move	gossip heartbeat back to its own thread (CASSANDRA-2554)
 * validate cql TRUNCATE columnfamily before truncating (CASSANDRA-2570)
 * fix batch_mutate for mixed standard-counter mutations (CASSANDRA-2457)
 * disallow making schema changes to system keyspace (CASSANDRA-2563)
 * fix sending mutation messages multiple times (CASSANDRA-2557)
 * fix incorrect use of NBHM.size in ReadCallback that could cause
   reads to time out even when responses were received (CASSANDRA-2552)
 * trigger read repair correctly for LOCAL_QUORUM reads (CASSANDRA-2556)
 * Allow configuring the number of compaction thread (CASSANDRA-2558)
 * forceUserDefinedCompaction will attempt to compact what it is given
   even if the pessimistic estimate is that there is not enough disk space;
   automatic compactions will only compact 2 or more sstables (CASSANDRA-2575)
 * refuse to apply migrations with older timestamps than the current 
   schema (CASSANDRA-2536)
 * remove unframed Thrift transport option
 * include indexes in snapshots (CASSANDRA-2596)
 * improve ignoring of obsolete mutations in index maintenance (CASSANDRA-2401)
 * recognize attempt to drop just the index while leaving the column
   definition alone (CASSANDRA-2619)
  

0.8.0-beta1
 * remove Avro RPC support (CASSANDRA-926)
 * support for columns that act as incr/decr counters 
   (CASSANDRA-1072, 1937, 1944, 1936, 2101, 2093, 2288, 2105, 2384, 2236, 2342,
   2454)
 * CQL (CASSANDRA-1703, 1704, 1705, 1706, 1707, 1708, 1710, 1711, 1940, 
   2124, 2302, 2277, 2493)
 * avoid double RowMutation serialization on write path (CASSANDRA-1800)
 * make NetworkTopologyStrategy the default (CASSANDRA-1960)
 * configurable internode encryption (CASSANDRA-1567, 2152)
 * human readable column names in sstable2json output (CASSANDRA-1933)
 * change default JMX port to 7199 (CASSANDRA-2027)
 * backwards compatible internal messaging (CASSANDRA-1015)
 * atomic switch of memtables and sstables (CASSANDRA-2284)
 * add pluggable SeedProvider (CASSANDRA-1669)
 * Fix clustertool to not throw exception when calling get_endpoints (CASSANDRA-2437)
 * upgrade to thrift 0.6 (CASSANDRA-2412) 
 * repair works on a token range instead of full ring (CASSANDRA-2324)
 * purge tombstones from row cache (CASSANDRA-2305)
 * push replication_factor into strategy_options (CASSANDRA-1263)
 * give snapshots the same name on each node (CASSANDRA-1791)
 * remove "nodetool loadbalance" (CASSANDRA-2448)
 * multithreaded compaction (CASSANDRA-2191)
 * compaction throttling (CASSANDRA-2156)
 * add key type information and alias (CASSANDRA-2311, 2396)
 * cli no longer divides read_repair_chance by 100 (CASSANDRA-2458)
 * made CompactionInfo.getTaskType return an enum (CASSANDRA-2482)
 * add a server-wide cap on measured memtable memory usage and aggressively
   flush to keep under that threshold (CASSANDRA-2006)
 * add unified UUIDType (CASSANDRA-2233)
 * add off-heap row cache support (CASSANDRA-1969)


0.7.5
 * improvements/fixes to PIG driver (CASSANDRA-1618, CASSANDRA-2387,
   CASSANDRA-2465, CASSANDRA-2484)
 * validate index names (CASSANDRA-1761)
 * reduce contention on Table.flusherLock (CASSANDRA-1954)
 * try harder to detect failures during streaming, cleaning up temporary
   files more reliably (CASSANDRA-2088)
 * shut down server for OOM on a Thrift thread (CASSANDRA-2269)
 * fix tombstone handling in repair and sstable2json (CASSANDRA-2279)
 * preserve version when streaming data from old sstables (CASSANDRA-2283)
 * don't start repair if a neighboring node is marked as dead (CASSANDRA-2290)
 * purge tombstones from row cache (CASSANDRA-2305)
 * Avoid seeking when sstable2json exports the entire file (CASSANDRA-2318)
 * clear Built flag in system table when dropping an index (CASSANDRA-2320)
 * don't allow arbitrary argument for stress.java (CASSANDRA-2323)
 * validate values for index predicates in get_indexed_slice (CASSANDRA-2328)
 * queue secondary indexes for flush before the parent (CASSANDRA-2330)
 * allow job configuration to set the CL used in Hadoop jobs (CASSANDRA-2331)
 * add memtable_flush_queue_size defaulting to 4 (CASSANDRA-2333)
 * Allow overriding of initial_token, storage_port and rpc_port from system
   properties (CASSANDRA-2343)
 * fix comparator used for non-indexed secondary expressions in index scan
   (CASSANDRA-2347)
 * ensure size calculation and write phase of large-row compaction use
   the same threshold for TTL expiration (CASSANDRA-2349)
 * fix race when iterating CFs during add/drop (CASSANDRA-2350)
 * add ConsistencyLevel command to CLI (CASSANDRA-2354)
 * allow negative numbers in the cli (CASSANDRA-2358)
 * hard code serialVersionUID for tokens class (CASSANDRA-2361)
 * fix potential infinite loop in ByteBufferUtil.inputStream (CASSANDRA-2365)
 * fix encoding bugs in HintedHandoffManager, SystemTable when default
   charset is not UTF8 (CASSANDRA-2367)
 * avoids having removed node reappearing in Gossip (CASSANDRA-2371)
 * fix incorrect truncation of long to int when reading columns via block
   index (CASSANDRA-2376)
 * fix NPE during stream session (CASSANDRA-2377)
 * fix race condition that could leave orphaned data files when dropping CF or
   KS (CASSANDRA-2381)
 * fsync statistics component on write (CASSANDRA-2382)
 * fix duplicate results from CFS.scan (CASSANDRA-2406)
 * add IntegerType to CLI help (CASSANDRA-2414)
 * avoid caching token-only decoratedkeys (CASSANDRA-2416)
 * convert mmap assertion to if/throw so scrub can catch it (CASSANDRA-2417)
 * don't overwrite gc log (CASSANDR-2418)
 * invalidate row cache for streamed row to avoid inconsitencies
   (CASSANDRA-2420)
 * avoid copies in range/index scans (CASSANDRA-2425)
 * make sure we don't wipe data during cleanup if the node has not join
   the ring (CASSANDRA-2428)
 * Try harder to close files after compaction (CASSANDRA-2431)
 * re-set bootstrapped flag after move finishes (CASSANDRA-2435)
 * display validation_class in CLI 'describe keyspace' (CASSANDRA-2442)
 * make cleanup compactions cleanup the row cache (CASSANDRA-2451)
 * add column fields validation to scrub (CASSANDRA-2460)
 * use 64KB flush buffer instead of in_memory_compaction_limit (CASSANDRA-2463)
 * fix backslash substitutions in CLI (CASSANDRA-2492)
 * disable cache saving for system CFS (CASSANDRA-2502)
 * fixes for verifying destination availability under hinted conditions
   so UE can be thrown intead of timing out (CASSANDRA-2514)
 * fix update of validation class in column metadata (CASSANDRA-2512)
 * support LOCAL_QUORUM, EACH_QUORUM CLs outside of NTS (CASSANDRA-2516)
 * preserve version when streaming data from old sstables (CASSANDRA-2283)
 * fix backslash substitutions in CLI (CASSANDRA-2492)
 * count a row deletion as one operation towards memtable threshold 
   (CASSANDRA-2519)
 * support LOCAL_QUORUM, EACH_QUORUM CLs outside of NTS (CASSANDRA-2516)


0.7.4
 * add nodetool join command (CASSANDRA-2160)
 * fix secondary indexes on pre-existing or streamed data (CASSANDRA-2244)
 * initialize endpoint in gossiper earlier (CASSANDRA-2228)
 * add ability to write to Cassandra from Pig (CASSANDRA-1828)
 * add rpc_[min|max]_threads (CASSANDRA-2176)
 * add CL.TWO, CL.THREE (CASSANDRA-2013)
 * avoid exporting an un-requested row in sstable2json, when exporting 
   a key that does not exist (CASSANDRA-2168)
 * add incremental_backups option (CASSANDRA-1872)
 * add configurable row limit to Pig loadfunc (CASSANDRA-2276)
 * validate column values in batches as well as single-Column inserts
   (CASSANDRA-2259)
 * move sample schema from cassandra.yaml to schema-sample.txt,
   a cli scripts (CASSANDRA-2007)
 * avoid writing empty rows when scrubbing tombstoned rows (CASSANDRA-2296)
 * fix assertion error in range and index scans for CL < ALL
   (CASSANDRA-2282)
 * fix commitlog replay when flush position refers to data that didn't
   get synced before server died (CASSANDRA-2285)
 * fix fd leak in sstable2json with non-mmap'd i/o (CASSANDRA-2304)
 * reduce memory use during streaming of multiple sstables (CASSANDRA-2301)
 * purge tombstoned rows from cache after GCGraceSeconds (CASSANDRA-2305)
 * allow zero replicas in a NTS datacenter (CASSANDRA-1924)
 * make range queries respect snitch for local replicas (CASSANDRA-2286)
 * fix HH delivery when column index is larger than 2GB (CASSANDRA-2297)
 * make 2ary indexes use parent CF flush thresholds during initial build
   (CASSANDRA-2294)
 * update memtable_throughput to be a long (CASSANDRA-2158)


0.7.3
 * Keep endpoint state until aVeryLongTime (CASSANDRA-2115)
 * lower-latency read repair (CASSANDRA-2069)
 * add hinted_handoff_throttle_delay_in_ms option (CASSANDRA-2161)
 * fixes for cache save/load (CASSANDRA-2172, -2174)
 * Handle whole-row deletions in CFOutputFormat (CASSANDRA-2014)
 * Make memtable_flush_writers flush in parallel (CASSANDRA-2178)
 * Add compaction_preheat_key_cache option (CASSANDRA-2175)
 * refactor stress.py to have only one copy of the format string 
   used for creating row keys (CASSANDRA-2108)
 * validate index names for \w+ (CASSANDRA-2196)
 * Fix Cassandra cli to respect timeout if schema does not settle 
   (CASSANDRA-2187)
 * fix for compaction and cleanup writing old-format data into new-version 
   sstable (CASSANDRA-2211, -2216)
 * add nodetool scrub (CASSANDRA-2217, -2240)
 * fix sstable2json large-row pagination (CASSANDRA-2188)
 * fix EOFing on requests for the last bytes in a file (CASSANDRA-2213)
 * fix BufferedRandomAccessFile bugs (CASSANDRA-2218, -2241)
 * check for memtable flush_after_mins exceeded every 10s (CASSANDRA-2183)
 * fix cache saving on Windows (CASSANDRA-2207)
 * add validateSchemaAgreement call + synchronization to schema
   modification operations (CASSANDRA-2222)
 * fix for reversed slice queries on large rows (CASSANDRA-2212)
 * fat clients were writing local data (CASSANDRA-2223)
 * set DEFAULT_MEMTABLE_LIFETIME_IN_MINS to 24h
 * improve detection and cleanup of partially-written sstables 
   (CASSANDRA-2206)
 * fix supercolumn de/serialization when subcolumn comparator is different
   from supercolumn's (CASSANDRA-2104)
 * fix starting up on Windows when CASSANDRA_HOME contains whitespace
   (CASSANDRA-2237)
 * add [get|set][row|key]cacheSavePeriod to JMX (CASSANDRA-2100)
 * fix Hadoop ColumnFamilyOutputFormat dropping of mutations
   when batch fills up (CASSANDRA-2255)
 * move file deletions off of scheduledtasks executor (CASSANDRA-2253)


0.7.2
 * copy DecoratedKey.key when inserting into caches to avoid retaining
   a reference to the underlying buffer (CASSANDRA-2102)
 * format subcolumn names with subcomparator (CASSANDRA-2136)
 * fix column bloom filter deserialization (CASSANDRA-2165)


0.7.1
 * refactor MessageDigest creation code. (CASSANDRA-2107)
 * buffer network stack to avoid inefficient small TCP messages while avoiding
   the nagle/delayed ack problem (CASSANDRA-1896)
 * check log4j configuration for changes every 10s (CASSANDRA-1525, 1907)
 * more-efficient cross-DC replication (CASSANDRA-1530, -2051, -2138)
 * avoid polluting page cache with commitlog or sstable writes
   and seq scan operations (CASSANDRA-1470)
 * add RMI authentication options to nodetool (CASSANDRA-1921)
 * make snitches configurable at runtime (CASSANDRA-1374)
 * retry hadoop split requests on connection failure (CASSANDRA-1927)
 * implement describeOwnership for BOP, COPP (CASSANDRA-1928)
 * make read repair behave as expected for ConsistencyLevel > ONE
   (CASSANDRA-982, 2038)
 * distributed test harness (CASSANDRA-1859, 1964)
 * reduce flush lock contention (CASSANDRA-1930)
 * optimize supercolumn deserialization (CASSANDRA-1891)
 * fix CFMetaData.apply to only compare objects of the same class 
   (CASSANDRA-1962)
 * allow specifying specific SSTables to compact from JMX (CASSANDRA-1963)
 * fix race condition in MessagingService.targets (CASSANDRA-1959, 2094, 2081)
 * refuse to open sstables from a future version (CASSANDRA-1935)
 * zero-copy reads (CASSANDRA-1714)
 * fix copy bounds for word Text in wordcount demo (CASSANDRA-1993)
 * fixes for contrib/javautils (CASSANDRA-1979)
 * check more frequently for memtable expiration (CASSANDRA-2000)
 * fix writing SSTable column count statistics (CASSANDRA-1976)
 * fix streaming of multiple CFs during bootstrap (CASSANDRA-1992)
 * explicitly set JVM GC new generation size with -Xmn (CASSANDRA-1968)
 * add short options for CLI flags (CASSANDRA-1565)
 * make keyspace argument to "describe keyspace" in CLI optional
   when authenticated to keyspace already (CASSANDRA-2029)
 * added option to specify -Dcassandra.join_ring=false on startup
   to allow "warm spare" nodes or performing JMX maintenance before
   joining the ring (CASSANDRA-526)
 * log migrations at INFO (CASSANDRA-2028)
 * add CLI verbose option in file mode (CASSANDRA-2030)
 * add single-line "--" comments to CLI (CASSANDRA-2032)
 * message serialization tests (CASSANDRA-1923)
 * switch from ivy to maven-ant-tasks (CASSANDRA-2017)
 * CLI attempts to block for new schema to propagate (CASSANDRA-2044)
 * fix potential overflow in nodetool cfstats (CASSANDRA-2057)
 * add JVM shutdownhook to sync commitlog (CASSANDRA-1919)
 * allow nodes to be up without being part of  normal traffic (CASSANDRA-1951)
 * fix CLI "show keyspaces" with null options on NTS (CASSANDRA-2049)
 * fix possible ByteBuffer race conditions (CASSANDRA-2066)
 * reduce garbage generated by MessagingService to prevent load spikes
   (CASSANDRA-2058)
 * fix math in RandomPartitioner.describeOwnership (CASSANDRA-2071)
 * fix deletion of sstable non-data components (CASSANDRA-2059)
 * avoid blocking gossip while deleting handoff hints (CASSANDRA-2073)
 * ignore messages from newer versions, keep track of nodes in gossip 
   regardless of version (CASSANDRA-1970)
 * cache writing moved to CompactionManager to reduce i/o contention and
   updated to use non-cache-polluting writes (CASSANDRA-2053)
 * page through large rows when exporting to JSON (CASSANDRA-2041)
 * add flush_largest_memtables_at and reduce_cache_sizes_at options
   (CASSANDRA-2142)
 * add cli 'describe cluster' command (CASSANDRA-2127)
 * add cli support for setting username/password at 'connect' command 
   (CASSANDRA-2111)
 * add -D option to Stress.java to allow reading hosts from a file 
   (CASSANDRA-2149)
 * bound hints CF throughput between 32M and 256M (CASSANDRA-2148)
 * continue starting when invalid saved cache entries are encountered
   (CASSANDRA-2076)
 * add max_hint_window_in_ms option (CASSANDRA-1459)


0.7.0-final
 * fix offsets to ByteBuffer.get (CASSANDRA-1939)


0.7.0-rc4
 * fix cli crash after backgrounding (CASSANDRA-1875)
 * count timeouts in storageproxy latencies, and include latency 
   histograms in StorageProxyMBean (CASSANDRA-1893)
 * fix CLI get recognition of supercolumns (CASSANDRA-1899)
 * enable keepalive on intra-cluster sockets (CASSANDRA-1766)
 * count timeouts towards dynamicsnitch latencies (CASSANDRA-1905)
 * Expose index-building status in JMX + cli schema description
   (CASSANDRA-1871)
 * allow [LOCAL|EACH]_QUORUM to be used with non-NetworkTopology 
   replication Strategies
 * increased amount of index locks for faster commitlog replay
 * collect secondary index tombstones immediately (CASSANDRA-1914)
 * revert commitlog changes from #1780 (CASSANDRA-1917)
 * change RandomPartitioner min token to -1 to avoid collision w/
   tokens on actual nodes (CASSANDRA-1901)
 * examine the right nibble when validating TimeUUID (CASSANDRA-1910)
 * include secondary indexes in cleanup (CASSANDRA-1916)
 * CFS.scrubDataDirectories should also cleanup invalid secondary indexes
   (CASSANDRA-1904)
 * ability to disable/enable gossip on nodes to force them down
   (CASSANDRA-1108)


0.7.0-rc3
 * expose getNaturalEndpoints in StorageServiceMBean taking byte[]
   key; RMI cannot serialize ByteBuffer (CASSANDRA-1833)
 * infer org.apache.cassandra.locator for replication strategy classes
   when not otherwise specified
 * validation that generates less garbage (CASSANDRA-1814)
 * add TTL support to CLI (CASSANDRA-1838)
 * cli defaults to bytestype for subcomparator when creating
   column families (CASSANDRA-1835)
 * unregister index MBeans when index is dropped (CASSANDRA-1843)
 * make ByteBufferUtil.clone thread-safe (CASSANDRA-1847)
 * change exception for read requests during bootstrap from 
   InvalidRequest to Unavailable (CASSANDRA-1862)
 * respect row-level tombstones post-flush in range scans
   (CASSANDRA-1837)
 * ReadResponseResolver check digests against each other (CASSANDRA-1830)
 * return InvalidRequest when remove of subcolumn without supercolumn
   is requested (CASSANDRA-1866)
 * flush before repair (CASSANDRA-1748)
 * SSTableExport validates key order (CASSANDRA-1884)
 * large row support for SSTableExport (CASSANDRA-1867)
 * Re-cache hot keys post-compaction without hitting disk (CASSANDRA-1878)
 * manage read repair in coordinator instead of data source, to
   provide latency information to dynamic snitch (CASSANDRA-1873)


0.7.0-rc2
 * fix live-column-count of slice ranges including tombstoned supercolumn 
   with live subcolumn (CASSANDRA-1591)
 * rename o.a.c.internal.AntientropyStage -> AntiEntropyStage,
   o.a.c.request.Request_responseStage -> RequestResponseStage,
   o.a.c.internal.Internal_responseStage -> InternalResponseStage
 * add AbstractType.fromString (CASSANDRA-1767)
 * require index_type to be present when specifying index_name
   on ColumnDef (CASSANDRA-1759)
 * fix add/remove index bugs in CFMetadata (CASSANDRA-1768)
 * rebuild Strategy during system_update_keyspace (CASSANDRA-1762)
 * cli updates prompt to ... in continuation lines (CASSANDRA-1770)
 * support multiple Mutations per key in hadoop ColumnFamilyOutputFormat
   (CASSANDRA-1774)
 * improvements to Debian init script (CASSANDRA-1772)
 * use local classloader to check for version.properties (CASSANDRA-1778)
 * Validate that column names in column_metadata are valid for the
   defined comparator, and decode properly in cli (CASSANDRA-1773)
 * use cross-platform newlines in cli (CASSANDRA-1786)
 * add ExpiringColumn support to sstable import/export (CASSANDRA-1754)
 * add flush for each append to periodic commitlog mode; added
   periodic_without_flush option to disable this (CASSANDRA-1780)
 * close file handle used for post-flush truncate (CASSANDRA-1790)
 * various code cleanup (CASSANDRA-1793, -1794, -1795)
 * fix range queries against wrapped range (CASSANDRA-1781)
 * fix consistencylevel calculations for NetworkTopologyStrategy
   (CASSANDRA-1804)
 * cli support index type enum names (CASSANDRA-1810)
 * improved validation of column_metadata (CASSANDRA-1813)
 * reads at ConsistencyLevel > 1 throw UnavailableException
   immediately if insufficient live nodes exist (CASSANDRA-1803)
 * copy bytebuffers for local writes to avoid retaining the entire
   Thrift frame (CASSANDRA-1801)
 * fix NPE adding index to column w/o prior metadata (CASSANDRA-1764)
 * reduce fat client timeout (CASSANDRA-1730)
 * fix botched merge of CASSANDRA-1316


0.7.0-rc1
 * fix compaction and flush races with schema updates (CASSANDRA-1715)
 * add clustertool, config-converter, sstablekeys, and schematool 
   Windows .bat files (CASSANDRA-1723)
 * reject range queries received during bootstrap (CASSANDRA-1739)
 * fix wrapping-range queries on non-minimum token (CASSANDRA-1700)
 * add nodetool cfhistogram (CASSANDRA-1698)
 * limit repaired ranges to what the nodes have in common (CASSANDRA-1674)
 * index scan treats missing columns as not matching secondary
   expressions (CASSANDRA-1745)
 * Fix misuse of DataOutputBuffer.getData in AntiEntropyService
   (CASSANDRA-1729)
 * detect and warn when obsolete version of JNA is present (CASSANDRA-1760)
 * reduce fat client timeout (CASSANDRA-1730)
 * cleanup smallest CFs first to increase free temp space for larger ones
   (CASSANDRA-1811)
 * Update windows .bat files to work outside of main Cassandra
   directory (CASSANDRA-1713)
 * fix read repair regression from 0.6.7 (CASSANDRA-1727)
 * more-efficient read repair (CASSANDRA-1719)
 * fix hinted handoff replay (CASSANDRA-1656)
 * log type of dropped messages (CASSANDRA-1677)
 * upgrade to SLF4J 1.6.1
 * fix ByteBuffer bug in ExpiringColumn.updateDigest (CASSANDRA-1679)
 * fix IntegerType.getString (CASSANDRA-1681)
 * make -Djava.net.preferIPv4Stack=true the default (CASSANDRA-628)
 * add INTERNAL_RESPONSE verb to differentiate from responses related
   to client requests (CASSANDRA-1685)
 * log tpstats when dropping messages (CASSANDRA-1660)
 * include unreachable nodes in describeSchemaVersions (CASSANDRA-1678)
 * Avoid dropping messages off the client request path (CASSANDRA-1676)
 * fix jna errno reporting (CASSANDRA-1694)
 * add friendlier error for UnknownHostException on startup (CASSANDRA-1697)
 * include jna dependency in RPM package (CASSANDRA-1690)
 * add --skip-keys option to stress.py (CASSANDRA-1696)
 * improve cli handling of non-string keys and column names 
   (CASSANDRA-1701, -1693)
 * r/m extra subcomparator line in cli keyspaces output (CASSANDRA-1712)
 * add read repair chance to cli "show keyspaces"
 * upgrade to ConcurrentLinkedHashMap 1.1 (CASSANDRA-975)
 * fix index scan routing (CASSANDRA-1722)
 * fix tombstoning of supercolumns in range queries (CASSANDRA-1734)
 * clear endpoint cache after updating keyspace metadata (CASSANDRA-1741)
 * fix wrapping-range queries on non-minimum token (CASSANDRA-1700)
 * truncate includes secondary indexes (CASSANDRA-1747)
 * retain reference to PendingFile sstables (CASSANDRA-1749)
 * fix sstableimport regression (CASSANDRA-1753)
 * fix for bootstrap when no non-system tables are defined (CASSANDRA-1732)
 * handle replica unavailability in index scan (CASSANDRA-1755)
 * fix service initialization order deadlock (CASSANDRA-1756)
 * multi-line cli commands (CASSANDRA-1742)
 * fix race between snapshot and compaction (CASSANDRA-1736)
 * add listEndpointsPendingHints, deleteHintsForEndpoint JMX methods 
   (CASSANDRA-1551)


0.7.0-beta3
 * add strategy options to describe_keyspace output (CASSANDRA-1560)
 * log warning when using randomly generated token (CASSANDRA-1552)
 * re-organize JMX into .db, .net, .internal, .request (CASSANDRA-1217)
 * allow nodes to change IPs between restarts (CASSANDRA-1518)
 * remember ring state between restarts by default (CASSANDRA-1518)
 * flush index built flag so we can read it before log replay (CASSANDRA-1541)
 * lock row cache updates to prevent race condition (CASSANDRA-1293)
 * remove assertion causing rare (and harmless) error messages in
   commitlog (CASSANDRA-1330)
 * fix moving nodes with no keyspaces defined (CASSANDRA-1574)
 * fix unbootstrap when no data is present in a transfer range (CASSANDRA-1573)
 * take advantage of AVRO-495 to simplify our avro IDL (CASSANDRA-1436)
 * extend authorization hierarchy to column family (CASSANDRA-1554)
 * deletion support in secondary indexes (CASSANDRA-1571)
 * meaningful error message for invalid replication strategy class 
   (CASSANDRA-1566)
 * allow keyspace creation with RF > N (CASSANDRA-1428)
 * improve cli error handling (CASSANDRA-1580)
 * add cache save/load ability (CASSANDRA-1417, 1606, 1647)
 * add StorageService.getDrainProgress (CASSANDRA-1588)
 * Disallow bootstrap to an in-use token (CASSANDRA-1561)
 * Allow dynamic secondary index creation and destruction (CASSANDRA-1532)
 * log auto-guessed memtable thresholds (CASSANDRA-1595)
 * add ColumnDef support to cli (CASSANDRA-1583)
 * reduce index sample time by 75% (CASSANDRA-1572)
 * add cli support for column, strategy metadata (CASSANDRA-1578, 1612)
 * add cli support for schema modification (CASSANDRA-1584)
 * delete temp files on failed compactions (CASSANDRA-1596)
 * avoid blocking for dead nodes during removetoken (CASSANDRA-1605)
 * remove ConsistencyLevel.ZERO (CASSANDRA-1607)
 * expose in-progress compaction type in jmx (CASSANDRA-1586)
 * removed IClock & related classes from internals (CASSANDRA-1502)
 * fix removing tokens from SystemTable on decommission and removetoken
   (CASSANDRA-1609)
 * include CF metadata in cli 'show keyspaces' (CASSANDRA-1613)
 * switch from Properties to HashMap in PropertyFileSnitch to
   avoid synchronization bottleneck (CASSANDRA-1481)
 * PropertyFileSnitch configuration file renamed to 
   cassandra-topology.properties
 * add cli support for get_range_slices (CASSANDRA-1088, CASSANDRA-1619)
 * Make memtable flush thresholds per-CF instead of global 
   (CASSANDRA-1007, 1637)
 * add cli support for binary data without CfDef hints (CASSANDRA-1603)
 * fix building SSTable statistics post-stream (CASSANDRA-1620)
 * fix potential infinite loop in 2ary index queries (CASSANDRA-1623)
 * allow creating NTS keyspaces with no replicas configured (CASSANDRA-1626)
 * add jmx histogram of sstables accessed per read (CASSANDRA-1624)
 * remove system_rename_column_family and system_rename_keyspace from the
   client API until races can be fixed (CASSANDRA-1630, CASSANDRA-1585)
 * add cli sanity tests (CASSANDRA-1582)
 * update GC settings in cassandra.bat (CASSANDRA-1636)
 * cli support for index queries (CASSANDRA-1635)
 * cli support for updating schema memtable settings (CASSANDRA-1634)
 * cli --file option (CASSANDRA-1616)
 * reduce automatically chosen memtable sizes by 50% (CASSANDRA-1641)
 * move endpoint cache from snitch to strategy (CASSANDRA-1643)
 * fix commitlog recovery deleting the newly-created segment as well as
   the old ones (CASSANDRA-1644)
 * upgrade to Thrift 0.5 (CASSANDRA-1367)
 * renamed CL.DCQUORUM to LOCAL_QUORUM and DCQUORUMSYNC to EACH_QUORUM
 * cli truncate support (CASSANDRA-1653)
 * update GC settings in cassandra.bat (CASSANDRA-1636)
 * avoid logging when a node's ip/token is gossipped back to it (CASSANDRA-1666)


0.7-beta2
 * always use UTF-8 for hint keys (CASSANDRA-1439)
 * remove cassandra.yaml dependency from Hadoop and Pig (CASSADRA-1322)
 * expose CfDef metadata in describe_keyspaces (CASSANDRA-1363)
 * restore use of mmap_index_only option (CASSANDRA-1241)
 * dropping a keyspace with no column families generated an error 
   (CASSANDRA-1378)
 * rename RackAwareStrategy to OldNetworkTopologyStrategy, RackUnawareStrategy 
   to SimpleStrategy, DatacenterShardStrategy to NetworkTopologyStrategy,
   AbstractRackAwareSnitch to AbstractNetworkTopologySnitch (CASSANDRA-1392)
 * merge StorageProxy.mutate, mutateBlocking (CASSANDRA-1396)
 * faster UUIDType, LongType comparisons (CASSANDRA-1386, 1393)
 * fix setting read_repair_chance from CLI addColumnFamily (CASSANDRA-1399)
 * fix updates to indexed columns (CASSANDRA-1373)
 * fix race condition leaving to FileNotFoundException (CASSANDRA-1382)
 * fix sharded lock hash on index write path (CASSANDRA-1402)
 * add support for GT/E, LT/E in subordinate index clauses (CASSANDRA-1401)
 * cfId counter got out of sync when CFs were added (CASSANDRA-1403)
 * less chatty schema updates (CASSANDRA-1389)
 * rename column family mbeans. 'type' will now include either 
   'IndexColumnFamilies' or 'ColumnFamilies' depending on the CFS type.
   (CASSANDRA-1385)
 * disallow invalid keyspace and column family names. This includes name that
   matches a '^\w+' regex. (CASSANDRA-1377)
 * use JNA, if present, to take snapshots (CASSANDRA-1371)
 * truncate hints if starting 0.7 for the first time (CASSANDRA-1414)
 * fix FD leak in single-row slicepredicate queries (CASSANDRA-1416)
 * allow index expressions against columns that are not part of the 
   SlicePredicate (CASSANDRA-1410)
 * config-converter properly handles snitches and framed support 
   (CASSANDRA-1420)
 * remove keyspace argument from multiget_count (CASSANDRA-1422)
 * allow specifying cassandra.yaml location as (local or remote) URL
   (CASSANDRA-1126)
 * fix using DynamicEndpointSnitch with NetworkTopologyStrategy
   (CASSANDRA-1429)
 * Add CfDef.default_validation_class (CASSANDRA-891)
 * fix EstimatedHistogram.max (CASSANDRA-1413)
 * quorum read optimization (CASSANDRA-1622)
 * handle zero-length (or missing) rows during HH paging (CASSANDRA-1432)
 * include secondary indexes during schema migrations (CASSANDRA-1406)
 * fix commitlog header race during schema change (CASSANDRA-1435)
 * fix ColumnFamilyStoreMBeanIterator to use new type name (CASSANDRA-1433)
 * correct filename generated by xml->yaml converter (CASSANDRA-1419)
 * add CMSInitiatingOccupancyFraction=75 and UseCMSInitiatingOccupancyOnly
   to default JVM options
 * decrease jvm heap for cassandra-cli (CASSANDRA-1446)
 * ability to modify keyspaces and column family definitions on a live cluster
   (CASSANDRA-1285)
 * support for Hadoop Streaming [non-jvm map/reduce via stdin/out]
   (CASSANDRA-1368)
 * Move persistent sstable stats from the system table to an sstable component
   (CASSANDRA-1430)
 * remove failed bootstrap attempt from pending ranges when gossip times
   it out after 1h (CASSANDRA-1463)
 * eager-create tcp connections to other cluster members (CASSANDRA-1465)
 * enumerate stages and derive stage from message type instead of 
   transmitting separately (CASSANDRA-1465)
 * apply reversed flag during collation from different data sources
   (CASSANDRA-1450)
 * make failure to remove commitlog segment non-fatal (CASSANDRA-1348)
 * correct ordering of drain operations so CL.recover is no longer 
   necessary (CASSANDRA-1408)
 * removed keyspace from describe_splits method (CASSANDRA-1425)
 * rename check_schema_agreement to describe_schema_versions
   (CASSANDRA-1478)
 * fix QUORUM calculation for RF > 3 (CASSANDRA-1487)
 * remove tombstones during non-major compactions when bloom filter
   verifies that row does not exist in other sstables (CASSANDRA-1074)
 * nodes that coordinated a loadbalance in the past could not be seen by
   newly added nodes (CASSANDRA-1467)
 * exposed endpoint states (gossip details) via jmx (CASSANDRA-1467)
 * ensure that compacted sstables are not included when new readers are
   instantiated (CASSANDRA-1477)
 * by default, calculate heap size and memtable thresholds at runtime (CASSANDRA-1469)
 * fix races dealing with adding/dropping keyspaces and column families in
   rapid succession (CASSANDRA-1477)
 * clean up of Streaming system (CASSANDRA-1503, 1504, 1506)
 * add options to configure Thrift socket keepalive and buffer sizes (CASSANDRA-1426)
 * make contrib CassandraServiceDataCleaner recursive (CASSANDRA-1509)
 * min, max compaction threshold are configurable and persistent 
   per-ColumnFamily (CASSANDRA-1468)
 * fix replaying the last mutation in a commitlog unnecessarily 
   (CASSANDRA-1512)
 * invoke getDefaultUncaughtExceptionHandler from DTPE with the original
   exception rather than the ExecutionException wrapper (CASSANDRA-1226)
 * remove Clock from the Thrift (and Avro) API (CASSANDRA-1501)
 * Close intra-node sockets when connection is broken (CASSANDRA-1528)
 * RPM packaging spec file (CASSANDRA-786)
 * weighted request scheduler (CASSANDRA-1485)
 * treat expired columns as deleted (CASSANDRA-1539)
 * make IndexInterval configurable (CASSANDRA-1488)
 * add describe_snitch to Thrift API (CASSANDRA-1490)
 * MD5 authenticator compares plain text submitted password with MD5'd
   saved property, instead of vice versa (CASSANDRA-1447)
 * JMX MessagingService pending and completed counts (CASSANDRA-1533)
 * fix race condition processing repair responses (CASSANDRA-1511)
 * make repair blocking (CASSANDRA-1511)
 * create EndpointSnitchInfo and MBean to expose rack and DC (CASSANDRA-1491)
 * added option to contrib/word_count to output results back to Cassandra
   (CASSANDRA-1342)
 * rewrite Hadoop ColumnFamilyRecordWriter to pool connections, retry to
   multiple Cassandra nodes, and smooth impact on the Cassandra cluster
   by using smaller batch sizes (CASSANDRA-1434)
 * fix setting gc_grace_seconds via CLI (CASSANDRA-1549)
 * support TTL'd index values (CASSANDRA-1536)
 * make removetoken work like decommission (CASSANDRA-1216)
 * make cli comparator-aware and improve quote rules (CASSANDRA-1523,-1524)
 * make nodetool compact and cleanup blocking (CASSANDRA-1449)
 * add memtable, cache information to GCInspector logs (CASSANDRA-1558)
 * enable/disable HintedHandoff via JMX (CASSANDRA-1550)
 * Ignore stray files in the commit log directory (CASSANDRA-1547)
 * Disallow bootstrap to an in-use token (CASSANDRA-1561)


0.7-beta1
 * sstable versioning (CASSANDRA-389)
 * switched to slf4j logging (CASSANDRA-625)
 * add (optional) expiration time for column (CASSANDRA-699)
 * access levels for authentication/authorization (CASSANDRA-900)
 * add ReadRepairChance to CF definition (CASSANDRA-930)
 * fix heisenbug in system tests, especially common on OS X (CASSANDRA-944)
 * convert to byte[] keys internally and all public APIs (CASSANDRA-767)
 * ability to alter schema definitions on a live cluster (CASSANDRA-44)
 * renamed configuration file to cassandra.xml, and log4j.properties to
   log4j-server.properties, which must now be loaded from
   the classpath (which is how our scripts in bin/ have always done it)
   (CASSANDRA-971)
 * change get_count to require a SlicePredicate. create multi_get_count
   (CASSANDRA-744)
 * re-organized endpointsnitch implementations and added SimpleSnitch
   (CASSANDRA-994)
 * Added preload_row_cache option (CASSANDRA-946)
 * add CRC to commitlog header (CASSANDRA-999)
 * removed deprecated batch_insert and get_range_slice methods (CASSANDRA-1065)
 * add truncate thrift method (CASSANDRA-531)
 * http mini-interface using mx4j (CASSANDRA-1068)
 * optimize away copy of sliced row on memtable read path (CASSANDRA-1046)
 * replace constant-size 2GB mmaped segments and special casing for index 
   entries spanning segment boundaries, with SegmentedFile that computes 
   segments that always contain entire entries/rows (CASSANDRA-1117)
 * avoid reading large rows into memory during compaction (CASSANDRA-16)
 * added hadoop OutputFormat (CASSANDRA-1101)
 * efficient Streaming (no more anticompaction) (CASSANDRA-579)
 * split commitlog header into separate file and add size checksum to
   mutations (CASSANDRA-1179)
 * avoid allocating a new byte[] for each mutation on replay (CASSANDRA-1219)
 * revise HH schema to be per-endpoint (CASSANDRA-1142)
 * add joining/leaving status to nodetool ring (CASSANDRA-1115)
 * allow multiple repair sessions per node (CASSANDRA-1190)
 * optimize away MessagingService for local range queries (CASSANDRA-1261)
 * make framed transport the default so malformed requests can't OOM the 
   server (CASSANDRA-475)
 * significantly faster reads from row cache (CASSANDRA-1267)
 * take advantage of row cache during range queries (CASSANDRA-1302)
 * make GCGraceSeconds a per-ColumnFamily value (CASSANDRA-1276)
 * keep persistent row size and column count statistics (CASSANDRA-1155)
 * add IntegerType (CASSANDRA-1282)
 * page within a single row during hinted handoff (CASSANDRA-1327)
 * push DatacenterShardStrategy configuration into keyspace definition,
   eliminating datacenter.properties. (CASSANDRA-1066)
 * optimize forward slices starting with '' and single-index-block name 
   queries by skipping the column index (CASSANDRA-1338)
 * streaming refactor (CASSANDRA-1189)
 * faster comparison for UUID types (CASSANDRA-1043)
 * secondary index support (CASSANDRA-749 and subtasks)
 * make compaction buckets deterministic (CASSANDRA-1265)


0.6.6
 * Allow using DynamicEndpointSnitch with RackAwareStrategy (CASSANDRA-1429)
 * remove the remaining vestiges of the unfinished DatacenterShardStrategy 
   (replaced by NetworkTopologyStrategy in 0.7)
   

0.6.5
 * fix key ordering in range query results with RandomPartitioner
   and ConsistencyLevel > ONE (CASSANDRA-1145)
 * fix for range query starting with the wrong token range (CASSANDRA-1042)
 * page within a single row during hinted handoff (CASSANDRA-1327)
 * fix compilation on non-sun JDKs (CASSANDRA-1061)
 * remove String.trim() call on row keys in batch mutations (CASSANDRA-1235)
 * Log summary of dropped messages instead of spamming log (CASSANDRA-1284)
 * add dynamic endpoint snitch (CASSANDRA-981)
 * fix streaming for keyspaces with hyphens in their name (CASSANDRA-1377)
 * fix errors in hard-coded bloom filter optKPerBucket by computing it
   algorithmically (CASSANDRA-1220
 * remove message deserialization stage, and uncap read/write stages
   so slow reads/writes don't block gossip processing (CASSANDRA-1358)
 * add jmx port configuration to Debian package (CASSANDRA-1202)
 * use mlockall via JNA, if present, to prevent Linux from swapping
   out parts of the JVM (CASSANDRA-1214)


0.6.4
 * avoid queuing multiple hint deliveries for the same endpoint
   (CASSANDRA-1229)
 * better performance for and stricter checking of UTF8 column names
   (CASSANDRA-1232)
 * extend option to lower compaction priority to hinted handoff
   as well (CASSANDRA-1260)
 * log errors in gossip instead of re-throwing (CASSANDRA-1289)
 * avoid aborting commitlog replay prematurely if a flushed-but-
   not-removed commitlog segment is encountered (CASSANDRA-1297)
 * fix duplicate rows being read during mapreduce (CASSANDRA-1142)
 * failure detection wasn't closing command sockets (CASSANDRA-1221)
 * cassandra-cli.bat works on windows (CASSANDRA-1236)
 * pre-emptively drop requests that cannot be processed within RPCTimeout
   (CASSANDRA-685)
 * add ack to Binary write verb and update CassandraBulkLoader
   to wait for acks for each row (CASSANDRA-1093)
 * added describe_partitioner Thrift method (CASSANDRA-1047)
 * Hadoop jobs no longer require the Cassandra storage-conf.xml
   (CASSANDRA-1280, CASSANDRA-1047)
 * log thread pool stats when GC is excessive (CASSANDRA-1275)
 * remove gossip message size limit (CASSANDRA-1138)
 * parallelize local and remote reads during multiget, and respect snitch 
   when determining whether to do local read for CL.ONE (CASSANDRA-1317)
 * fix read repair to use requested consistency level on digest mismatch,
   rather than assuming QUORUM (CASSANDRA-1316)
 * process digest mismatch re-reads in parallel (CASSANDRA-1323)
 * switch hints CF comparator to BytesType (CASSANDRA-1274)


0.6.3
 * retry to make streaming connections up to 8 times. (CASSANDRA-1019)
 * reject describe_ring() calls on invalid keyspaces (CASSANDRA-1111)
 * fix cache size calculation for size of 100% (CASSANDRA-1129)
 * fix cache capacity only being recalculated once (CASSANDRA-1129)
 * remove hourly scan of all hints on the off chance that the gossiper
   missed a status change; instead, expose deliverHintsToEndpoint to JMX
   so it can be done manually, if necessary (CASSANDRA-1141)
 * don't reject reads at CL.ALL (CASSANDRA-1152)
 * reject deletions to supercolumns in CFs containing only standard
   columns (CASSANDRA-1139)
 * avoid preserving login information after client disconnects
   (CASSANDRA-1057)
 * prefer sun jdk to openjdk in debian init script (CASSANDRA-1174)
 * detect partioner config changes between restarts and fail fast 
   (CASSANDRA-1146)
 * use generation time to resolve node token reassignment disagreements
   (CASSANDRA-1118)
 * restructure the startup ordering of Gossiper and MessageService to avoid
   timing anomalies (CASSANDRA-1160)
 * detect incomplete commit log hearders (CASSANDRA-1119)
 * force anti-entropy service to stream files on the stream stage to avoid
   sending streams out of order (CASSANDRA-1169)
 * remove inactive stream managers after AES streams files (CASSANDRA-1169)
 * allow removing entire row through batch_mutate Deletion (CASSANDRA-1027)
 * add JMX metrics for row-level bloom filter false positives (CASSANDRA-1212)
 * added a redhat init script to contrib (CASSANDRA-1201)
 * use midpoint when bootstrapping a new machine into range with not
   much data yet instead of random token (CASSANDRA-1112)
 * kill server on OOM in executor stage as well as Thrift (CASSANDRA-1226)
 * remove opportunistic repairs, when two machines with overlapping replica
   responsibilities happen to finish major compactions of the same CF near
   the same time.  repairs are now fully manual (CASSANDRA-1190)
 * add ability to lower compaction priority (default is no change from 0.6.2)
   (CASSANDRA-1181)


0.6.2
 * fix contrib/word_count build. (CASSANDRA-992)
 * split CommitLogExecutorService into BatchCommitLogExecutorService and 
   PeriodicCommitLogExecutorService (CASSANDRA-1014)
 * add latency histograms to CFSMBean (CASSANDRA-1024)
 * make resolving timestamp ties deterministic by using value bytes
   as a tiebreaker (CASSANDRA-1039)
 * Add option to turn off Hinted Handoff (CASSANDRA-894)
 * fix windows startup (CASSANDRA-948)
 * make concurrent_reads, concurrent_writes configurable at runtime via JMX
   (CASSANDRA-1060)
 * disable GCInspector on non-Sun JVMs (CASSANDRA-1061)
 * fix tombstone handling in sstable rows with no other data (CASSANDRA-1063)
 * fix size of row in spanned index entries (CASSANDRA-1056)
 * install json2sstable, sstable2json, and sstablekeys to Debian package
 * StreamingService.StreamDestinations wouldn't empty itself after streaming
   finished (CASSANDRA-1076)
 * added Collections.shuffle(splits) before returning the splits in 
   ColumnFamilyInputFormat (CASSANDRA-1096)
 * do not recalculate cache capacity post-compaction if it's been manually 
   modified (CASSANDRA-1079)
 * better defaults for flush sorter + writer executor queue sizes
   (CASSANDRA-1100)
 * windows scripts for SSTableImport/Export (CASSANDRA-1051)
 * windows script for nodetool (CASSANDRA-1113)
 * expose PhiConvictThreshold (CASSANDRA-1053)
 * make repair of RF==1 a no-op (CASSANDRA-1090)
 * improve default JVM GC options (CASSANDRA-1014)
 * fix SlicePredicate serialization inside Hadoop jobs (CASSANDRA-1049)
 * close Thrift sockets in Hadoop ColumnFamilyRecordReader (CASSANDRA-1081)


0.6.1
 * fix NPE in sstable2json when no excluded keys are given (CASSANDRA-934)
 * keep the replica set constant throughout the read repair process
   (CASSANDRA-937)
 * allow querying getAllRanges with empty token list (CASSANDRA-933)
 * fix command line arguments inversion in clustertool (CASSANDRA-942)
 * fix race condition that could trigger a false-positive assertion
   during post-flush discard of old commitlog segments (CASSANDRA-936)
 * fix neighbor calculation for anti-entropy repair (CASSANDRA-924)
 * perform repair even for small entropy differences (CASSANDRA-924)
 * Use hostnames in CFInputFormat to allow Hadoop's naive string-based
   locality comparisons to work (CASSANDRA-955)
 * cache read-only BufferedRandomAccessFile length to avoid
   3 system calls per invocation (CASSANDRA-950)
 * nodes with IPv6 (and no IPv4) addresses could not join cluster
   (CASSANDRA-969)
 * Retrieve the correct number of undeleted columns, if any, from
   a supercolumn in a row that had been deleted previously (CASSANDRA-920)
 * fix index scans that cross the 2GB mmap boundaries for both mmap
   and standard i/o modes (CASSANDRA-866)
 * expose drain via nodetool (CASSANDRA-978)


0.6.0-RC1
 * JMX drain to flush memtables and run through commit log (CASSANDRA-880)
 * Bootstrapping can skip ranges under the right conditions (CASSANDRA-902)
 * fix merging row versions in range_slice for CL > ONE (CASSANDRA-884)
 * default write ConsistencyLeven chaned from ZERO to ONE
 * fix for index entries spanning mmap buffer boundaries (CASSANDRA-857)
 * use lexical comparison if time part of TimeUUIDs are the same 
   (CASSANDRA-907)
 * bound read, mutation, and response stages to fix possible OOM
   during log replay (CASSANDRA-885)
 * Use microseconds-since-epoch (UTC) in cli, instead of milliseconds
 * Treat batch_mutate Deletion with null supercolumn as "apply this predicate 
   to top level supercolumns" (CASSANDRA-834)
 * Streaming destination nodes do not update their JMX status (CASSANDRA-916)
 * Fix internal RPC timeout calculation (CASSANDRA-911)
 * Added Pig loadfunc to contrib/pig (CASSANDRA-910)


0.6.0-beta3
 * fix compaction bucketing bug (CASSANDRA-814)
 * update windows batch file (CASSANDRA-824)
 * deprecate KeysCachedFraction configuration directive in favor
   of KeysCached; move to unified-per-CF key cache (CASSANDRA-801)
 * add invalidateRowCache to ColumnFamilyStoreMBean (CASSANDRA-761)
 * send Handoff hints to natural locations to reduce load on
   remaining nodes in a failure scenario (CASSANDRA-822)
 * Add RowWarningThresholdInMB configuration option to warn before very 
   large rows get big enough to threaten node stability, and -x option to
   be able to remove them with sstable2json if the warning is unheeded
   until it's too late (CASSANDRA-843)
 * Add logging of GC activity (CASSANDRA-813)
 * fix ConcurrentModificationException in commitlog discard (CASSANDRA-853)
 * Fix hardcoded row count in Hadoop RecordReader (CASSANDRA-837)
 * Add a jmx status to the streaming service and change several DEBUG
   messages to INFO (CASSANDRA-845)
 * fix classpath in cassandra-cli.bat for Windows (CASSANDRA-858)
 * allow re-specifying host, port to cassandra-cli if invalid ones
   are first tried (CASSANDRA-867)
 * fix race condition handling rpc timeout in the coordinator
   (CASSANDRA-864)
 * Remove CalloutLocation and StagingFileDirectory from storage-conf files 
   since those settings are no longer used (CASSANDRA-878)
 * Parse a long from RowWarningThresholdInMB instead of an int (CASSANDRA-882)
 * Remove obsolete ControlPort code from DatabaseDescriptor (CASSANDRA-886)
 * move skipBytes side effect out of assert (CASSANDRA-899)
 * add "double getLoad" to StorageServiceMBean (CASSANDRA-898)
 * track row stats per CF at compaction time (CASSANDRA-870)
 * disallow CommitLogDirectory matching a DataFileDirectory (CASSANDRA-888)
 * default key cache size is 200k entries, changed from 10% (CASSANDRA-863)
 * add -Dcassandra-foreground=yes to cassandra.bat
 * exit if cluster name is changed unexpectedly (CASSANDRA-769)


0.6.0-beta1/beta2
 * add batch_mutate thrift command, deprecating batch_insert (CASSANDRA-336)
 * remove get_key_range Thrift API, deprecated in 0.5 (CASSANDRA-710)
 * add optional login() Thrift call for authentication (CASSANDRA-547)
 * support fat clients using gossiper and StorageProxy to perform
   replication in-process [jvm-only] (CASSANDRA-535)
 * support mmapped I/O for reads, on by default on 64bit JVMs 
   (CASSANDRA-408, CASSANDRA-669)
 * improve insert concurrency, particularly during Hinted Handoff
   (CASSANDRA-658)
 * faster network code (CASSANDRA-675)
 * stress.py moved to contrib (CASSANDRA-635)
 * row caching [must be explicitly enabled per-CF in config] (CASSANDRA-678)
 * present a useful measure of compaction progress in JMX (CASSANDRA-599)
 * add bin/sstablekeys (CASSNADRA-679)
 * add ConsistencyLevel.ANY (CASSANDRA-687)
 * make removetoken remove nodes from gossip entirely (CASSANDRA-644)
 * add ability to set cache sizes at runtime (CASSANDRA-708)
 * report latency and cache hit rate statistics with lifetime totals
   instead of average over the last minute (CASSANDRA-702)
 * support get_range_slice for RandomPartitioner (CASSANDRA-745)
 * per-keyspace replication factory and replication strategy (CASSANDRA-620)
 * track latency in microseconds (CASSANDRA-733)
 * add describe_ Thrift methods, deprecating get_string_property and 
   get_string_list_property
 * jmx interface for tracking operation mode and streams in general.
   (CASSANDRA-709)
 * keep memtables in sorted order to improve range query performance
   (CASSANDRA-799)
 * use while loop instead of recursion when trimming sstables compaction list 
   to avoid blowing stack in pathological cases (CASSANDRA-804)
 * basic Hadoop map/reduce support (CASSANDRA-342)


0.5.1
 * ensure all files for an sstable are streamed to the same directory.
   (CASSANDRA-716)
 * more accurate load estimate for bootstrapping (CASSANDRA-762)
 * tolerate dead or unavailable bootstrap target on write (CASSANDRA-731)
 * allow larger numbers of keys (> 140M) in a sstable bloom filter
   (CASSANDRA-790)
 * include jvm argument improvements from CASSANDRA-504 in debian package
 * change streaming chunk size to 32MB to accomodate Windows XP limitations
   (was 64MB) (CASSANDRA-795)
 * fix get_range_slice returning results in the wrong order (CASSANDRA-781)
 

0.5.0 final
 * avoid attempting to delete temporary bootstrap files twice (CASSANDRA-681)
 * fix bogus NaN in nodeprobe cfstats output (CASSANDRA-646)
 * provide a policy for dealing with single thread executors w/ a full queue
   (CASSANDRA-694)
 * optimize inner read in MessagingService, vastly improving multiple-node
   performance (CASSANDRA-675)
 * wait for table flush before streaming data back to a bootstrapping node.
   (CASSANDRA-696)
 * keep track of bootstrapping sources by table so that bootstrapping doesn't 
   give the indication of finishing early (CASSANDRA-673)


0.5.0 RC3
 * commit the correct version of the patch for CASSANDRA-663


0.5.0 RC2 (unreleased)
 * fix bugs in converting get_range_slice results to Thrift 
   (CASSANDRA-647, CASSANDRA-649)
 * expose java.util.concurrent.TimeoutException in StorageProxy methods
   (CASSANDRA-600)
 * TcpConnectionManager was holding on to disconnected connections, 
   giving the false indication they were being used. (CASSANDRA-651)
 * Remove duplicated write. (CASSANDRA-662)
 * Abort bootstrap if IP is already in the token ring (CASSANDRA-663)
 * increase default commitlog sync period, and wait for last sync to 
   finish before submitting another (CASSANDRA-668)


0.5.0 RC1
 * Fix potential NPE in get_range_slice (CASSANDRA-623)
 * add CRC32 to commitlog entries (CASSANDRA-605)
 * fix data streaming on windows (CASSANDRA-630)
 * GC compacted sstables after cleanup and compaction (CASSANDRA-621)
 * Speed up anti-entropy validation (CASSANDRA-629)
 * Fix anti-entropy assertion error (CASSANDRA-639)
 * Fix pending range conflicts when bootstapping or moving
   multiple nodes at once (CASSANDRA-603)
 * Handle obsolete gossip related to node movement in the case where
   one or more nodes is down when the movement occurs (CASSANDRA-572)
 * Include dead nodes in gossip to avoid a variety of problems
   and fix HH to removed nodes (CASSANDRA-634)
 * return an InvalidRequestException for mal-formed SlicePredicates
   (CASSANDRA-643)
 * fix bug determining closest neighbor for use in multiple datacenters
   (CASSANDRA-648)
 * Vast improvements in anticompaction speed (CASSANDRA-607)
 * Speed up log replay and writes by avoiding redundant serializations
   (CASSANDRA-652)


0.5.0 beta 2
 * Bootstrap improvements (several tickets)
 * add nodeprobe repair anti-entropy feature (CASSANDRA-193, CASSANDRA-520)
 * fix possibility of partition when many nodes restart at once
   in clusters with multiple seeds (CASSANDRA-150)
 * fix NPE in get_range_slice when no data is found (CASSANDRA-578)
 * fix potential NPE in hinted handoff (CASSANDRA-585)
 * fix cleanup of local "system" keyspace (CASSANDRA-576)
 * improve computation of cluster load balance (CASSANDRA-554)
 * added super column read/write, column count, and column/row delete to
   cassandra-cli (CASSANDRA-567, CASSANDRA-594)
 * fix returning live subcolumns of deleted supercolumns (CASSANDRA-583)
 * respect JAVA_HOME in bin/ scripts (several tickets)
 * add StorageService.initClient for fat clients on the JVM (CASSANDRA-535)
   (see contrib/client_only for an example of use)
 * make consistency_level functional in get_range_slice (CASSANDRA-568)
 * optimize key deserialization for RandomPartitioner (CASSANDRA-581)
 * avoid GCing tombstones except on major compaction (CASSANDRA-604)
 * increase failure conviction threshold, resulting in less nodes
   incorrectly (and temporarily) marked as down (CASSANDRA-610)
 * respect memtable thresholds during log replay (CASSANDRA-609)
 * support ConsistencyLevel.ALL on read (CASSANDRA-584)
 * add nodeprobe removetoken command (CASSANDRA-564)


0.5.0 beta
 * Allow multiple simultaneous flushes, improving flush throughput 
   on multicore systems (CASSANDRA-401)
 * Split up locks to improve write and read throughput on multicore systems
   (CASSANDRA-444, CASSANDRA-414)
 * More efficient use of memory during compaction (CASSANDRA-436)
 * autobootstrap option: when enabled, all non-seed nodes will attempt
   to bootstrap when started, until bootstrap successfully
   completes. -b option is removed.  (CASSANDRA-438)
 * Unless a token is manually specified in the configuration xml,
   a bootstraping node will use a token that gives it half the
   keys from the most-heavily-loaded node in the cluster,
   instead of generating a random token. 
   (CASSANDRA-385, CASSANDRA-517)
 * Miscellaneous bootstrap fixes (several tickets)
 * Ability to change a node's token even after it has data on it
   (CASSANDRA-541)
 * Ability to decommission a live node from the ring (CASSANDRA-435)
 * Semi-automatic loadbalancing via nodeprobe (CASSANDRA-192)
 * Add ability to set compaction thresholds at runtime via
   JMX / nodeprobe.  (CASSANDRA-465)
 * Add "comment" field to ColumnFamily definition. (CASSANDRA-481)
 * Additional JMX metrics (CASSANDRA-482)
 * JSON based export and import tools (several tickets)
 * Hinted Handoff fixes (several tickets)
 * Add key cache to improve read performance (CASSANDRA-423)
 * Simplified construction of custom ReplicationStrategy classes
   (CASSANDRA-497)
 * Graphical application (Swing) for ring integrity verification and 
   visualization was added to contrib (CASSANDRA-252)
 * Add DCQUORUM, DCQUORUMSYNC consistency levels and corresponding
   ReplicationStrategy / EndpointSnitch classes.  Experimental.
   (CASSANDRA-492)
 * Web client interface added to contrib (CASSANDRA-457)
 * More-efficient flush for Random, CollatedOPP partitioners 
   for normal writes (CASSANDRA-446) and bulk load (CASSANDRA-420)
 * Add MemtableFlushAfterMinutes, a global replacement for the old 
   per-CF FlushPeriodInMinutes setting (CASSANDRA-463)
 * optimizations to slice reading (CASSANDRA-350) and supercolumn
   queries (CASSANDRA-510)
 * force binding to given listenaddress for nodes with multiple
   interfaces (CASSANDRA-546)
 * stress.py benchmarking tool improvements (several tickets)
 * optimized replica placement code (CASSANDRA-525)
 * faster log replay on restart (CASSANDRA-539, CASSANDRA-540)
 * optimized local-node writes (CASSANDRA-558)
 * added get_range_slice, deprecating get_key_range (CASSANDRA-344)
 * expose TimedOutException to thrift (CASSANDRA-563)
 

0.4.2
 * Add validation disallowing null keys (CASSANDRA-486)
 * Fix race conditions in TCPConnectionManager (CASSANDRA-487)
 * Fix using non-utf8-aware comparison as a sanity check.
   (CASSANDRA-493)
 * Improve default garbage collector options (CASSANDRA-504)
 * Add "nodeprobe flush" (CASSANDRA-505)
 * remove NotFoundException from get_slice throws list (CASSANDRA-518)
 * fix get (not get_slice) of entire supercolumn (CASSANDRA-508)
 * fix null token during bootstrap (CASSANDRA-501)


0.4.1
 * Fix FlushPeriod columnfamily configuration regression
   (CASSANDRA-455)
 * Fix long column name support (CASSANDRA-460)
 * Fix for serializing a row that only contains tombstones
   (CASSANDRA-458)
 * Fix for discarding unneeded commitlog segments (CASSANDRA-459)
 * Add SnapshotBeforeCompaction configuration option (CASSANDRA-426)
 * Fix compaction abort under insufficient disk space (CASSANDRA-473)
 * Fix reading subcolumn slice from tombstoned CF (CASSANDRA-484)
 * Fix race condition in RVH causing occasional NPE (CASSANDRA-478)


0.4.0
 * fix get_key_range problems when a node is down (CASSANDRA-440)
   and add UnavailableException to more Thrift methods
 * Add example EndPointSnitch contrib code (several tickets)


0.4.0 RC2
 * fix SSTable generation clash during compaction (CASSANDRA-418)
 * reject method calls with null parameters (CASSANDRA-308)
 * properly order ranges in nodeprobe output (CASSANDRA-421)
 * fix logging of certain errors on executor threads (CASSANDRA-425)


0.4.0 RC1
 * Bootstrap feature is live; use -b on startup (several tickets)
 * Added multiget api (CASSANDRA-70)
 * fix Deadlock with SelectorManager.doProcess and TcpConnection.write
   (CASSANDRA-392)
 * remove key cache b/c of concurrency bugs in third-party
   CLHM library (CASSANDRA-405)
 * update non-major compaction logic to use two threshold values
   (CASSANDRA-407)
 * add periodic / batch commitlog sync modes (several tickets)
 * inline BatchMutation into batch_insert params (CASSANDRA-403)
 * allow setting the logging level at runtime via mbean (CASSANDRA-402)
 * change default comparator to BytesType (CASSANDRA-400)
 * add forwards-compatible ConsistencyLevel parameter to get_key_range
   (CASSANDRA-322)
 * r/m special case of blocking for local destination when writing with 
   ConsistencyLevel.ZERO (CASSANDRA-399)
 * Fixes to make BinaryMemtable [bulk load interface] useful (CASSANDRA-337);
   see contrib/bmt_example for an example of using it.
 * More JMX properties added (several tickets)
 * Thrift changes (several tickets)
    - Merged _super get methods with the normal ones; return values
      are now of ColumnOrSuperColumn.
    - Similarly, merged batch_insert_super into batch_insert.



0.4.0 beta
 * On-disk data format has changed to allow billions of keys/rows per
   node instead of only millions
 * Multi-keyspace support
 * Scan all sstables for all queries to avoid situations where
   different types of operation on the same ColumnFamily could
   disagree on what data was present
 * Snapshot support via JMX
 * Thrift API has changed a _lot_:
    - removed time-sorted CFs; instead, user-defined comparators
      may be defined on the column names, which are now byte arrays.
      Default comparators are provided for UTF8, Bytes, Ascii, Long (i64),
      and UUID types.
    - removed colon-delimited strings in thrift api in favor of explicit
      structs such as ColumnPath, ColumnParent, etc.  Also normalized
      thrift struct and argument naming.
    - Added columnFamily argument to get_key_range.
    - Change signature of get_slice to accept starting and ending
      columns as well as an offset.  (This allows use of indexes.)
      Added "ascending" flag to allow reasonably-efficient reverse
      scans as well.  Removed get_slice_by_range as redundant.
    - get_key_range operates on one CF at a time
    - changed `block` boolean on insert methods to ConsistencyLevel enum,
      with options of NONE, ONE, QUORUM, and ALL.
    - added similar consistency_level parameter to read methods
    - column-name-set slice with no names given now returns zero columns
      instead of all of them.  ("all" can run your server out of memory.
      use a range-based slice with a high max column count instead.)
 * Removed the web interface. Node information can now be obtained by 
   using the newly introduced nodeprobe utility.
 * More JMX stats
 * Remove magic values from internals (e.g. special key to indicate
   when to flush memtables)
 * Rename configuration "table" to "keyspace"
 * Moved to crash-only design; no more shutdown (just kill the process)
 * Lots of bug fixes

Full list of issues resolved in 0.4 is at https://issues.apache.org/jira/secure/IssueNavigator.jspa?reset=true&&pid=12310865&fixfor=12313862&resolution=1&sorter/field=issuekey&sorter/order=DESC


0.3.0 RC3
 * Fix potential deadlock under load in TCPConnection.
   (CASSANDRA-220)


0.3.0 RC2
 * Fix possible data loss when server is stopped after replaying
   log but before new inserts force memtable flush.
   (CASSANDRA-204)
 * Added BUGS file


0.3.0 RC1
 * Range queries on keys, including user-defined key collation
 * Remove support
 * Workarounds for a weird bug in JDK select/register that seems
   particularly common on VM environments. Cassandra should deploy
   fine on EC2 now
 * Much improved infrastructure: the beginnings of a decent test suite
   ("ant test" for unit tests; "nosetests" for system tests), code
   coverage reporting, etc.
 * Expanded node status reporting via JMX
 * Improved error reporting/logging on both server and client
 * Reduced memory footprint in default configuration
 * Combined blocking and non-blocking versions of insert APIs
 * Added FlushPeriodInMinutes configuration parameter to force
   flushing of infrequently-updated ColumnFamilies<|MERGE_RESOLUTION|>--- conflicted
+++ resolved
@@ -1,4 +1,3 @@
-<<<<<<< HEAD
 3.0.0-beta1
  * Optimize batchlog replay to avoid full scans (CASSANDRA-7237)
  * Repair improvements when using vnodes (CASSANDRA-5220)
@@ -7,10 +6,7 @@
  * Bytecode inspection for Java-UDFs (CASSANDRA-9890)
  * Use byte to serialize MT hash length (CASSANDRA-9792)
 Merged from 2.2:
-=======
-2.2.1
  * Add checksum to saved cache files (CASSANDRA-9265)
->>>>>>> fa6205c9
  * Log warning when using an aggregate without partition key (CASSANDRA-9737)
 Merged from 2.1:
  * Cannot replace token does not exist - DN node removed as Fat Client (CASSANDRA-9871)
