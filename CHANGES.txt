--- conflicted
+++ resolved
@@ -1,12 +1,7 @@
-<<<<<<< HEAD
 3.11.5
  Merged from 3.0:
+ * Improve merkle tree size and time on heap (CASSANDRA-14096)
  * Add missing commands to nodetool_completion (CASSANDRA-14916)
-=======
-3.0.19
- * Improve merkle tree size and time on heap (CASSANDRA-14096)
- * Add missing commands to nodetool-completion (CASSANDRA-14916)
->>>>>>> b30c8c98
  * Anti-compaction temporarily corrupts sstable state for readers (CASSANDRA-15004)
  Merged from 2.2:
  * Multi-version in-JVM dtests (CASSANDRA-14937)
