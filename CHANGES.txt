3.11.0
 * Avoid rebuilding SASI indexes containing no values (CASSANDRA-12962)
 * Add charset to Analyser input stream (CASSANDRA-13151)
 * Fix testLimitSSTables flake caused by concurrent flush (CASSANDRA-12820)
 * cdc column addition strikes again (CASSANDRA-13382)
 * Fix static column indexes (CASSANDRA-13277)
 * DataOutputBuffer.asNewBuffer broken (CASSANDRA-13298)
 * unittest CipherFactoryTest failed on MacOS (CASSANDRA-13370)
 * Forbid SELECT restrictions and CREATE INDEX over non-frozen UDT columns (CASSANDRA-13247)
 * Default logging we ship will incorrectly print "?:?" for "%F:%L" pattern (CASSANDRA-13317)
 * Possible AssertionError in UnfilteredRowIteratorWithLowerBound (CASSANDRA-13366)
 * Support unaligned memory access for AArch64 (CASSANDRA-13326)
 * Improve SASI range iterator efficiency on intersection with an empty range (CASSANDRA-12915).
 * Fix equality comparisons of columns using the duration type (CASSANDRA-13174)
 * Obfuscate password in stress-graphs (CASSANDRA-12233)
 * Move to FastThreadLocalThread and FastThreadLocal (CASSANDRA-13034)
 * nodetool stopdaemon errors out (CASSANDRA-13030)
 * Tables in system_distributed should not use gcgs of 0 (CASSANDRA-12954)
 * Fix primary index calculation for SASI (CASSANDRA-12910)
 * More fixes to the TokenAllocator (CASSANDRA-12990)
 * NoReplicationTokenAllocator should work with zero replication factor (CASSANDRA-12983)
 * Address message coalescing regression (CASSANDRA-12676)
 * Delete illegal character from StandardTokenizerImpl.jflex (CASSANDRA-13417)
Merged from 3.0:
 * Fix startup problems due to schema tables not completely flushed (CASSANDRA-12213)
 * Fix view builder bug that can filter out data on restart (CASSANDRA-13405)
 * Fix 2i page size calculation when there are no regular columns (CASSANDRA-13400)
 * Fix the conversion of 2.X expired rows without regular column data (CASSANDRA-13395)
 * Fix hint delivery when using ext+internal IPs with prefer_local enabled (CASSANDRA-13020)
 * Fix possible NPE on upgrade to 3.0/3.X in case of IO errors (CASSANDRA-13389)
 * Legacy deserializer can create empty range tombstones (CASSANDRA-13341)
 * Legacy caching options can prevent 3.0 upgrade (CASSANDRA-13384)
 * Use the Kernel32 library to retrieve the PID on Windows and fix startup checks (CASSANDRA-13333)
 * Fix code to not exchange schema across major versions (CASSANDRA-13274)
 * Dropping column results in "corrupt" SSTable (CASSANDRA-13337)
 * Bugs handling range tombstones in the sstable iterators (CASSANDRA-13340)
 * Fix CONTAINS filtering for null collections (CASSANDRA-13246)
 * Applying: Use a unique metric reservoir per test run when using Cassandra-wide metrics residing in MBeans (CASSANDRA-13216)
 * Propagate row deletions in 2i tables on upgrade (CASSANDRA-13320)
 * Slice.isEmpty() returns false for some empty slices (CASSANDRA-13305)
 * Add formatted row output to assertEmpty in CQL Tester (CASSANDRA-13238)
<<<<<<< HEAD
=======
 * Legacy caching options can prevent 3.0 upgrade (CASSANDRA-13384)
 * Nodetool upgradesstables/scrub/compact ignores system tables (CASSANDRA-13410)
Merged from 2.2:
 * Honor truststore-password parameter in cassandra-stress (CASSANDRA-12773)
 * Discard in-flight shadow round responses (CASSANDRA-12653)
 * Don't anti-compact repaired data to avoid inconsistencies (CASSANDRA-13153)
 * Wrong logger name in AnticompactionTask (CASSANDRA-13343)
 * Commitlog replay may fail if last mutation is within 4 bytes of end of segment (CASSANDRA-13282)
 * Fix queries updating multiple time the same list (CASSANDRA-13130)
 * Fix GRANT/REVOKE when keyspace isn't specified (CASSANDRA-13053)
Merged from 2.1:
 * Fix 2ndary index queries on partition keys for tables with static columns CASSANDRA-13147
 * Fix ParseError unhashable type list in cqlsh copy from (CASSANDRA-13364)

3.0.12
>>>>>>> 833c993b
 * Prevent data loss on upgrade 2.1 - 3.0 by adding component separator to LogRecord absolute path (CASSANDRA-13294)
 * Improve testing on macOS by eliminating sigar logging (CASSANDRA-13233)
 * Cqlsh copy-from should error out when csv contains invalid data for collections (CASSANDRA-13071)
 * Fix "multiple versions of ant detected..." when running ant test (CASSANDRA-13232)
 * Coalescing strategy sleeps too much (CASSANDRA-13090)
 * Faster StreamingHistogram (CASSANDRA-13038)
 * Legacy deserializer can create unexpected boundary range tombstones (CASSANDRA-13237)
 * Remove unnecessary assertion from AntiCompactionTest (CASSANDRA-13070)
 * Fix cqlsh COPY for dates before 1900 (CASSANDRA-13185)
 * Use keyspace replication settings on system.size_estimates table (CASSANDRA-9639)
 * Add vm.max_map_count StartupCheck (CASSANDRA-13008)
 * Hint related logging should include the IP address of the destination in addition to
   host ID (CASSANDRA-13205)
 * Reloading logback.xml does not work (CASSANDRA-13173)
 * Lightweight transactions temporarily fail after upgrade from 2.1 to 3.0 (CASSANDRA-13109)
 * Duplicate rows after upgrading from 2.1.16 to 3.0.10/3.9 (CASSANDRA-13125)
 * Fix UPDATE queries with empty IN restrictions (CASSANDRA-13152)
 * Fix handling of partition with partition-level deletion plus
   live rows in sstabledump (CASSANDRA-13177)
 * Provide user workaround when system_schema.columns does not contain entries
   for a table that's in system_schema.tables (CASSANDRA-13180)
 * Nodetool upgradesstables/scrub/compact ignores system tables (CASSANDRA-13410)
Merged from 2.2:
 * Fix JVM metric names (CASSANDRA-13103)
 * Honor truststore-password parameter in cassandra-stress (CASSANDRA-12773)
 * Discard in-flight shadow round responses (CASSANDRA-12653)
 * Don't anti-compact repaired data to avoid inconsistencies (CASSANDRA-13153)
 * Wrong logger name in AnticompactionTask (CASSANDRA-13343)
 * Commitlog replay may fail if last mutation is within 4 bytes of end of segment (CASSANDRA-13282)
 * Fix queries updating multiple time the same list (CASSANDRA-13130)
 * Fix GRANT/REVOKE when keyspace isn't specified (CASSANDRA-13053)
 * Fix flaky LongLeveledCompactionStrategyTest (CASSANDRA-12202)
 * Fix failing COPY TO STDOUT (CASSANDRA-12497)
 * Fix ColumnCounter::countAll behaviour for reverse queries (CASSANDRA-13222)
 * Exceptions encountered calling getSeeds() breaks OTC thread (CASSANDRA-13018)
 * Fix negative mean latency metric (CASSANDRA-12876)
 * Use only one file pointer when creating commitlog segments (CASSANDRA-12539)
Merged from 2.1:
 * Fix ParseError unhashable type list in cqlsh copy from (CASSANDRA-13364)
 * Remove unused repositories (CASSANDRA-13278)
 * Log stacktrace of uncaught exceptions (CASSANDRA-13108)
 * Use portable stderr for java error in startup (CASSANDRA-13211)
 * Fix Thread Leak in OutboundTcpConnection (CASSANDRA-13204)
 * Coalescing strategy can enter infinite loop (CASSANDRA-13159)


3.10
 * Fix secondary index queries regression (CASSANDRA-13013)
 * Add duration type to the protocol V5 (CASSANDRA-12850)
 * Fix duration type validation (CASSANDRA-13143)
 * Fix flaky GcCompactionTest (CASSANDRA-12664)
 * Fix TestHintedHandoff.hintedhandoff_decom_test (CASSANDRA-13058)
 * Fixed query monitoring for range queries (CASSANDRA-13050)
 * Remove outboundBindAny configuration property (CASSANDRA-12673)
 * Use correct bounds for all-data range when filtering (CASSANDRA-12666)
 * Remove timing window in test case (CASSANDRA-12875)
 * Resolve unit testing without JCE security libraries installed (CASSANDRA-12945)
 * Fix inconsistencies in cassandra-stress load balancing policy (CASSANDRA-12919)
 * Fix validation of non-frozen UDT cells (CASSANDRA-12916)
 * Don't shut down socket input/output on StreamSession (CASSANDRA-12903)
 * Fix Murmur3PartitionerTest (CASSANDRA-12858)
 * Move cqlsh syntax rules into separate module and allow easier customization (CASSANDRA-12897)
 * Fix CommitLogSegmentManagerTest (CASSANDRA-12283)
 * Fix cassandra-stress truncate option (CASSANDRA-12695)
 * Fix crossNode value when receiving messages (CASSANDRA-12791)
 * Don't load MX4J beans twice (CASSANDRA-12869)
 * Extend native protocol request flags, add versions to SUPPORTED, and introduce ProtocolVersion enum (CASSANDRA-12838)
 * Set JOINING mode when running pre-join tasks (CASSANDRA-12836)
 * remove net.mintern.primitive library due to license issue (CASSANDRA-12845)
 * Properly format IPv6 addresses when logging JMX service URL (CASSANDRA-12454)
 * Optimize the vnode allocation for single replica per DC (CASSANDRA-12777)
 * Use non-token restrictions for bounds when token restrictions are overridden (CASSANDRA-12419)
 * Fix CQLSH auto completion for PER PARTITION LIMIT (CASSANDRA-12803)
 * Use different build directories for Eclipse and Ant (CASSANDRA-12466)
 * Avoid potential AttributeError in cqlsh due to no table metadata (CASSANDRA-12815)
 * Fix RandomReplicationAwareTokenAllocatorTest.testExistingCluster (CASSANDRA-12812)
 * Upgrade commons-codec to 1.9 (CASSANDRA-12790)
 * Make the fanout size for LeveledCompactionStrategy to be configurable (CASSANDRA-11550)
 * Add duration data type (CASSANDRA-11873)
 * Fix timeout in ReplicationAwareTokenAllocatorTest (CASSANDRA-12784)
 * Improve sum aggregate functions (CASSANDRA-12417)
 * Make cassandra.yaml docs for batch_size_*_threshold_in_kb reflect changes in CASSANDRA-10876 (CASSANDRA-12761)
 * cqlsh fails to format collections when using aliases (CASSANDRA-11534)
 * Check for hash conflicts in prepared statements (CASSANDRA-12733)
 * Exit query parsing upon first error (CASSANDRA-12598)
 * Fix cassandra-stress to use single seed in UUID generation (CASSANDRA-12729)
 * CQLSSTableWriter does not allow Update statement (CASSANDRA-12450)
 * Config class uses boxed types but DD exposes primitive types (CASSANDRA-12199)
 * Add pre- and post-shutdown hooks to Storage Service (CASSANDRA-12461)
 * Add hint delivery metrics (CASSANDRA-12693)
 * Remove IndexInfo cache from FileIndexInfoRetriever (CASSANDRA-12731)
 * ColumnIndex does not reuse buffer (CASSANDRA-12502)
 * cdc column addition still breaks schema migration tasks (CASSANDRA-12697)
 * Upgrade metrics-reporter dependencies (CASSANDRA-12089)
 * Tune compaction thread count via nodetool (CASSANDRA-12248)
 * Add +=/-= shortcut syntax for update queries (CASSANDRA-12232)
 * Include repair session IDs in repair start message (CASSANDRA-12532)
 * Add a blocking task to Index, run before joining the ring (CASSANDRA-12039)
 * Fix NPE when using CQLSSTableWriter (CASSANDRA-12667)
 * Support optional backpressure strategies at the coordinator (CASSANDRA-9318)
 * Make randompartitioner work with new vnode allocation (CASSANDRA-12647)
 * Fix cassandra-stress graphing (CASSANDRA-12237)
 * Allow filtering on partition key columns for queries without secondary indexes (CASSANDRA-11031)
 * Fix Cassandra Stress reporting thread model and precision (CASSANDRA-12585)
 * Add JMH benchmarks.jar (CASSANDRA-12586)
 * Cleanup uses of AlterTableStatementColumn (CASSANDRA-12567)
 * Add keep-alive to streaming (CASSANDRA-11841)
 * Tracing payload is passed through newSession(..) (CASSANDRA-11706)
 * avoid deleting non existing sstable files and improve related log messages (CASSANDRA-12261)
 * json/yaml output format for nodetool compactionhistory (CASSANDRA-12486)
 * Retry all internode messages once after a connection is
   closed and reopened (CASSANDRA-12192)
 * Add support to rebuild from targeted replica (CASSANDRA-9875)
 * Add sequence distribution type to cassandra stress (CASSANDRA-12490)
 * "SELECT * FROM foo LIMIT ;" does not error out (CASSANDRA-12154)
 * Define executeLocally() at the ReadQuery Level (CASSANDRA-12474)
 * Extend read/write failure messages with a map of replica addresses
   to error codes in the v5 native protocol (CASSANDRA-12311)
 * Fix rebuild of SASI indexes with existing index files (CASSANDRA-12374)
 * Let DatabaseDescriptor not implicitly startup services (CASSANDRA-9054, 12550)
 * Fix clustering indexes in presence of static columns in SASI (CASSANDRA-12378)
 * Fix queries on columns with reversed type on SASI indexes (CASSANDRA-12223)
 * Added slow query log (CASSANDRA-12403)
 * Count full coordinated request against timeout (CASSANDRA-12256)
 * Allow TTL with null value on insert and update (CASSANDRA-12216)
 * Make decommission operation resumable (CASSANDRA-12008)
 * Add support to one-way targeted repair (CASSANDRA-9876)
 * Remove clientutil jar (CASSANDRA-11635)
 * Fix compaction throughput throttle (CASSANDRA-12366, CASSANDRA-12717)
 * Delay releasing Memtable memory on flush until PostFlush has finished running (CASSANDRA-12358)
 * Cassandra stress should dump all setting on startup (CASSANDRA-11914)
 * Make it possible to compact a given token range (CASSANDRA-10643)
 * Allow updating DynamicEndpointSnitch properties via JMX (CASSANDRA-12179)
 * Collect metrics on queries by consistency level (CASSANDRA-7384)
 * Add support for GROUP BY to SELECT statement (CASSANDRA-10707)
 * Deprecate memtable_cleanup_threshold and update default for memtable_flush_writers (CASSANDRA-12228)
 * Upgrade to OHC 0.4.4 (CASSANDRA-12133)
 * Add version command to cassandra-stress (CASSANDRA-12258)
 * Create compaction-stress tool (CASSANDRA-11844)
 * Garbage-collecting compaction operation and schema option (CASSANDRA-7019)
 * Add beta protocol flag for v5 native protocol (CASSANDRA-12142)
 * Support filtering on non-PRIMARY KEY columns in the CREATE
   MATERIALIZED VIEW statement's WHERE clause (CASSANDRA-10368)
 * Unify STDOUT and SYSTEMLOG logback format (CASSANDRA-12004)
 * COPY FROM should raise error for non-existing input files (CASSANDRA-12174)
 * Faster write path (CASSANDRA-12269)
 * Option to leave omitted columns in INSERT JSON unset (CASSANDRA-11424)
 * Support json/yaml output in nodetool tpstats (CASSANDRA-12035)
 * Expose metrics for successful/failed authentication attempts (CASSANDRA-10635)
 * Prepend snapshot name with "truncated" or "dropped" when a snapshot
   is taken before truncating or dropping a table (CASSANDRA-12178)
 * Optimize RestrictionSet (CASSANDRA-12153)
 * cqlsh does not automatically downgrade CQL version (CASSANDRA-12150)
 * Omit (de)serialization of state variable in UDAs (CASSANDRA-9613)
 * Create a system table to expose prepared statements (CASSANDRA-8831)
 * Reuse DataOutputBuffer from ColumnIndex (CASSANDRA-11970)
 * Remove DatabaseDescriptor dependency from SegmentedFile (CASSANDRA-11580)
 * Add supplied username to authentication error messages (CASSANDRA-12076)
 * Remove pre-startup check for open JMX port (CASSANDRA-12074)
 * Remove compaction Severity from DynamicEndpointSnitch (CASSANDRA-11738)
 * Restore resumable hints delivery (CASSANDRA-11960)
 * Properly report LWT contention (CASSANDRA-12626)
Merged from 3.0:
 * Dump threads when unit tests time out (CASSANDRA-13117)
 * Better error when modifying function permissions without explicit keyspace (CASSANDRA-12925)
 * Indexer is not correctly invoked when building indexes over sstables (CASSANDRA-13075)
 * Read repair is not blocking repair to finish in foreground repair (CASSANDRA-13115)
 * Stress daemon help is incorrect(CASSANDRA-12563)
 * Remove ALTER TYPE support (CASSANDRA-12443)
 * Fix assertion for certain legacy range tombstone pattern (CASSANDRA-12203)
 * Replace empty strings with null values if they cannot be converted (CASSANDRA-12794)
 * Fix deserialization of 2.x DeletedCells (CASSANDRA-12620)
 * Add parent repair session id to anticompaction log message (CASSANDRA-12186)
 * Improve contention handling on failure to acquire MV lock for streaming and hints (CASSANDRA-12905)
 * Fix DELETE and UPDATE queries with empty IN restrictions (CASSANDRA-12829)
 * Mark MVs as built after successful bootstrap (CASSANDRA-12984)
 * Estimated TS drop-time histogram updated with Cell.NO_DELETION_TIME (CASSANDRA-13040)
 * Nodetool compactionstats fails with NullPointerException (CASSANDRA-13021)
 * Thread local pools never cleaned up (CASSANDRA-13033)
 * Set RPC_READY to false when draining or if a node is marked as shutdown (CASSANDRA-12781)
 * CQL often queries static columns unnecessarily (CASSANDRA-12768)
 * Make sure sstables only get committed when it's safe to discard commit log records (CASSANDRA-12956)
 * Reject default_time_to_live option when creating or altering MVs (CASSANDRA-12868)
 * Nodetool should use a more sane max heap size (CASSANDRA-12739)
 * LocalToken ensures token values are cloned on heap (CASSANDRA-12651)
 * AnticompactionRequestSerializer serializedSize is incorrect (CASSANDRA-12934)
 * Prevent reloading of logback.xml from UDF sandbox (CASSANDRA-12535)
 * Reenable HeapPool (CASSANDRA-12900)
 * Disallow offheap_buffers memtable allocation (CASSANDRA-11039)
 * Fix CommitLogSegmentManagerTest (CASSANDRA-12283)
 * Pass root cause to CorruptBlockException when uncompression failed (CASSANDRA-12889)
 * Batch with multiple conditional updates for the same partition causes AssertionError (CASSANDRA-12867)
 * Make AbstractReplicationStrategy extendable from outside its package (CASSANDRA-12788)
 * Don't tell users to turn off consistent rangemovements during rebuild. (CASSANDRA-12296)
 * Fix CommitLogTest.testDeleteIfNotDirty (CASSANDRA-12854)
 * Avoid deadlock due to MV lock contention (CASSANDRA-12689)
 * Fix for KeyCacheCqlTest flakiness (CASSANDRA-12801)
 * Include SSTable filename in compacting large row message (CASSANDRA-12384)
 * Fix potential socket leak (CASSANDRA-12329, CASSANDRA-12330)
 * Fix ViewTest.testCompaction (CASSANDRA-12789)
 * Improve avg aggregate functions (CASSANDRA-12417)
 * Preserve quoted reserved keyword column names in MV creation (CASSANDRA-11803)
 * nodetool stopdaemon errors out (CASSANDRA-12646)
 * Split materialized view mutations on build to prevent OOM (CASSANDRA-12268)
 * mx4j does not work in 3.0.8 (CASSANDRA-12274)
 * Abort cqlsh copy-from in case of no answer after prolonged period of time (CASSANDRA-12740)
 * Avoid sstable corrupt exception due to dropped static column (CASSANDRA-12582)
 * Make stress use client mode to avoid checking commit log size on startup (CASSANDRA-12478)
 * Fix exceptions with new vnode allocation (CASSANDRA-12715)
 * Unify drain and shutdown processes (CASSANDRA-12509)
 * Fix NPE in ComponentOfSlice.isEQ() (CASSANDRA-12706)
 * Fix failure in LogTransactionTest (CASSANDRA-12632)
 * Fix potentially incomplete non-frozen UDT values when querying with the
   full primary key specified (CASSANDRA-12605)
 * Make sure repaired tombstones are dropped when only_purge_repaired_tombstones is enabled (CASSANDRA-12703)
 * Skip writing MV mutations to commitlog on mutation.applyUnsafe() (CASSANDRA-11670)
 * Establish consistent distinction between non-existing partition and NULL value for LWTs on static columns (CASSANDRA-12060)
 * Extend ColumnIdentifier.internedInstances key to include the type that generated the byte buffer (CASSANDRA-12516)
 * Handle composite prefixes with final EOC=0 as in 2.x and refactor LegacyLayout.decodeBound (CASSANDRA-12423)
 * select_distinct_with_deletions_test failing on non-vnode environments (CASSANDRA-11126)
 * Stack Overflow returned to queries while upgrading (CASSANDRA-12527)
 * Fix legacy regex for temporary files from 2.2 (CASSANDRA-12565)
 * Add option to state current gc_grace_seconds to tools/bin/sstablemetadata (CASSANDRA-12208)
 * Fix file system race condition that may cause LogAwareFileLister to fail to classify files (CASSANDRA-11889)
 * Fix file handle leaks due to simultaneous compaction/repair and
   listing snapshots, calculating snapshot sizes, or making schema
   changes (CASSANDRA-11594)
 * Fix nodetool repair exits with 0 for some errors (CASSANDRA-12508)
 * Do not shut down BatchlogManager twice during drain (CASSANDRA-12504)
 * Disk failure policy should not be invoked on out of space (CASSANDRA-12385)
 * Calculate last compacted key on startup (CASSANDRA-6216)
 * Add schema to snapshot manifest, add USING TIMESTAMP clause to ALTER TABLE statements (CASSANDRA-7190)
 * If CF has no clustering columns, any row cache is full partition cache (CASSANDRA-12499)
 * Correct log message for statistics of offheap memtable flush (CASSANDRA-12776)
 * Explicitly set locale for string validation (CASSANDRA-12541,CASSANDRA-12542,CASSANDRA-12543,CASSANDRA-12545)
Merged from 2.2:
 * Fix speculative retry bugs (CASSANDRA-13009)
 * Fix handling of nulls and unsets in IN conditions (CASSANDRA-12981)
 * Fix race causing infinite loop if Thrift server is stopped before it starts listening (CASSANDRA-12856)
 * CompactionTasks now correctly drops sstables out of compaction when not enough disk space is available (CASSANDRA-12979)
 * Remove support for non-JavaScript UDFs (CASSANDRA-12883)
 * Fix DynamicEndpointSnitch noop in multi-datacenter situations (CASSANDRA-13074)
 * cqlsh copy-from: encode column names to avoid primary key parsing errors (CASSANDRA-12909)
 * Temporarily fix bug that creates commit log when running offline tools (CASSANDRA-8616)
 * Reduce granuality of OpOrder.Group during index build (CASSANDRA-12796)
 * Test bind parameters and unset parameters in InsertUpdateIfConditionTest (CASSANDRA-12980)
 * Use saved tokens when setting local tokens on StorageService.joinRing (CASSANDRA-12935)
 * cqlsh: fix DESC TYPES errors (CASSANDRA-12914)
 * Fix leak on skipped SSTables in sstableupgrade (CASSANDRA-12899)
 * Avoid blocking gossip during pending range calculation (CASSANDRA-12281)
 * Fix purgeability of tombstones with max timestamp (CASSANDRA-12792)
 * Fail repair if participant dies during sync or anticompaction (CASSANDRA-12901)
 * cqlsh COPY: unprotected pk values before converting them if not using prepared statements (CASSANDRA-12863)
 * Fix Util.spinAssertEquals (CASSANDRA-12283)
 * Fix potential NPE for compactionstats (CASSANDRA-12462)
 * Prepare legacy authenticate statement if credentials table initialised after node startup (CASSANDRA-12813)
 * Change cassandra.wait_for_tracing_events_timeout_secs default to 0 (CASSANDRA-12754)
 * Clean up permissions when a UDA is dropped (CASSANDRA-12720)
 * Limit colUpdateTimeDelta histogram updates to reasonable deltas (CASSANDRA-11117)
 * Fix leak errors and execution rejected exceptions when draining (CASSANDRA-12457)
 * Fix merkle tree depth calculation (CASSANDRA-12580)
 * Make Collections deserialization more robust (CASSANDRA-12618)
 * Better handle invalid system roles table (CASSANDRA-12700)
 * Fix exceptions when enabling gossip on nodes that haven't joined the ring (CASSANDRA-12253)
 * Fix authentication problem when invoking cqlsh copy from a SOURCE command (CASSANDRA-12642)
 * Decrement pending range calculator jobs counter in finally block
 * cqlshlib tests: increase default execute timeout (CASSANDRA-12481)
 * Forward writes to replacement node when replace_address != broadcast_address (CASSANDRA-8523)
 * Fail repair on non-existing table (CASSANDRA-12279)
 * Enable repair -pr and -local together (fix regression of CASSANDRA-7450) (CASSANDRA-12522)
 * Split consistent range movement flag correction (CASSANDRA-12786)
Merged from 2.1:
 * Upgrade netty version to fix memory leak with client encryption (CASSANDRA-13114)
 * cqlsh copy-from: sort user type fields in csv (CASSANDRA-12959)
 * Don't skip sstables based on maxLocalDeletionTime (CASSANDRA-12765)


3.8, 3.9
 * Fix value skipping with counter columns (CASSANDRA-11726)
 * Fix nodetool tablestats miss SSTable count (CASSANDRA-12205)
 * Fixed flacky SSTablesIteratedTest (CASSANDRA-12282)
 * Fixed flacky SSTableRewriterTest: check file counts before calling validateCFS (CASSANDRA-12348)
 * cqlsh: Fix handling of $$-escaped strings (CASSANDRA-12189)
 * Fix SSL JMX requiring truststore containing server cert (CASSANDRA-12109)
 * RTE from new CDC column breaks in flight queries (CASSANDRA-12236)
 * Fix hdr logging for single operation workloads (CASSANDRA-12145)
 * Fix SASI PREFIX search in CONTAINS mode with partial terms (CASSANDRA-12073)
 * Increase size of flushExecutor thread pool (CASSANDRA-12071)
 * Partial revert of CASSANDRA-11971, cannot recycle buffer in SP.sendMessagesToNonlocalDC (CASSANDRA-11950)
 * Upgrade netty to 4.0.39 (CASSANDRA-12032, CASSANDRA-12034)
 * Improve details in compaction log message (CASSANDRA-12080)
 * Allow unset values in CQLSSTableWriter (CASSANDRA-11911)
 * Chunk cache to request compressor-compatible buffers if pool space is exhausted (CASSANDRA-11993)
 * Remove DatabaseDescriptor dependencies from SequentialWriter (CASSANDRA-11579)
 * Move skip_stop_words filter before stemming (CASSANDRA-12078)
 * Support seek() in EncryptedFileSegmentInputStream (CASSANDRA-11957)
 * SSTable tools mishandling LocalPartitioner (CASSANDRA-12002)
 * When SEPWorker assigned work, set thread name to match pool (CASSANDRA-11966)
 * Add cross-DC latency metrics (CASSANDRA-11596)
 * Allow terms in selection clause (CASSANDRA-10783)
 * Add bind variables to trace (CASSANDRA-11719)
 * Switch counter shards' clock to timestamps (CASSANDRA-9811)
 * Introduce HdrHistogram and response/service/wait separation to stress tool (CASSANDRA-11853)
 * entry-weighers in QueryProcessor should respect partitionKeyBindIndexes field (CASSANDRA-11718)
 * Support older ant versions (CASSANDRA-11807)
 * Estimate compressed on disk size when deciding if sstable size limit reached (CASSANDRA-11623)
 * cassandra-stress profiles should support case sensitive schemas (CASSANDRA-11546)
 * Remove DatabaseDescriptor dependency from FileUtils (CASSANDRA-11578)
 * Faster streaming (CASSANDRA-9766)
 * Add prepared query parameter to trace for "Execute CQL3 prepared query" session (CASSANDRA-11425)
 * Add repaired percentage metric (CASSANDRA-11503)
 * Add Change-Data-Capture (CASSANDRA-8844)
Merged from 3.0:
 * Fix paging for 2.x to 3.x upgrades (CASSANDRA-11195)
 * Fix clean interval not sent to commit log for empty memtable flush (CASSANDRA-12436)
 * Fix potential resource leak in RMIServerSocketFactoryImpl (CASSANDRA-12331)
 * Make sure compaction stats are updated when compaction is interrupted (CASSANDRA-12100)
 * Change commitlog and sstables to track dirty and clean intervals (CASSANDRA-11828)
 * NullPointerException during compaction on table with static columns (CASSANDRA-12336)
 * Fixed ConcurrentModificationException when reading metrics in GraphiteReporter (CASSANDRA-11823)
 * Fix upgrade of super columns on thrift (CASSANDRA-12335)
 * Fixed flacky BlacklistingCompactionsTest, switched to fixed size types and increased corruption size (CASSANDRA-12359)
 * Rerun ReplicationAwareTokenAllocatorTest on failure to avoid flakiness (CASSANDRA-12277)
 * Exception when computing read-repair for range tombstones (CASSANDRA-12263)
 * Lost counter writes in compact table and static columns (CASSANDRA-12219)
 * AssertionError with MVs on updating a row that isn't indexed due to a null value (CASSANDRA-12247)
 * Disable RR and speculative retry with EACH_QUORUM reads (CASSANDRA-11980)
 * Add option to override compaction space check (CASSANDRA-12180)
 * Faster startup by only scanning each directory for temporary files once (CASSANDRA-12114)
 * Respond with v1/v2 protocol header when responding to driver that attempts
   to connect with too low of a protocol version (CASSANDRA-11464)
 * NullPointerExpception when reading/compacting table (CASSANDRA-11988)
 * Fix problem with undeleteable rows on upgrade to new sstable format (CASSANDRA-12144)
 * Fix potential bad messaging service message for paged range reads
   within mixed-version 3.x clusters (CASSANDRA-12249)
 * Fix paging logic for deleted partitions with static columns (CASSANDRA-12107)
 * Wait until the message is being send to decide which serializer must be used (CASSANDRA-11393)
 * Fix migration of static thrift column names with non-text comparators (CASSANDRA-12147)
 * Fix upgrading sparse tables that are incorrectly marked as dense (CASSANDRA-11315)
 * Fix reverse queries ignoring range tombstones (CASSANDRA-11733)
 * Avoid potential race when rebuilding CFMetaData (CASSANDRA-12098)
 * Avoid missing sstables when getting the canonical sstables (CASSANDRA-11996)
 * Always select the live sstables when getting sstables in bounds (CASSANDRA-11944)
 * Fix column ordering of results with static columns for Thrift requests in
   a mixed 2.x/3.x cluster, also fix potential non-resolved duplication of
   those static columns in query results (CASSANDRA-12123)
 * Avoid digest mismatch with empty but static rows (CASSANDRA-12090)
 * Fix EOF exception when altering column type (CASSANDRA-11820)
 * Fix potential race in schema during new table creation (CASSANDRA-12083)
 * cqlsh: fix error handling in rare COPY FROM failure scenario (CASSANDRA-12070)
 * Disable autocompaction during drain (CASSANDRA-11878)
 * Add a metrics timer to MemtablePool and use it to track time spent blocked on memory in MemtableAllocator (CASSANDRA-11327)
 * Fix upgrading schema with super columns with non-text subcomparators (CASSANDRA-12023)
 * Add TimeWindowCompactionStrategy (CASSANDRA-9666)
 * Fix JsonTransformer output of partition with deletion info (CASSANDRA-12418)
 * Fix NPE in SSTableLoader when specifying partial directory path (CASSANDRA-12609)
Merged from 2.2:
 * Add local address entry in PropertyFileSnitch (CASSANDRA-11332)
 * cqlsh copy: fix missing counter values (CASSANDRA-12476)
 * Move migration tasks to non-periodic queue, assure flush executor shutdown after non-periodic executor (CASSANDRA-12251)
 * cqlsh copy: fixed possible race in initializing feeding thread (CASSANDRA-11701)
 * Only set broadcast_rpc_address on Ec2MultiRegionSnitch if it's not set (CASSANDRA-11357)
 * Update StorageProxy range metrics for timeouts, failures and unavailables (CASSANDRA-9507)
 * Add Sigar to classes included in clientutil.jar (CASSANDRA-11635)
 * Add decay to histograms and timers used for metrics (CASSANDRA-11752)
 * Fix hanging stream session (CASSANDRA-10992)
 * Fix INSERT JSON, fromJson() support of smallint, tinyint types (CASSANDRA-12371)
 * Restore JVM metric export for metric reporters (CASSANDRA-12312)
 * Release sstables of failed stream sessions only when outgoing transfers are finished (CASSANDRA-11345)
 * Wait for tracing events before returning response and query at same consistency level client side (CASSANDRA-11465)
 * cqlsh copyutil should get host metadata by connected address (CASSANDRA-11979)
 * Fixed cqlshlib.test.remove_test_db (CASSANDRA-12214)
 * Synchronize ThriftServer::stop() (CASSANDRA-12105)
 * Use dedicated thread for JMX notifications (CASSANDRA-12146)
 * Improve streaming synchronization and fault tolerance (CASSANDRA-11414)
 * MemoryUtil.getShort() should return an unsigned short also for architectures not supporting unaligned memory accesses (CASSANDRA-11973)
Merged from 2.1:
 * Fix queries with empty ByteBuffer values in clustering column restrictions (CASSANDRA-12127)
 * Disable passing control to post-flush after flush failure to prevent data loss (CASSANDRA-11828)
 * Allow STCS-in-L0 compactions to reduce scope with LCS (CASSANDRA-12040)
 * cannot use cql since upgrading python to 2.7.11+ (CASSANDRA-11850)
 * Fix filtering on clustering columns when 2i is used (CASSANDRA-11907)


3.0.8
 * Fix potential race in schema during new table creation (CASSANDRA-12083)
 * cqlsh: fix error handling in rare COPY FROM failure scenario (CASSANDRA-12070)
 * Disable autocompaction during drain (CASSANDRA-11878)
 * Add a metrics timer to MemtablePool and use it to track time spent blocked on memory in MemtableAllocator (CASSANDRA-11327)
 * Fix upgrading schema with super columns with non-text subcomparators (CASSANDRA-12023)
 * Add TimeWindowCompactionStrategy (CASSANDRA-9666)
Merged from 2.2:
 * Allow nodetool info to run with readonly JMX access (CASSANDRA-11755)
 * Validate bloom_filter_fp_chance against lowest supported
   value when the table is created (CASSANDRA-11920)
 * Don't send erroneous NEW_NODE notifications on restart (CASSANDRA-11038)
 * StorageService shutdown hook should use a volatile variable (CASSANDRA-11984)
Merged from 2.1:
 * Add system property to set the max number of native transport requests in queue (CASSANDRA-11363)
 * Fix queries with empty ByteBuffer values in clustering column restrictions (CASSANDRA-12127)
 * Disable passing control to post-flush after flush failure to prevent data loss (CASSANDRA-11828)
 * Allow STCS-in-L0 compactions to reduce scope with LCS (CASSANDRA-12040)
 * cannot use cql since upgrading python to 2.7.11+ (CASSANDRA-11850)
 * Fix filtering on clustering columns when 2i is used (CASSANDRA-11907)
 * Avoid stalling paxos when the paxos state expires (CASSANDRA-12043)
 * Remove finished incoming streaming connections from MessagingService (CASSANDRA-11854)
 * Don't try to get sstables for non-repairing column families (CASSANDRA-12077)
 * Avoid marking too many sstables as repaired (CASSANDRA-11696)
 * Prevent select statements with clustering key > 64k (CASSANDRA-11882)
 * Fix clock skew corrupting other nodes with paxos (CASSANDRA-11991)
 * Remove distinction between non-existing static columns and existing but null in LWTs (CASSANDRA-9842)
 * Cache local ranges when calculating repair neighbors (CASSANDRA-11934)
 * Allow LWT operation on static column with only partition keys (CASSANDRA-10532)
 * Create interval tree over canonical sstables to avoid missing sstables during streaming (CASSANDRA-11886)
 * cqlsh COPY FROM: shutdown parent cluster after forking, to avoid corrupting SSL connections (CASSANDRA-11749)


3.7
 * Support multiple folders for user defined compaction tasks (CASSANDRA-11765)
 * Fix race in CompactionStrategyManager's pause/resume (CASSANDRA-11922)
Merged from 3.0:
 * Fix legacy serialization of Thrift-generated non-compound range tombstones
   when communicating with 2.x nodes (CASSANDRA-11930)
 * Fix Directories instantiations where CFS.initialDirectories should be used (CASSANDRA-11849)
 * Avoid referencing DatabaseDescriptor in AbstractType (CASSANDRA-11912)
 * Don't use static dataDirectories field in Directories instances (CASSANDRA-11647)
 * Fix sstables not being protected from removal during index build (CASSANDRA-11905)
 * cqlsh: Suppress stack trace from Read/WriteFailures (CASSANDRA-11032)
 * Remove unneeded code to repair index summaries that have
   been improperly down-sampled (CASSANDRA-11127)
 * Avoid WriteTimeoutExceptions during commit log replay due to materialized
   view lock contention (CASSANDRA-11891)
 * Prevent OOM failures on SSTable corruption, improve tests for corruption detection (CASSANDRA-9530)
 * Use CFS.initialDirectories when clearing snapshots (CASSANDRA-11705)
 * Allow compaction strategies to disable early open (CASSANDRA-11754)
 * Refactor Materialized View code (CASSANDRA-11475)
 * Update Java Driver (CASSANDRA-11615)
Merged from 2.2:
 * Persist local metadata earlier in startup sequence (CASSANDRA-11742)
 * cqlsh: fix tab completion for case-sensitive identifiers (CASSANDRA-11664)
 * Avoid showing estimated key as -1 in tablestats (CASSANDRA-11587)
 * Fix possible race condition in CommitLog.recover (CASSANDRA-11743)
 * Enable client encryption in sstableloader with cli options (CASSANDRA-11708)
 * Possible memory leak in NIODataInputStream (CASSANDRA-11867)
 * Add seconds to cqlsh tracing session duration (CASSANDRA-11753)
 * Fix commit log replay after out-of-order flush completion (CASSANDRA-9669)
 * Prohibit Reversed Counter type as part of the PK (CASSANDRA-9395)
 * cqlsh: correctly handle non-ascii chars in error messages (CASSANDRA-11626)
Merged from 2.1:
 * Run CommitLog tests with different compression settings (CASSANDRA-9039)
 * cqlsh: apply current keyspace to source command (CASSANDRA-11152)
 * Clear out parent repair session if repair coordinator dies (CASSANDRA-11824)
 * Set default streaming_socket_timeout_in_ms to 24 hours (CASSANDRA-11840)
 * Do not consider local node a valid source during replace (CASSANDRA-11848)
 * Add message dropped tasks to nodetool netstats (CASSANDRA-11855)
 * Avoid holding SSTableReaders for duration of incremental repair (CASSANDRA-11739)


3.6
 * Correctly migrate schema for frozen UDTs during 2.x -> 3.x upgrades
   (does not affect any released versions) (CASSANDRA-11613)
 * Allow server startup if JMX is configured directly (CASSANDRA-11725)
 * Prevent direct memory OOM on buffer pool allocations (CASSANDRA-11710)
 * Enhanced Compaction Logging (CASSANDRA-10805)
 * Make prepared statement cache size configurable (CASSANDRA-11555)
 * Integrated JMX authentication and authorization (CASSANDRA-10091)
 * Add units to stress ouput (CASSANDRA-11352)
 * Fix PER PARTITION LIMIT for single and multi partitions queries (CASSANDRA-11603)
 * Add uncompressed chunk cache for RandomAccessReader (CASSANDRA-5863)
 * Clarify ClusteringPrefix hierarchy (CASSANDRA-11213)
 * Always perform collision check before joining ring (CASSANDRA-10134)
 * SSTableWriter output discrepancy (CASSANDRA-11646)
 * Fix potential timeout in NativeTransportService.testConcurrentDestroys (CASSANDRA-10756)
 * Support large partitions on the 3.0 sstable format (CASSANDRA-11206,11763)
 * Add support to rebuild from specific range (CASSANDRA-10406)
 * Optimize the overlapping lookup by calculating all the
   bounds in advance (CASSANDRA-11571)
 * Support json/yaml output in nodetool tablestats (CASSANDRA-5977)
 * (stress) Add datacenter option to -node options (CASSANDRA-11591)
 * Fix handling of empty slices (CASSANDRA-11513)
 * Make number of cores used by cqlsh COPY visible to testing code (CASSANDRA-11437)
 * Allow filtering on clustering columns for queries without secondary indexes (CASSANDRA-11310)
 * Refactor Restriction hierarchy (CASSANDRA-11354)
 * Eliminate allocations in R/W path (CASSANDRA-11421)
 * Update Netty to 4.0.36 (CASSANDRA-11567)
 * Fix PER PARTITION LIMIT for queries requiring post-query ordering (CASSANDRA-11556)
 * Allow instantiation of UDTs and tuples in UDFs (CASSANDRA-10818)
 * Support UDT in CQLSSTableWriter (CASSANDRA-10624)
 * Support for non-frozen user-defined types, updating
   individual fields of user-defined types (CASSANDRA-7423)
 * Make LZ4 compression level configurable (CASSANDRA-11051)
 * Allow per-partition LIMIT clause in CQL (CASSANDRA-7017)
 * Make custom filtering more extensible with UserExpression (CASSANDRA-11295)
 * Improve field-checking and error reporting in cassandra.yaml (CASSANDRA-10649)
 * Print CAS stats in nodetool proxyhistograms (CASSANDRA-11507)
 * More user friendly error when providing an invalid token to nodetool (CASSANDRA-9348)
 * Add static column support to SASI index (CASSANDRA-11183)
 * Support EQ/PREFIX queries in SASI CONTAINS mode without tokenization (CASSANDRA-11434)
 * Support LIKE operator in prepared statements (CASSANDRA-11456)
 * Add a command to see if a Materialized View has finished building (CASSANDRA-9967)
 * Log endpoint and port associated with streaming operation (CASSANDRA-8777)
 * Print sensible units for all log messages (CASSANDRA-9692)
 * Upgrade Netty to version 4.0.34 (CASSANDRA-11096)
 * Break the CQL grammar into separate Parser and Lexer (CASSANDRA-11372)
 * Compress only inter-dc traffic by default (CASSANDRA-8888)
 * Add metrics to track write amplification (CASSANDRA-11420)
 * cassandra-stress: cannot handle "value-less" tables (CASSANDRA-7739)
 * Add/drop multiple columns in one ALTER TABLE statement (CASSANDRA-10411)
 * Add require_endpoint_verification opt for internode encryption (CASSANDRA-9220)
 * Add auto import java.util for UDF code block (CASSANDRA-11392)
 * Add --hex-format option to nodetool getsstables (CASSANDRA-11337)
 * sstablemetadata should print sstable min/max token (CASSANDRA-7159)
 * Do not wrap CassandraException in TriggerExecutor (CASSANDRA-9421)
 * COPY TO should have higher double precision (CASSANDRA-11255)
 * Stress should exit with non-zero status after failure (CASSANDRA-10340)
 * Add client to cqlsh SHOW_SESSION (CASSANDRA-8958)
 * Fix nodetool tablestats keyspace level metrics (CASSANDRA-11226)
 * Store repair options in parent_repair_history (CASSANDRA-11244)
 * Print current leveling in sstableofflinerelevel (CASSANDRA-9588)
 * Change repair message for keyspaces with RF 1 (CASSANDRA-11203)
 * Remove hard-coded SSL cipher suites and protocols (CASSANDRA-10508)
 * Improve concurrency in CompactionStrategyManager (CASSANDRA-10099)
 * (cqlsh) interpret CQL type for formatting blobs (CASSANDRA-11274)
 * Refuse to start and print txn log information in case of disk
   corruption (CASSANDRA-10112)
 * Resolve some eclipse-warnings (CASSANDRA-11086)
 * (cqlsh) Show static columns in a different color (CASSANDRA-11059)
 * Allow to remove TTLs on table with default_time_to_live (CASSANDRA-11207)
Merged from 3.0:
 * Disallow creating view with a static column (CASSANDRA-11602)
 * Reduce the amount of object allocations caused by the getFunctions methods (CASSANDRA-11593)
 * Potential error replaying commitlog with smallint/tinyint/date/time types (CASSANDRA-11618)
 * Fix queries with filtering on counter columns (CASSANDRA-11629)
 * Improve tombstone printing in sstabledump (CASSANDRA-11655)
 * Fix paging for range queries where all clustering columns are specified (CASSANDRA-11669)
 * Don't require HEAP_NEW_SIZE to be set when using G1 (CASSANDRA-11600)
 * Fix sstabledump not showing cells after tombstone marker (CASSANDRA-11654)
 * Ignore all LocalStrategy keyspaces for streaming and other related
   operations (CASSANDRA-11627)
 * Ensure columnfilter covers indexed columns for thrift 2i queries (CASSANDRA-11523)
 * Only open one sstable scanner per sstable (CASSANDRA-11412)
 * Option to specify ProtocolVersion in cassandra-stress (CASSANDRA-11410)
 * ArithmeticException in avgFunctionForDecimal (CASSANDRA-11485)
 * LogAwareFileLister should only use OLD sstable files in current folder to determine disk consistency (CASSANDRA-11470)
 * Notify indexers of expired rows during compaction (CASSANDRA-11329)
 * Properly respond with ProtocolError when a v1/v2 native protocol
   header is received (CASSANDRA-11464)
 * Validate that num_tokens and initial_token are consistent with one another (CASSANDRA-10120)
Merged from 2.2:
 * Exit JVM if JMX server fails to startup (CASSANDRA-11540)
 * Produce a heap dump when exiting on OOM (CASSANDRA-9861)
 * Restore ability to filter on clustering columns when using a 2i (CASSANDRA-11510)
 * JSON datetime formatting needs timezone (CASSANDRA-11137)
 * Fix is_dense recalculation for Thrift-updated tables (CASSANDRA-11502)
 * Remove unnescessary file existence check during anticompaction (CASSANDRA-11660)
 * Add missing files to debian packages (CASSANDRA-11642)
 * Avoid calling Iterables::concat in loops during ModificationStatement::getFunctions (CASSANDRA-11621)
 * cqlsh: COPY FROM should use regular inserts for single statement batches and
   report errors correctly if workers processes crash on initialization (CASSANDRA-11474)
 * Always close cluster with connection in CqlRecordWriter (CASSANDRA-11553)
 * Allow only DISTINCT queries with partition keys restrictions (CASSANDRA-11339)
 * CqlConfigHelper no longer requires both a keystore and truststore to work (CASSANDRA-11532)
 * Make deprecated repair methods backward-compatible with previous notification service (CASSANDRA-11430)
 * IncomingStreamingConnection version check message wrong (CASSANDRA-11462)
Merged from 2.1:
 * Support mlockall on IBM POWER arch (CASSANDRA-11576)
 * Add option to disable use of severity in DynamicEndpointSnitch (CASSANDRA-11737)
 * cqlsh COPY FROM fails for null values with non-prepared statements (CASSANDRA-11631)
 * Make cython optional in pylib/setup.py (CASSANDRA-11630)
 * Change order of directory searching for cassandra.in.sh to favor local one (CASSANDRA-11628)
 * cqlsh COPY FROM fails with []{} chars in UDT/tuple fields/values (CASSANDRA-11633)
 * clqsh: COPY FROM throws TypeError with Cython extensions enabled (CASSANDRA-11574)
 * cqlsh: COPY FROM ignores NULL values in conversion (CASSANDRA-11549)
 * Validate levels when building LeveledScanner to avoid overlaps with orphaned sstables (CASSANDRA-9935)


3.5
 * StaticTokenTreeBuilder should respect posibility of duplicate tokens (CASSANDRA-11525)
 * Correctly fix potential assertion error during compaction (CASSANDRA-11353)
 * Avoid index segment stitching in RAM which lead to OOM on big SSTable files (CASSANDRA-11383)
 * Fix clustering and row filters for LIKE queries on clustering columns (CASSANDRA-11397)
Merged from 3.0:
 * Fix rare NPE on schema upgrade from 2.x to 3.x (CASSANDRA-10943)
 * Improve backoff policy for cqlsh COPY FROM (CASSANDRA-11320)
 * Improve IF NOT EXISTS check in CREATE INDEX (CASSANDRA-11131)
 * Upgrade ohc to 0.4.3
 * Enable SO_REUSEADDR for JMX RMI server sockets (CASSANDRA-11093)
 * Allocate merkletrees with the correct size (CASSANDRA-11390)
 * Support streaming pre-3.0 sstables (CASSANDRA-10990)
 * Add backpressure to compressed or encrypted commit log (CASSANDRA-10971)
 * SSTableExport supports secondary index tables (CASSANDRA-11330)
 * Fix sstabledump to include missing info in debug output (CASSANDRA-11321)
 * Establish and implement canonical bulk reading workload(s) (CASSANDRA-10331)
 * Fix paging for IN queries on tables without clustering columns (CASSANDRA-11208)
 * Remove recursive call from CompositesSearcher (CASSANDRA-11304)
 * Fix filtering on non-primary key columns for queries without index (CASSANDRA-6377)
 * Fix sstableloader fail when using materialized view (CASSANDRA-11275)
Merged from 2.2:
 * DatabaseDescriptor should log stacktrace in case of Eception during seed provider creation (CASSANDRA-11312)
 * Use canonical path for directory in SSTable descriptor (CASSANDRA-10587)
 * Add cassandra-stress keystore option (CASSANDRA-9325)
 * Dont mark sstables as repairing with sub range repairs (CASSANDRA-11451)
 * Notify when sstables change after cancelling compaction (CASSANDRA-11373)
 * cqlsh: COPY FROM should check that explicit column names are valid (CASSANDRA-11333)
 * Add -Dcassandra.start_gossip startup option (CASSANDRA-10809)
 * Fix UTF8Validator.validate() for modified UTF-8 (CASSANDRA-10748)
 * Clarify that now() function is calculated on the coordinator node in CQL documentation (CASSANDRA-10900)
 * Fix bloom filter sizing with LCS (CASSANDRA-11344)
 * (cqlsh) Fix error when result is 0 rows with EXPAND ON (CASSANDRA-11092)
 * Add missing newline at end of bin/cqlsh (CASSANDRA-11325)
 * Unresolved hostname leads to replace being ignored (CASSANDRA-11210)
 * Only log yaml config once, at startup (CASSANDRA-11217)
 * Reference leak with parallel repairs on the same table (CASSANDRA-11215)
Merged from 2.1:
 * Add a -j parameter to scrub/cleanup/upgradesstables to state how
   many threads to use (CASSANDRA-11179)
 * COPY FROM on large datasets: fix progress report and debug performance (CASSANDRA-11053)
 * InvalidateKeys should have a weak ref to key cache (CASSANDRA-11176)


3.4
 * (cqlsh) add cqlshrc option to always connect using ssl (CASSANDRA-10458)
 * Cleanup a few resource warnings (CASSANDRA-11085)
 * Allow custom tracing implementations (CASSANDRA-10392)
 * Extract LoaderOptions to be able to be used from outside (CASSANDRA-10637)
 * fix OnDiskIndexTest to properly treat empty ranges (CASSANDRA-11205)
 * fix TrackerTest to handle new notifications (CASSANDRA-11178)
 * add SASI validation for partitioner and complex columns (CASSANDRA-11169)
 * Add caching of encrypted credentials in PasswordAuthenticator (CASSANDRA-7715)
 * fix SASI memtable switching on flush (CASSANDRA-11159)
 * Remove duplicate offline compaction tracking (CASSANDRA-11148)
 * fix EQ semantics of analyzed SASI indexes (CASSANDRA-11130)
 * Support long name output for nodetool commands (CASSANDRA-7950)
 * Encrypted hints (CASSANDRA-11040)
 * SASI index options validation (CASSANDRA-11136)
 * Optimize disk seek using min/max column name meta data when the LIMIT clause is used
   (CASSANDRA-8180)
 * Add LIKE support to CQL3 (CASSANDRA-11067)
 * Generic Java UDF types (CASSANDRA-10819)
 * cqlsh: Include sub-second precision in timestamps by default (CASSANDRA-10428)
 * Set javac encoding to utf-8 (CASSANDRA-11077)
 * Integrate SASI index into Cassandra (CASSANDRA-10661)
 * Add --skip-flush option to nodetool snapshot
 * Skip values for non-queried columns (CASSANDRA-10657)
 * Add support for secondary indexes on static columns (CASSANDRA-8103)
 * CommitLogUpgradeTestMaker creates broken commit logs (CASSANDRA-11051)
 * Add metric for number of dropped mutations (CASSANDRA-10866)
 * Simplify row cache invalidation code (CASSANDRA-10396)
 * Support user-defined compaction through nodetool (CASSANDRA-10660)
 * Stripe view locks by key and table ID to reduce contention (CASSANDRA-10981)
 * Add nodetool gettimeout and settimeout commands (CASSANDRA-10953)
 * Add 3.0 metadata to sstablemetadata output (CASSANDRA-10838)
Merged from 3.0:
 * MV should only query complex columns included in the view (CASSANDRA-11069)
 * Failed aggregate creation breaks server permanently (CASSANDRA-11064)
 * Add sstabledump tool (CASSANDRA-7464)
 * Introduce backpressure for hints (CASSANDRA-10972)
 * Fix ClusteringPrefix not being able to read tombstone range boundaries (CASSANDRA-11158)
 * Prevent logging in sandboxed state (CASSANDRA-11033)
 * Disallow drop/alter operations of UDTs used by UDAs (CASSANDRA-10721)
 * Add query time validation method on Index (CASSANDRA-11043)
 * Avoid potential AssertionError in mixed version cluster (CASSANDRA-11128)
 * Properly handle hinted handoff after topology changes (CASSANDRA-5902)
 * AssertionError when listing sstable files on inconsistent disk state (CASSANDRA-11156)
 * Fix wrong rack counting and invalid conditions check for TokenAllocation
   (CASSANDRA-11139)
 * Avoid creating empty hint files (CASSANDRA-11090)
 * Fix leak detection strong reference loop using weak reference (CASSANDRA-11120)
 * Configurie BatchlogManager to stop delayed tasks on shutdown (CASSANDRA-11062)
 * Hadoop integration is incompatible with Cassandra Driver 3.0.0 (CASSANDRA-11001)
 * Add dropped_columns to the list of schema table so it gets handled
   properly (CASSANDRA-11050)
 * Fix NPE when using forceRepairRangeAsync without DC (CASSANDRA-11239)
Merged from 2.2:
 * Preserve order for preferred SSL cipher suites (CASSANDRA-11164)
 * Range.compareTo() violates the contract of Comparable (CASSANDRA-11216)
 * Avoid NPE when serializing ErrorMessage with null message (CASSANDRA-11167)
 * Replacing an aggregate with a new version doesn't reset INITCOND (CASSANDRA-10840)
 * (cqlsh) cqlsh cannot be called through symlink (CASSANDRA-11037)
 * fix ohc and java-driver pom dependencies in build.xml (CASSANDRA-10793)
 * Protect from keyspace dropped during repair (CASSANDRA-11065)
 * Handle adding fields to a UDT in SELECT JSON and toJson() (CASSANDRA-11146)
 * Better error message for cleanup (CASSANDRA-10991)
 * cqlsh pg-style-strings broken if line ends with ';' (CASSANDRA-11123)
 * Always persist upsampled index summaries (CASSANDRA-10512)
 * (cqlsh) Fix inconsistent auto-complete (CASSANDRA-10733)
 * Make SELECT JSON and toJson() threadsafe (CASSANDRA-11048)
 * Fix SELECT on tuple relations for mixed ASC/DESC clustering order (CASSANDRA-7281)
 * Use cloned TokenMetadata in size estimates to avoid race against membership check
   (CASSANDRA-10736)
 * (cqlsh) Support utf-8/cp65001 encoding on Windows (CASSANDRA-11030)
 * Fix paging on DISTINCT queries repeats result when first row in partition changes
   (CASSANDRA-10010)
 * (cqlsh) Support timezone conversion using pytz (CASSANDRA-10397)
 * cqlsh: change default encoding to UTF-8 (CASSANDRA-11124)
Merged from 2.1:
 * Checking if an unlogged batch is local is inefficient (CASSANDRA-11529)
 * Fix out-of-space error treatment in memtable flushing (CASSANDRA-11448).
 * Don't do defragmentation if reading from repaired sstables (CASSANDRA-10342)
 * Fix streaming_socket_timeout_in_ms not enforced (CASSANDRA-11286)
 * Avoid dropping message too quickly due to missing unit conversion (CASSANDRA-11302)
 * Don't remove FailureDetector history on removeEndpoint (CASSANDRA-10371)
 * Only notify if repair status changed (CASSANDRA-11172)
 * Use logback setting for 'cassandra -v' command (CASSANDRA-10767)
 * Fix sstableloader to unthrottle streaming by default (CASSANDRA-9714)
 * Fix incorrect warning in 'nodetool status' (CASSANDRA-10176)
 * Properly release sstable ref when doing offline scrub (CASSANDRA-10697)
 * Improve nodetool status performance for large cluster (CASSANDRA-7238)
 * Gossiper#isEnabled is not thread safe (CASSANDRA-11116)
 * Avoid major compaction mixing repaired and unrepaired sstables in DTCS (CASSANDRA-11113)
 * Make it clear what DTCS timestamp_resolution is used for (CASSANDRA-11041)
 * (cqlsh) Display milliseconds when datetime overflows (CASSANDRA-10625)


3.3
 * Avoid infinite loop if owned range is smaller than number of
   data dirs (CASSANDRA-11034)
 * Avoid bootstrap hanging when existing nodes have no data to stream (CASSANDRA-11010)
Merged from 3.0:
 * Remove double initialization of newly added tables (CASSANDRA-11027)
 * Filter keys searcher results by target range (CASSANDRA-11104)
 * Fix deserialization of legacy read commands (CASSANDRA-11087)
 * Fix incorrect computation of deletion time in sstable metadata (CASSANDRA-11102)
 * Avoid memory leak when collecting sstable metadata (CASSANDRA-11026)
 * Mutations do not block for completion under view lock contention (CASSANDRA-10779)
 * Invalidate legacy schema tables when unloading them (CASSANDRA-11071)
 * (cqlsh) handle INSERT and UPDATE statements with LWT conditions correctly
   (CASSANDRA-11003)
 * Fix DISTINCT queries in mixed version clusters (CASSANDRA-10762)
 * Migrate build status for indexes along with legacy schema (CASSANDRA-11046)
 * Ensure SSTables for legacy KEYS indexes can be read (CASSANDRA-11045)
 * Added support for IBM zSystems architecture (CASSANDRA-11054)
 * Update CQL documentation (CASSANDRA-10899)
 * Check the column name, not cell name, for dropped columns when reading
   legacy sstables (CASSANDRA-11018)
 * Don't attempt to index clustering values of static rows (CASSANDRA-11021)
 * Remove checksum files after replaying hints (CASSANDRA-10947)
 * Support passing base table metadata to custom 2i validation (CASSANDRA-10924)
 * Ensure stale index entries are purged during reads (CASSANDRA-11013)
 * (cqlsh) Also apply --connect-timeout to control connection
   timeout (CASSANDRA-10959)
 * Fix AssertionError when removing from list using UPDATE (CASSANDRA-10954)
 * Fix UnsupportedOperationException when reading old sstable with range
   tombstone (CASSANDRA-10743)
 * MV should use the maximum timestamp of the primary key (CASSANDRA-10910)
 * Fix potential assertion error during compaction (CASSANDRA-10944)
Merged from 2.2:
 * maxPurgeableTimestamp needs to check memtables too (CASSANDRA-9949)
 * Apply change to compaction throughput in real time (CASSANDRA-10025)
 * (cqlsh) encode input correctly when saving history
 * Fix potential NPE on ORDER BY queries with IN (CASSANDRA-10955)
 * Start L0 STCS-compactions even if there is a L0 -> L1 compaction
   going (CASSANDRA-10979)
 * Make UUID LSB unique per process (CASSANDRA-7925)
 * Avoid NPE when performing sstable tasks (scrub etc.) (CASSANDRA-10980)
 * Make sure client gets tombstone overwhelmed warning (CASSANDRA-9465)
 * Fix error streaming section more than 2GB (CASSANDRA-10961)
 * Histogram buckets exposed in jmx are sorted incorrectly (CASSANDRA-10975)
 * Enable GC logging by default (CASSANDRA-10140)
 * Optimize pending range computation (CASSANDRA-9258)
 * Skip commit log and saved cache directories in SSTable version startup check (CASSANDRA-10902)
 * drop/alter user should be case sensitive (CASSANDRA-10817)
Merged from 2.1:
 * test_bulk_round_trip_blogposts is failing occasionally (CASSANDRA-10938)
 * Fix isJoined return true only after becoming cluster member (CASANDRA-11007)
 * Fix bad gossip generation seen in long-running clusters (CASSANDRA-10969)
 * Avoid NPE when incremental repair fails (CASSANDRA-10909)
 * Unmark sstables compacting once they are done in cleanup/scrub/upgradesstables (CASSANDRA-10829)
 * Allow simultaneous bootstrapping with strict consistency when no vnodes are used (CASSANDRA-11005)
 * Log a message when major compaction does not result in a single file (CASSANDRA-10847)
 * (cqlsh) fix cqlsh_copy_tests when vnodes are disabled (CASSANDRA-10997)
 * (cqlsh) Add request timeout option to cqlsh (CASSANDRA-10686)
 * Avoid AssertionError while submitting hint with LWT (CASSANDRA-10477)
 * If CompactionMetadata is not in stats file, use index summary instead (CASSANDRA-10676)
 * Retry sending gossip syn multiple times during shadow round (CASSANDRA-8072)
 * Fix pending range calculation during moves (CASSANDRA-10887)
 * Sane default (200Mbps) for inter-DC streaming througput (CASSANDRA-8708)



3.2
 * Make sure tokens don't exist in several data directories (CASSANDRA-6696)
 * Add requireAuthorization method to IAuthorizer (CASSANDRA-10852)
 * Move static JVM options to conf/jvm.options file (CASSANDRA-10494)
 * Fix CassandraVersion to accept x.y version string (CASSANDRA-10931)
 * Add forceUserDefinedCleanup to allow more flexible cleanup (CASSANDRA-10708)
 * (cqlsh) allow setting TTL with COPY (CASSANDRA-9494)
 * Fix counting of received sstables in streaming (CASSANDRA-10949)
 * Implement hints compression (CASSANDRA-9428)
 * Fix potential assertion error when reading static columns (CASSANDRA-10903)
 * Fix EstimatedHistogram creation in nodetool tablehistograms (CASSANDRA-10859)
 * Establish bootstrap stream sessions sequentially (CASSANDRA-6992)
 * Sort compactionhistory output by timestamp (CASSANDRA-10464)
 * More efficient BTree removal (CASSANDRA-9991)
 * Make tablehistograms accept the same syntax as tablestats (CASSANDRA-10149)
 * Group pending compactions based on table (CASSANDRA-10718)
 * Add compressor name in sstablemetadata output (CASSANDRA-9879)
 * Fix type casting for counter columns (CASSANDRA-10824)
 * Prevent running Cassandra as root (CASSANDRA-8142)
 * bound maximum in-flight commit log replay mutation bytes to 64 megabytes (CASSANDRA-8639)
 * Normalize all scripts (CASSANDRA-10679)
 * Make compression ratio much more accurate (CASSANDRA-10225)
 * Optimize building of Clustering object when only one is created (CASSANDRA-10409)
 * Make index building pluggable (CASSANDRA-10681)
 * Add sstable flush observer (CASSANDRA-10678)
 * Improve NTS endpoints calculation (CASSANDRA-10200)
 * Improve performance of the folderSize function (CASSANDRA-10677)
 * Add support for type casting in selection clause (CASSANDRA-10310)
 * Added graphing option to cassandra-stress (CASSANDRA-7918)
 * Abort in-progress queries that time out (CASSANDRA-7392)
 * Add transparent data encryption core classes (CASSANDRA-9945)
Merged from 3.0:
 * Better handling of SSL connection errors inter-node (CASSANDRA-10816)
 * Avoid NoSuchElementException when executing empty batch (CASSANDRA-10711)
 * Avoid building PartitionUpdate in toString (CASSANDRA-10897)
 * Reduce heap spent when receiving many SSTables (CASSANDRA-10797)
 * Add back support for 3rd party auth providers to bulk loader (CASSANDRA-10873)
 * Eliminate the dependency on jgrapht for UDT resolution (CASSANDRA-10653)
 * (Hadoop) Close Clusters and Sessions in Hadoop Input/Output classes (CASSANDRA-10837)
 * Fix sstableloader not working with upper case keyspace name (CASSANDRA-10806)
Merged from 2.2:
 * jemalloc detection fails due to quoting issues in regexv (CASSANDRA-10946)
 * (cqlsh) show correct column names for empty result sets (CASSANDRA-9813)
 * Add new types to Stress (CASSANDRA-9556)
 * Add property to allow listening on broadcast interface (CASSANDRA-9748)
Merged from 2.1:
 * Match cassandra-loader options in COPY FROM (CASSANDRA-9303)
 * Fix binding to any address in CqlBulkRecordWriter (CASSANDRA-9309)
 * cqlsh fails to decode utf-8 characters for text typed columns (CASSANDRA-10875)
 * Log error when stream session fails (CASSANDRA-9294)
 * Fix bugs in commit log archiving startup behavior (CASSANDRA-10593)
 * (cqlsh) further optimise COPY FROM (CASSANDRA-9302)
 * Allow CREATE TABLE WITH ID (CASSANDRA-9179)
 * Make Stress compiles within eclipse (CASSANDRA-10807)
 * Cassandra Daemon should print JVM arguments (CASSANDRA-10764)
 * Allow cancellation of index summary redistribution (CASSANDRA-8805)


3.1.1
Merged from 3.0:
  * Fix upgrade data loss due to range tombstone deleting more data than then should
    (CASSANDRA-10822)


3.1
Merged from 3.0:
 * Avoid MV race during node decommission (CASSANDRA-10674)
 * Disable reloading of GossipingPropertyFileSnitch (CASSANDRA-9474)
 * Handle single-column deletions correction in materialized views
   when the column is part of the view primary key (CASSANDRA-10796)
 * Fix issue with datadir migration on upgrade (CASSANDRA-10788)
 * Fix bug with range tombstones on reverse queries and test coverage for
   AbstractBTreePartition (CASSANDRA-10059)
 * Remove 64k limit on collection elements (CASSANDRA-10374)
 * Remove unclear Indexer.indexes() method (CASSANDRA-10690)
 * Fix NPE on stream read error (CASSANDRA-10771)
 * Normalize cqlsh DESC output (CASSANDRA-10431)
 * Rejects partition range deletions when columns are specified (CASSANDRA-10739)
 * Fix error when saving cached key for old format sstable (CASSANDRA-10778)
 * Invalidate prepared statements on DROP INDEX (CASSANDRA-10758)
 * Fix SELECT statement with IN restrictions on partition key,
   ORDER BY and LIMIT (CASSANDRA-10729)
 * Improve stress performance over 1k threads (CASSANDRA-7217)
 * Wait for migration responses to complete before bootstrapping (CASSANDRA-10731)
 * Unable to create a function with argument of type Inet (CASSANDRA-10741)
 * Fix backward incompatibiliy in CqlInputFormat (CASSANDRA-10717)
 * Correctly preserve deletion info on updated rows when notifying indexers
   of single-row deletions (CASSANDRA-10694)
 * Notify indexers of partition delete during cleanup (CASSANDRA-10685)
 * Keep the file open in trySkipCache (CASSANDRA-10669)
 * Updated trigger example (CASSANDRA-10257)
Merged from 2.2:
 * Verify tables in pseudo-system keyspaces at startup (CASSANDRA-10761)
 * Fix IllegalArgumentException in DataOutputBuffer.reallocate for large buffers (CASSANDRA-10592)
 * Show CQL help in cqlsh in web browser (CASSANDRA-7225)
 * Serialize on disk the proper SSTable compression ratio (CASSANDRA-10775)
 * Reject index queries while the index is building (CASSANDRA-8505)
 * CQL.textile syntax incorrectly includes optional keyspace for aggregate SFUNC and FINALFUNC (CASSANDRA-10747)
 * Fix JSON update with prepared statements (CASSANDRA-10631)
 * Don't do anticompaction after subrange repair (CASSANDRA-10422)
 * Fix SimpleDateType type compatibility (CASSANDRA-10027)
 * (Hadoop) fix splits calculation (CASSANDRA-10640)
 * (Hadoop) ensure that Cluster instances are always closed (CASSANDRA-10058)
Merged from 2.1:
 * Fix Stress profile parsing on Windows (CASSANDRA-10808)
 * Fix incremental repair hang when replica is down (CASSANDRA-10288)
 * Optimize the way we check if a token is repaired in anticompaction (CASSANDRA-10768)
 * Add proper error handling to stream receiver (CASSANDRA-10774)
 * Warn or fail when changing cluster topology live (CASSANDRA-10243)
 * Status command in debian/ubuntu init script doesn't work (CASSANDRA-10213)
 * Some DROP ... IF EXISTS incorrectly result in exceptions on non-existing KS (CASSANDRA-10658)
 * DeletionTime.compareTo wrong in rare cases (CASSANDRA-10749)
 * Force encoding when computing statement ids (CASSANDRA-10755)
 * Properly reject counters as map keys (CASSANDRA-10760)
 * Fix the sstable-needs-cleanup check (CASSANDRA-10740)
 * (cqlsh) Print column names before COPY operation (CASSANDRA-8935)
 * Fix CompressedInputStream for proper cleanup (CASSANDRA-10012)
 * (cqlsh) Support counters in COPY commands (CASSANDRA-9043)
 * Try next replica if not possible to connect to primary replica on
   ColumnFamilyRecordReader (CASSANDRA-2388)
 * Limit window size in DTCS (CASSANDRA-10280)
 * sstableloader does not use MAX_HEAP_SIZE env parameter (CASSANDRA-10188)
 * (cqlsh) Improve COPY TO performance and error handling (CASSANDRA-9304)
 * Create compression chunk for sending file only (CASSANDRA-10680)
 * Forbid compact clustering column type changes in ALTER TABLE (CASSANDRA-8879)
 * Reject incremental repair with subrange repair (CASSANDRA-10422)
 * Add a nodetool command to refresh size_estimates (CASSANDRA-9579)
 * Invalidate cache after stream receive task is completed (CASSANDRA-10341)
 * Reject counter writes in CQLSSTableWriter (CASSANDRA-10258)
 * Remove superfluous COUNTER_MUTATION stage mapping (CASSANDRA-10605)


3.0
 * Fix AssertionError while flushing memtable due to materialized views
   incorrectly inserting empty rows (CASSANDRA-10614)
 * Store UDA initcond as CQL literal in the schema table, instead of a blob (CASSANDRA-10650)
 * Don't use -1 for the position of partition key in schema (CASSANDRA-10491)
 * Fix distinct queries in mixed version cluster (CASSANDRA-10573)
 * Skip sstable on clustering in names query (CASSANDRA-10571)
 * Remove value skipping as it breaks read-repair (CASSANDRA-10655)
 * Fix bootstrapping with MVs (CASSANDRA-10621)
 * Make sure EACH_QUORUM reads are using NTS (CASSANDRA-10584)
 * Fix MV replica filtering for non-NetworkTopologyStrategy (CASSANDRA-10634)
 * (Hadoop) fix CIF describeSplits() not handling 0 size estimates (CASSANDRA-10600)
 * Fix reading of legacy sstables (CASSANDRA-10590)
 * Use CQL type names in schema metadata tables (CASSANDRA-10365)
 * Guard batchlog replay against integer division by zero (CASSANDRA-9223)
 * Fix bug when adding a column to thrift with the same name than a primary key (CASSANDRA-10608)
 * Add client address argument to IAuthenticator::newSaslNegotiator (CASSANDRA-8068)
 * Fix implementation of LegacyLayout.LegacyBoundComparator (CASSANDRA-10602)
 * Don't use 'names query' read path for counters (CASSANDRA-10572)
 * Fix backward compatibility for counters (CASSANDRA-10470)
 * Remove memory_allocator paramter from cassandra.yaml (CASSANDRA-10581,10628)
 * Execute the metadata reload task of all registered indexes on CFS::reload (CASSANDRA-10604)
 * Fix thrift cas operations with defined columns (CASSANDRA-10576)
 * Fix PartitionUpdate.operationCount()for updates with static column operations (CASSANDRA-10606)
 * Fix thrift get() queries with defined columns (CASSANDRA-10586)
 * Fix marking of indexes as built and removed (CASSANDRA-10601)
 * Skip initialization of non-registered 2i instances, remove Index::getIndexName (CASSANDRA-10595)
 * Fix batches on multiple tables (CASSANDRA-10554)
 * Ensure compaction options are validated when updating KeyspaceMetadata (CASSANDRA-10569)
 * Flatten Iterator Transformation Hierarchy (CASSANDRA-9975)
 * Remove token generator (CASSANDRA-5261)
 * RolesCache should not be created for any authenticator that does not requireAuthentication (CASSANDRA-10562)
 * Fix LogTransaction checking only a single directory for files (CASSANDRA-10421)
 * Fix handling of range tombstones when reading old format sstables (CASSANDRA-10360)
 * Aggregate with Initial Condition fails with C* 3.0 (CASSANDRA-10367)
Merged from 2.2:
 * (cqlsh) show partial trace if incomplete after max_trace_wait (CASSANDRA-7645)
 * Use most up-to-date version of schema for system tables (CASSANDRA-10652)
 * Deprecate memory_allocator in cassandra.yaml (CASSANDRA-10581,10628)
 * Expose phi values from failure detector via JMX and tweak debug
   and trace logging (CASSANDRA-9526)
 * Fix IllegalArgumentException in DataOutputBuffer.reallocate for large buffers (CASSANDRA-10592)
Merged from 2.1:
 * Shutdown compaction in drain to prevent leak (CASSANDRA-10079)
 * (cqlsh) fix COPY using wrong variable name for time_format (CASSANDRA-10633)
 * Do not run SizeEstimatesRecorder if a node is not a member of the ring (CASSANDRA-9912)
 * Improve handling of dead nodes in gossip (CASSANDRA-10298)
 * Fix logback-tools.xml incorrectly configured for outputing to System.err
   (CASSANDRA-9937)
 * Fix streaming to catch exception so retry not fail (CASSANDRA-10557)
 * Add validation method to PerRowSecondaryIndex (CASSANDRA-10092)
 * Support encrypted and plain traffic on the same port (CASSANDRA-10559)
 * Do STCS in DTCS windows (CASSANDRA-10276)
 * Avoid repetition of JVM_OPTS in debian package (CASSANDRA-10251)
 * Fix potential NPE from handling result of SIM.highestSelectivityIndex (CASSANDRA-10550)
 * Fix paging issues with partitions containing only static columns data (CASSANDRA-10381)
 * Fix conditions on static columns (CASSANDRA-10264)
 * AssertionError: attempted to delete non-existing file CommitLog (CASSANDRA-10377)
 * Fix sorting for queries with an IN condition on partition key columns (CASSANDRA-10363)


3.0-rc2
 * Fix SELECT DISTINCT queries between 2.2.2 nodes and 3.0 nodes (CASSANDRA-10473)
 * Remove circular references in SegmentedFile (CASSANDRA-10543)
 * Ensure validation of indexed values only occurs once per-partition (CASSANDRA-10536)
 * Fix handling of static columns for range tombstones in thrift (CASSANDRA-10174)
 * Support empty ColumnFilter for backward compatility on empty IN (CASSANDRA-10471)
 * Remove Pig support (CASSANDRA-10542)
 * Fix LogFile throws Exception when assertion is disabled (CASSANDRA-10522)
 * Revert CASSANDRA-7486, make CMS default GC, move GC config to
   conf/jvm.options (CASSANDRA-10403)
 * Fix TeeingAppender causing some logs to be truncated/empty (CASSANDRA-10447)
 * Allow EACH_QUORUM for reads (CASSANDRA-9602)
 * Fix potential ClassCastException while upgrading (CASSANDRA-10468)
 * Fix NPE in MVs on update (CASSANDRA-10503)
 * Only include modified cell data in indexing deltas (CASSANDRA-10438)
 * Do not load keyspace when creating sstable writer (CASSANDRA-10443)
 * If node is not yet gossiping write all MV updates to batchlog only (CASSANDRA-10413)
 * Re-populate token metadata after commit log recovery (CASSANDRA-10293)
 * Provide additional metrics for materialized views (CASSANDRA-10323)
 * Flush system schema tables after local schema changes (CASSANDRA-10429)
Merged from 2.2:
 * Reduce contention getting instances of CompositeType (CASSANDRA-10433)
 * Fix the regression when using LIMIT with aggregates (CASSANDRA-10487)
 * Avoid NoClassDefFoundError during DataDescriptor initialization on windows (CASSANDRA-10412)
 * Preserve case of quoted Role & User names (CASSANDRA-10394)
 * cqlsh pg-style-strings broken (CASSANDRA-10484)
 * cqlsh prompt includes name of keyspace after failed `use` statement (CASSANDRA-10369)
Merged from 2.1:
 * (cqlsh) Distinguish negative and positive infinity in output (CASSANDRA-10523)
 * (cqlsh) allow custom time_format for COPY TO (CASSANDRA-8970)
 * Don't allow startup if the node's rack has changed (CASSANDRA-10242)
 * (cqlsh) show partial trace if incomplete after max_trace_wait (CASSANDRA-7645)
 * Allow LOCAL_JMX to be easily overridden (CASSANDRA-10275)
 * Mark nodes as dead even if they've already left (CASSANDRA-10205)


3.0.0-rc1
 * Fix mixed version read request compatibility for compact static tables
   (CASSANDRA-10373)
 * Fix paging of DISTINCT with static and IN (CASSANDRA-10354)
 * Allow MATERIALIZED VIEW's SELECT statement to restrict primary key
   columns (CASSANDRA-9664)
 * Move crc_check_chance out of compression options (CASSANDRA-9839)
 * Fix descending iteration past end of BTreeSearchIterator (CASSANDRA-10301)
 * Transfer hints to a different node on decommission (CASSANDRA-10198)
 * Check partition keys for CAS operations during stmt validation (CASSANDRA-10338)
 * Add custom query expressions to SELECT (CASSANDRA-10217)
 * Fix minor bugs in MV handling (CASSANDRA-10362)
 * Allow custom indexes with 0,1 or multiple target columns (CASSANDRA-10124)
 * Improve MV schema representation (CASSANDRA-9921)
 * Add flag to enable/disable coordinator batchlog for MV writes (CASSANDRA-10230)
 * Update cqlsh COPY for new internal driver serialization interface (CASSANDRA-10318)
 * Give index implementations more control over rebuild operations (CASSANDRA-10312)
 * Update index file format (CASSANDRA-10314)
 * Add "shadowable" row tombstones to deal with mv timestamp issues (CASSANDRA-10261)
 * CFS.loadNewSSTables() broken for pre-3.0 sstables
 * Cache selected index in read command to reduce lookups (CASSANDRA-10215)
 * Small optimizations of sstable index serialization (CASSANDRA-10232)
 * Support for both encrypted and unencrypted native transport connections (CASSANDRA-9590)
Merged from 2.2:
 * Configurable page size in cqlsh (CASSANDRA-9855)
 * Defer default role manager setup until all nodes are on 2.2+ (CASSANDRA-9761)
 * Handle missing RoleManager in config after upgrade to 2.2 (CASSANDRA-10209)
Merged from 2.1:
 * Bulk Loader API could not tolerate even node failure (CASSANDRA-10347)
 * Avoid misleading pushed notifications when multiple nodes
   share an rpc_address (CASSANDRA-10052)
 * Fix dropping undroppable when message queue is full (CASSANDRA-10113)
 * Fix potential ClassCastException during paging (CASSANDRA-10352)
 * Prevent ALTER TYPE from creating circular references (CASSANDRA-10339)
 * Fix cache handling of 2i and base tables (CASSANDRA-10155, 10359)
 * Fix NPE in nodetool compactionhistory (CASSANDRA-9758)
 * (Pig) support BulkOutputFormat as a URL parameter (CASSANDRA-7410)
 * BATCH statement is broken in cqlsh (CASSANDRA-10272)
 * (cqlsh) Make cqlsh PEP8 Compliant (CASSANDRA-10066)
 * (cqlsh) Fix error when starting cqlsh with --debug (CASSANDRA-10282)
 * Scrub, Cleanup and Upgrade do not unmark compacting until all operations
   have completed, regardless of the occurence of exceptions (CASSANDRA-10274)


3.0.0-beta2
 * Fix columns returned by AbstractBtreePartitions (CASSANDRA-10220)
 * Fix backward compatibility issue due to AbstractBounds serialization bug (CASSANDRA-9857)
 * Fix startup error when upgrading nodes (CASSANDRA-10136)
 * Base table PRIMARY KEY can be assumed to be NOT NULL in MV creation (CASSANDRA-10147)
 * Improve batchlog write patch (CASSANDRA-9673)
 * Re-apply MaterializedView updates on commitlog replay (CASSANDRA-10164)
 * Require AbstractType.isByteOrderComparable declaration in constructor (CASSANDRA-9901)
 * Avoid digest mismatch on upgrade to 3.0 (CASSANDRA-9554)
 * Fix Materialized View builder when adding multiple MVs (CASSANDRA-10156)
 * Choose better poolingOptions for protocol v4 in cassandra-stress (CASSANDRA-10182)
 * Fix LWW bug affecting Materialized Views (CASSANDRA-10197)
 * Ensures frozen sets and maps are always sorted (CASSANDRA-10162)
 * Don't deadlock when flushing CFS backed custom indexes (CASSANDRA-10181)
 * Fix double flushing of secondary index tables (CASSANDRA-10180)
 * Fix incorrect handling of range tombstones in thrift (CASSANDRA-10046)
 * Only use batchlog when paired materialized view replica is remote (CASSANDRA-10061)
 * Reuse TemporalRow when updating multiple MaterializedViews (CASSANDRA-10060)
 * Validate gc_grace_seconds for batchlog writes and MVs (CASSANDRA-9917)
 * Fix sstablerepairedset (CASSANDRA-10132)
Merged from 2.2:
 * Cancel transaction for sstables we wont redistribute index summary
   for (CASSANDRA-10270)
 * Retry snapshot deletion after compaction and gc on Windows (CASSANDRA-10222)
 * Fix failure to start with space in directory path on Windows (CASSANDRA-10239)
 * Fix repair hang when snapshot failed (CASSANDRA-10057)
 * Fall back to 1/4 commitlog volume for commitlog_total_space on small disks
   (CASSANDRA-10199)
Merged from 2.1:
 * Added configurable warning threshold for GC duration (CASSANDRA-8907)
 * Fix handling of streaming EOF (CASSANDRA-10206)
 * Only check KeyCache when it is enabled
 * Change streaming_socket_timeout_in_ms default to 1 hour (CASSANDRA-8611)
 * (cqlsh) update list of CQL keywords (CASSANDRA-9232)
 * Add nodetool gettraceprobability command (CASSANDRA-10234)
Merged from 2.0:
 * Fix rare race where older gossip states can be shadowed (CASSANDRA-10366)
 * Fix consolidating racks violating the RF contract (CASSANDRA-10238)
 * Disallow decommission when node is in drained state (CASSANDRA-8741)


2.2.1
 * Fix race during construction of commit log (CASSANDRA-10049)
 * Fix LeveledCompactionStrategyTest (CASSANDRA-9757)
 * Fix broken UnbufferedDataOutputStreamPlus.writeUTF (CASSANDRA-10203)
 * (cqlsh) default load-from-file encoding to utf-8 (CASSANDRA-9898)
 * Avoid returning Permission.NONE when failing to query users table (CASSANDRA-10168)
 * (cqlsh) add CLEAR command (CASSANDRA-10086)
 * Support string literals as Role names for compatibility (CASSANDRA-10135)
Merged from 2.1:
 * Only check KeyCache when it is enabled
 * Change streaming_socket_timeout_in_ms default to 1 hour (CASSANDRA-8611)
 * (cqlsh) update list of CQL keywords (CASSANDRA-9232)


3.0.0-beta1
 * Redesign secondary index API (CASSANDRA-9459, 7771, 9041)
 * Fix throwing ReadFailure instead of ReadTimeout on range queries (CASSANDRA-10125)
 * Rewrite hinted handoff (CASSANDRA-6230)
 * Fix query on static compact tables (CASSANDRA-10093)
 * Fix race during construction of commit log (CASSANDRA-10049)
 * Add option to only purge repaired tombstones (CASSANDRA-6434)
 * Change authorization handling for MVs (CASSANDRA-9927)
 * Add custom JMX enabled executor for UDF sandbox (CASSANDRA-10026)
 * Fix row deletion bug for Materialized Views (CASSANDRA-10014)
 * Support mixed-version clusters with Cassandra 2.1 and 2.2 (CASSANDRA-9704)
 * Fix multiple slices on RowSearchers (CASSANDRA-10002)
 * Fix bug in merging of collections (CASSANDRA-10001)
 * Optimize batchlog replay to avoid full scans (CASSANDRA-7237)
 * Repair improvements when using vnodes (CASSANDRA-5220)
 * Disable scripted UDFs by default (CASSANDRA-9889)
 * Bytecode inspection for Java-UDFs (CASSANDRA-9890)
 * Use byte to serialize MT hash length (CASSANDRA-9792)
 * Replace usage of Adler32 with CRC32 (CASSANDRA-8684)
 * Fix migration to new format from 2.1 SSTable (CASSANDRA-10006)
 * SequentialWriter should extend BufferedDataOutputStreamPlus (CASSANDRA-9500)
 * Use the same repairedAt timestamp within incremental repair session (CASSANDRA-9111)
Merged from 2.2:
 * Allow count(*) and count(1) to be use as normal aggregation (CASSANDRA-10114)
 * An NPE is thrown if the column name is unknown for an IN relation (CASSANDRA-10043)
 * Apply commit_failure_policy to more errors on startup (CASSANDRA-9749)
 * Fix histogram overflow exception (CASSANDRA-9973)
 * Route gossip messages over dedicated socket (CASSANDRA-9237)
 * Add checksum to saved cache files (CASSANDRA-9265)
 * Log warning when using an aggregate without partition key (CASSANDRA-9737)
Merged from 2.1:
 * (cqlsh) Allow encoding to be set through command line (CASSANDRA-10004)
 * Add new JMX methods to change local compaction strategy (CASSANDRA-9965)
 * Write hints for paxos commits (CASSANDRA-7342)
 * (cqlsh) Fix timestamps before 1970 on Windows, always
   use UTC for timestamp display (CASSANDRA-10000)
 * (cqlsh) Avoid overwriting new config file with old config
   when both exist (CASSANDRA-9777)
 * Release snapshot selfRef when doing snapshot repair (CASSANDRA-9998)
 * Cannot replace token does not exist - DN node removed as Fat Client (CASSANDRA-9871)
Merged from 2.0:
 * Don't cast expected bf size to an int (CASSANDRA-9959)
 * Make getFullyExpiredSSTables less expensive (CASSANDRA-9882)


3.0.0-alpha1
 * Implement proper sandboxing for UDFs (CASSANDRA-9402)
 * Simplify (and unify) cleanup of compaction leftovers (CASSANDRA-7066)
 * Allow extra schema definitions in cassandra-stress yaml (CASSANDRA-9850)
 * Metrics should use up to date nomenclature (CASSANDRA-9448)
 * Change CREATE/ALTER TABLE syntax for compression (CASSANDRA-8384)
 * Cleanup crc and adler code for java 8 (CASSANDRA-9650)
 * Storage engine refactor (CASSANDRA-8099, 9743, 9746, 9759, 9781, 9808, 9825,
   9848, 9705, 9859, 9867, 9874, 9828, 9801)
 * Update Guava to 18.0 (CASSANDRA-9653)
 * Bloom filter false positive ratio is not honoured (CASSANDRA-8413)
 * New option for cassandra-stress to leave a ratio of columns null (CASSANDRA-9522)
 * Change hinted_handoff_enabled yaml setting, JMX (CASSANDRA-9035)
 * Add algorithmic token allocation (CASSANDRA-7032)
 * Add nodetool command to replay batchlog (CASSANDRA-9547)
 * Make file buffer cache independent of paths being read (CASSANDRA-8897)
 * Remove deprecated legacy Hadoop code (CASSANDRA-9353)
 * Decommissioned nodes will not rejoin the cluster (CASSANDRA-8801)
 * Change gossip stabilization to use endpoit size (CASSANDRA-9401)
 * Change default garbage collector to G1 (CASSANDRA-7486)
 * Populate TokenMetadata early during startup (CASSANDRA-9317)
 * Undeprecate cache recentHitRate (CASSANDRA-6591)
 * Add support for selectively varint encoding fields (CASSANDRA-9499, 9865)
 * Materialized Views (CASSANDRA-6477)
Merged from 2.2:
 * Avoid grouping sstables for anticompaction with DTCS (CASSANDRA-9900)
 * UDF / UDA execution time in trace (CASSANDRA-9723)
 * Fix broken internode SSL (CASSANDRA-9884)
Merged from 2.1:
 * Add new JMX methods to change local compaction strategy (CASSANDRA-9965)
 * Fix handling of enable/disable autocompaction (CASSANDRA-9899)
 * Add consistency level to tracing ouput (CASSANDRA-9827)
 * Remove repair snapshot leftover on startup (CASSANDRA-7357)
 * Use random nodes for batch log when only 2 racks (CASSANDRA-8735)
 * Ensure atomicity inside thrift and stream session (CASSANDRA-7757)
 * Fix nodetool info error when the node is not joined (CASSANDRA-9031)
Merged from 2.0:
 * Log when messages are dropped due to cross_node_timeout (CASSANDRA-9793)
 * Don't track hotness when opening from snapshot for validation (CASSANDRA-9382)


2.2.0
 * Allow the selection of columns together with aggregates (CASSANDRA-9767)
 * Fix cqlsh copy methods and other windows specific issues (CASSANDRA-9795)
 * Don't wrap byte arrays in SequentialWriter (CASSANDRA-9797)
 * sum() and avg() functions missing for smallint and tinyint types (CASSANDRA-9671)
 * Revert CASSANDRA-9542 (allow native functions in UDA) (CASSANDRA-9771)
Merged from 2.1:
 * Fix MarshalException when upgrading superColumn family (CASSANDRA-9582)
 * Fix broken logging for "empty" flushes in Memtable (CASSANDRA-9837)
 * Handle corrupt files on startup (CASSANDRA-9686)
 * Fix clientutil jar and tests (CASSANDRA-9760)
 * (cqlsh) Allow the SSL protocol version to be specified through the
    config file or environment variables (CASSANDRA-9544)
Merged from 2.0:
 * Add tool to find why expired sstables are not getting dropped (CASSANDRA-10015)
 * Remove erroneous pending HH tasks from tpstats/jmx (CASSANDRA-9129)
 * Don't cast expected bf size to an int (CASSANDRA-9959)
 * checkForEndpointCollision fails for legitimate collisions (CASSANDRA-9765)
 * Complete CASSANDRA-8448 fix (CASSANDRA-9519)
 * Don't include auth credentials in debug log (CASSANDRA-9682)
 * Can't transition from write survey to normal mode (CASSANDRA-9740)
 * Scrub (recover) sstables even when -Index.db is missing (CASSANDRA-9591)
 * Fix growing pending background compaction (CASSANDRA-9662)


2.2.0-rc2
 * Re-enable memory-mapped I/O on Windows (CASSANDRA-9658)
 * Warn when an extra-large partition is compacted (CASSANDRA-9643)
 * (cqlsh) Allow setting the initial connection timeout (CASSANDRA-9601)
 * BulkLoader has --transport-factory option but does not use it (CASSANDRA-9675)
 * Allow JMX over SSL directly from nodetool (CASSANDRA-9090)
 * Update cqlsh for UDFs (CASSANDRA-7556)
 * Change Windows kernel default timer resolution (CASSANDRA-9634)
 * Deprected sstable2json and json2sstable (CASSANDRA-9618)
 * Allow native functions in user-defined aggregates (CASSANDRA-9542)
 * Don't repair system_distributed by default (CASSANDRA-9621)
 * Fix mixing min, max, and count aggregates for blob type (CASSANRA-9622)
 * Rename class for DATE type in Java driver (CASSANDRA-9563)
 * Duplicate compilation of UDFs on coordinator (CASSANDRA-9475)
 * Fix connection leak in CqlRecordWriter (CASSANDRA-9576)
 * Mlockall before opening system sstables & remove boot_without_jna option (CASSANDRA-9573)
 * Add functions to convert timeuuid to date or time, deprecate dateOf and unixTimestampOf (CASSANDRA-9229)
 * Make sure we cancel non-compacting sstables from LifecycleTransaction (CASSANDRA-9566)
 * Fix deprecated repair JMX API (CASSANDRA-9570)
 * Add logback metrics (CASSANDRA-9378)
 * Update and refactor ant test/test-compression to run the tests in parallel (CASSANDRA-9583)
 * Fix upgrading to new directory for secondary index (CASSANDRA-9687)
Merged from 2.1:
 * (cqlsh) Fix bad check for CQL compatibility when DESCRIBE'ing
   COMPACT STORAGE tables with no clustering columns
 * Eliminate strong self-reference chains in sstable ref tidiers (CASSANDRA-9656)
 * Ensure StreamSession uses canonical sstable reader instances (CASSANDRA-9700)
 * Ensure memtable book keeping is not corrupted in the event we shrink usage (CASSANDRA-9681)
 * Update internal python driver for cqlsh (CASSANDRA-9064)
 * Fix IndexOutOfBoundsException when inserting tuple with too many
   elements using the string literal notation (CASSANDRA-9559)
 * Enable describe on indices (CASSANDRA-7814)
 * Fix incorrect result for IN queries where column not found (CASSANDRA-9540)
 * ColumnFamilyStore.selectAndReference may block during compaction (CASSANDRA-9637)
 * Fix bug in cardinality check when compacting (CASSANDRA-9580)
 * Fix memory leak in Ref due to ConcurrentLinkedQueue.remove() behaviour (CASSANDRA-9549)
 * Make rebuild only run one at a time (CASSANDRA-9119)
Merged from 2.0:
 * Avoid NPE in AuthSuccess#decode (CASSANDRA-9727)
 * Add listen_address to system.local (CASSANDRA-9603)
 * Bug fixes to resultset metadata construction (CASSANDRA-9636)
 * Fix setting 'durable_writes' in ALTER KEYSPACE (CASSANDRA-9560)
 * Avoids ballot clash in Paxos (CASSANDRA-9649)
 * Improve trace messages for RR (CASSANDRA-9479)
 * Fix suboptimal secondary index selection when restricted
   clustering column is also indexed (CASSANDRA-9631)
 * (cqlsh) Add min_threshold to DTCS option autocomplete (CASSANDRA-9385)
 * Fix error message when attempting to create an index on a column
   in a COMPACT STORAGE table with clustering columns (CASSANDRA-9527)
 * 'WITH WITH' in alter keyspace statements causes NPE (CASSANDRA-9565)
 * Expose some internals of SelectStatement for inspection (CASSANDRA-9532)
 * ArrivalWindow should use primitives (CASSANDRA-9496)
 * Periodically submit background compaction tasks (CASSANDRA-9592)
 * Set HAS_MORE_PAGES flag to false when PagingState is null (CASSANDRA-9571)


2.2.0-rc1
 * Compressed commit log should measure compressed space used (CASSANDRA-9095)
 * Fix comparison bug in CassandraRoleManager#collectRoles (CASSANDRA-9551)
 * Add tinyint,smallint,time,date support for UDFs (CASSANDRA-9400)
 * Deprecates SSTableSimpleWriter and SSTableSimpleUnsortedWriter (CASSANDRA-9546)
 * Empty INITCOND treated as null in aggregate (CASSANDRA-9457)
 * Remove use of Cell in Thrift MapReduce classes (CASSANDRA-8609)
 * Integrate pre-release Java Driver 2.2-rc1, custom build (CASSANDRA-9493)
 * Clean up gossiper logic for old versions (CASSANDRA-9370)
 * Fix custom payload coding/decoding to match the spec (CASSANDRA-9515)
 * ant test-all results incomplete when parsed (CASSANDRA-9463)
 * Disallow frozen<> types in function arguments and return types for
   clarity (CASSANDRA-9411)
 * Static Analysis to warn on unsafe use of Autocloseable instances (CASSANDRA-9431)
 * Update commitlog archiving examples now that commitlog segments are
   not recycled (CASSANDRA-9350)
 * Extend Transactional API to sstable lifecycle management (CASSANDRA-8568)
 * (cqlsh) Add support for native protocol 4 (CASSANDRA-9399)
 * Ensure that UDF and UDAs are keyspace-isolated (CASSANDRA-9409)
 * Revert CASSANDRA-7807 (tracing completion client notifications) (CASSANDRA-9429)
 * Add ability to stop compaction by ID (CASSANDRA-7207)
 * Let CassandraVersion handle SNAPSHOT version (CASSANDRA-9438)
Merged from 2.1:
 * (cqlsh) Fix using COPY through SOURCE or -f (CASSANDRA-9083)
 * Fix occasional lack of `system` keyspace in schema tables (CASSANDRA-8487)
 * Use ProtocolError code instead of ServerError code for native protocol
   error responses to unsupported protocol versions (CASSANDRA-9451)
 * Default commitlog_sync_batch_window_in_ms changed to 2ms (CASSANDRA-9504)
 * Fix empty partition assertion in unsorted sstable writing tools (CASSANDRA-9071)
 * Ensure truncate without snapshot cannot produce corrupt responses (CASSANDRA-9388)
 * Consistent error message when a table mixes counter and non-counter
   columns (CASSANDRA-9492)
 * Avoid getting unreadable keys during anticompaction (CASSANDRA-9508)
 * (cqlsh) Better float precision by default (CASSANDRA-9224)
 * Improve estimated row count (CASSANDRA-9107)
 * Optimize range tombstone memory footprint (CASSANDRA-8603)
 * Use configured gcgs in anticompaction (CASSANDRA-9397)
Merged from 2.0:
 * Don't accumulate more range than necessary in RangeTombstone.Tracker (CASSANDRA-9486)
 * Add broadcast and rpc addresses to system.local (CASSANDRA-9436)
 * Always mark sstable suspect when corrupted (CASSANDRA-9478)
 * Add database users and permissions to CQL3 documentation (CASSANDRA-7558)
 * Allow JVM_OPTS to be passed to standalone tools (CASSANDRA-5969)
 * Fix bad condition in RangeTombstoneList (CASSANDRA-9485)
 * Fix potential StackOverflow when setting CrcCheckChance over JMX (CASSANDRA-9488)
 * Fix null static columns in pages after the first, paged reversed
   queries (CASSANDRA-8502)
 * Fix counting cache serialization in request metrics (CASSANDRA-9466)
 * Add option not to validate atoms during scrub (CASSANDRA-9406)


2.2.0-beta1
 * Introduce Transactional API for internal state changes (CASSANDRA-8984)
 * Add a flag in cassandra.yaml to enable UDFs (CASSANDRA-9404)
 * Better support of null for UDF (CASSANDRA-8374)
 * Use ecj instead of javassist for UDFs (CASSANDRA-8241)
 * faster async logback configuration for tests (CASSANDRA-9376)
 * Add `smallint` and `tinyint` data types (CASSANDRA-8951)
 * Avoid thrift schema creation when native driver is used in stress tool (CASSANDRA-9374)
 * Make Functions.declared thread-safe
 * Add client warnings to native protocol v4 (CASSANDRA-8930)
 * Allow roles cache to be invalidated (CASSANDRA-8967)
 * Upgrade Snappy (CASSANDRA-9063)
 * Don't start Thrift rpc by default (CASSANDRA-9319)
 * Only stream from unrepaired sstables with incremental repair (CASSANDRA-8267)
 * Aggregate UDFs allow SFUNC return type to differ from STYPE if FFUNC specified (CASSANDRA-9321)
 * Remove Thrift dependencies in bundled tools (CASSANDRA-8358)
 * Disable memory mapping of hsperfdata file for JVM statistics (CASSANDRA-9242)
 * Add pre-startup checks to detect potential incompatibilities (CASSANDRA-8049)
 * Distinguish between null and unset in protocol v4 (CASSANDRA-7304)
 * Add user/role permissions for user-defined functions (CASSANDRA-7557)
 * Allow cassandra config to be updated to restart daemon without unloading classes (CASSANDRA-9046)
 * Don't initialize compaction writer before checking if iter is empty (CASSANDRA-9117)
 * Don't execute any functions at prepare-time (CASSANDRA-9037)
 * Share file handles between all instances of a SegmentedFile (CASSANDRA-8893)
 * Make it possible to major compact LCS (CASSANDRA-7272)
 * Make FunctionExecutionException extend RequestExecutionException
   (CASSANDRA-9055)
 * Add support for SELECT JSON, INSERT JSON syntax and new toJson(), fromJson()
   functions (CASSANDRA-7970)
 * Optimise max purgeable timestamp calculation in compaction (CASSANDRA-8920)
 * Constrain internode message buffer sizes, and improve IO class hierarchy (CASSANDRA-8670)
 * New tool added to validate all sstables in a node (CASSANDRA-5791)
 * Push notification when tracing completes for an operation (CASSANDRA-7807)
 * Delay "node up" and "node added" notifications until native protocol server is started (CASSANDRA-8236)
 * Compressed Commit Log (CASSANDRA-6809)
 * Optimise IntervalTree (CASSANDRA-8988)
 * Add a key-value payload for third party usage (CASSANDRA-8553, 9212)
 * Bump metrics-reporter-config dependency for metrics 3.0 (CASSANDRA-8149)
 * Partition intra-cluster message streams by size, not type (CASSANDRA-8789)
 * Add WriteFailureException to native protocol, notify coordinator of
   write failures (CASSANDRA-8592)
 * Convert SequentialWriter to nio (CASSANDRA-8709)
 * Add role based access control (CASSANDRA-7653, 8650, 7216, 8760, 8849, 8761, 8850)
 * Record client ip address in tracing sessions (CASSANDRA-8162)
 * Indicate partition key columns in response metadata for prepared
   statements (CASSANDRA-7660)
 * Merge UUIDType and TimeUUIDType parse logic (CASSANDRA-8759)
 * Avoid memory allocation when searching index summary (CASSANDRA-8793)
 * Optimise (Time)?UUIDType Comparisons (CASSANDRA-8730)
 * Make CRC32Ex into a separate maven dependency (CASSANDRA-8836)
 * Use preloaded jemalloc w/ Unsafe (CASSANDRA-8714, 9197)
 * Avoid accessing partitioner through StorageProxy (CASSANDRA-8244, 8268)
 * Upgrade Metrics library and remove depricated metrics (CASSANDRA-5657)
 * Serializing Row cache alternative, fully off heap (CASSANDRA-7438)
 * Duplicate rows returned when in clause has repeated values (CASSANDRA-6706)
 * Make CassandraException unchecked, extend RuntimeException (CASSANDRA-8560)
 * Support direct buffer decompression for reads (CASSANDRA-8464)
 * DirectByteBuffer compatible LZ4 methods (CASSANDRA-7039)
 * Group sstables for anticompaction correctly (CASSANDRA-8578)
 * Add ReadFailureException to native protocol, respond
   immediately when replicas encounter errors while handling
   a read request (CASSANDRA-7886)
 * Switch CommitLogSegment from RandomAccessFile to nio (CASSANDRA-8308)
 * Allow mixing token and partition key restrictions (CASSANDRA-7016)
 * Support index key/value entries on map collections (CASSANDRA-8473)
 * Modernize schema tables (CASSANDRA-8261)
 * Support for user-defined aggregation functions (CASSANDRA-8053)
 * Fix NPE in SelectStatement with empty IN values (CASSANDRA-8419)
 * Refactor SelectStatement, return IN results in natural order instead
   of IN value list order and ignore duplicate values in partition key IN restrictions (CASSANDRA-7981)
 * Support UDTs, tuples, and collections in user-defined
   functions (CASSANDRA-7563)
 * Fix aggregate fn results on empty selection, result column name,
   and cqlsh parsing (CASSANDRA-8229)
 * Mark sstables as repaired after full repair (CASSANDRA-7586)
 * Extend Descriptor to include a format value and refactor reader/writer
   APIs (CASSANDRA-7443)
 * Integrate JMH for microbenchmarks (CASSANDRA-8151)
 * Keep sstable levels when bootstrapping (CASSANDRA-7460)
 * Add Sigar library and perform basic OS settings check on startup (CASSANDRA-7838)
 * Support for aggregation functions (CASSANDRA-4914)
 * Remove cassandra-cli (CASSANDRA-7920)
 * Accept dollar quoted strings in CQL (CASSANDRA-7769)
 * Make assassinate a first class command (CASSANDRA-7935)
 * Support IN clause on any partition key column (CASSANDRA-7855)
 * Support IN clause on any clustering column (CASSANDRA-4762)
 * Improve compaction logging (CASSANDRA-7818)
 * Remove YamlFileNetworkTopologySnitch (CASSANDRA-7917)
 * Do anticompaction in groups (CASSANDRA-6851)
 * Support user-defined functions (CASSANDRA-7395, 7526, 7562, 7740, 7781, 7929,
   7924, 7812, 8063, 7813, 7708)
 * Permit configurable timestamps with cassandra-stress (CASSANDRA-7416)
 * Move sstable RandomAccessReader to nio2, which allows using the
   FILE_SHARE_DELETE flag on Windows (CASSANDRA-4050)
 * Remove CQL2 (CASSANDRA-5918)
 * Optimize fetching multiple cells by name (CASSANDRA-6933)
 * Allow compilation in java 8 (CASSANDRA-7028)
 * Make incremental repair default (CASSANDRA-7250)
 * Enable code coverage thru JaCoCo (CASSANDRA-7226)
 * Switch external naming of 'column families' to 'tables' (CASSANDRA-4369)
 * Shorten SSTable path (CASSANDRA-6962)
 * Use unsafe mutations for most unit tests (CASSANDRA-6969)
 * Fix race condition during calculation of pending ranges (CASSANDRA-7390)
 * Fail on very large batch sizes (CASSANDRA-8011)
 * Improve concurrency of repair (CASSANDRA-6455, 8208, 9145)
 * Select optimal CRC32 implementation at runtime (CASSANDRA-8614)
 * Evaluate MurmurHash of Token once per query (CASSANDRA-7096)
 * Generalize progress reporting (CASSANDRA-8901)
 * Resumable bootstrap streaming (CASSANDRA-8838, CASSANDRA-8942)
 * Allow scrub for secondary index (CASSANDRA-5174)
 * Save repair data to system table (CASSANDRA-5839)
 * fix nodetool names that reference column families (CASSANDRA-8872)
 Merged from 2.1:
 * Warn on misuse of unlogged batches (CASSANDRA-9282)
 * Failure detector detects and ignores local pauses (CASSANDRA-9183)
 * Add utility class to support for rate limiting a given log statement (CASSANDRA-9029)
 * Add missing consistency levels to cassandra-stess (CASSANDRA-9361)
 * Fix commitlog getCompletedTasks to not increment (CASSANDRA-9339)
 * Fix for harmless exceptions logged as ERROR (CASSANDRA-8564)
 * Delete processed sstables in sstablesplit/sstableupgrade (CASSANDRA-8606)
 * Improve sstable exclusion from partition tombstones (CASSANDRA-9298)
 * Validate the indexed column rather than the cell's contents for 2i (CASSANDRA-9057)
 * Add support for top-k custom 2i queries (CASSANDRA-8717)
 * Fix error when dropping table during compaction (CASSANDRA-9251)
 * cassandra-stress supports validation operations over user profiles (CASSANDRA-8773)
 * Add support for rate limiting log messages (CASSANDRA-9029)
 * Log the partition key with tombstone warnings (CASSANDRA-8561)
 * Reduce runWithCompactionsDisabled poll interval to 1ms (CASSANDRA-9271)
 * Fix PITR commitlog replay (CASSANDRA-9195)
 * GCInspector logs very different times (CASSANDRA-9124)
 * Fix deleting from an empty list (CASSANDRA-9198)
 * Update tuple and collection types that use a user-defined type when that UDT
   is modified (CASSANDRA-9148, CASSANDRA-9192)
 * Use higher timeout for prepair and snapshot in repair (CASSANDRA-9261)
 * Fix anticompaction blocking ANTI_ENTROPY stage (CASSANDRA-9151)
 * Repair waits for anticompaction to finish (CASSANDRA-9097)
 * Fix streaming not holding ref when stream error (CASSANDRA-9295)
 * Fix canonical view returning early opened SSTables (CASSANDRA-9396)
Merged from 2.0:
 * (cqlsh) Add LOGIN command to switch users (CASSANDRA-7212)
 * Clone SliceQueryFilter in AbstractReadCommand implementations (CASSANDRA-8940)
 * Push correct protocol notification for DROP INDEX (CASSANDRA-9310)
 * token-generator - generated tokens too long (CASSANDRA-9300)
 * Fix counting of tombstones for TombstoneOverwhelmingException (CASSANDRA-9299)
 * Fix ReconnectableSnitch reconnecting to peers during upgrade (CASSANDRA-6702)
 * Include keyspace and table name in error log for collections over the size
   limit (CASSANDRA-9286)
 * Avoid potential overlap in LCS with single-partition sstables (CASSANDRA-9322)
 * Log warning message when a table is queried before the schema has fully
   propagated (CASSANDRA-9136)
 * Overload SecondaryIndex#indexes to accept the column definition (CASSANDRA-9314)
 * (cqlsh) Add SERIAL and LOCAL_SERIAL consistency levels (CASSANDRA-8051)
 * Fix index selection during rebuild with certain table layouts (CASSANDRA-9281)
 * Fix partition-level-delete-only workload accounting (CASSANDRA-9194)
 * Allow scrub to handle corrupted compressed chunks (CASSANDRA-9140)
 * Fix assertion error when resetlocalschema is run during repair (CASSANDRA-9249)
 * Disable single sstable tombstone compactions for DTCS by default (CASSANDRA-9234)
 * IncomingTcpConnection thread is not named (CASSANDRA-9262)
 * Close incoming connections when MessagingService is stopped (CASSANDRA-9238)
 * Fix streaming hang when retrying (CASSANDRA-9132)


2.1.5
 * Re-add deprecated cold_reads_to_omit param for backwards compat (CASSANDRA-9203)
 * Make anticompaction visible in compactionstats (CASSANDRA-9098)
 * Improve nodetool getendpoints documentation about the partition
   key parameter (CASSANDRA-6458)
 * Don't check other keyspaces for schema changes when an user-defined
   type is altered (CASSANDRA-9187)
 * Add generate-idea-files target to build.xml (CASSANDRA-9123)
 * Allow takeColumnFamilySnapshot to take a list of tables (CASSANDRA-8348)
 * Limit major sstable operations to their canonical representation (CASSANDRA-8669)
 * cqlsh: Add tests for INSERT and UPDATE tab completion (CASSANDRA-9125)
 * cqlsh: quote column names when needed in COPY FROM inserts (CASSANDRA-9080)
 * Do not load read meter for offline operations (CASSANDRA-9082)
 * cqlsh: Make CompositeType data readable (CASSANDRA-8919)
 * cqlsh: Fix display of triggers (CASSANDRA-9081)
 * Fix NullPointerException when deleting or setting an element by index on
   a null list collection (CASSANDRA-9077)
 * Buffer bloom filter serialization (CASSANDRA-9066)
 * Fix anti-compaction target bloom filter size (CASSANDRA-9060)
 * Make FROZEN and TUPLE unreserved keywords in CQL (CASSANDRA-9047)
 * Prevent AssertionError from SizeEstimatesRecorder (CASSANDRA-9034)
 * Avoid overwriting index summaries for sstables with an older format that
   does not support downsampling; rebuild summaries on startup when this
   is detected (CASSANDRA-8993)
 * Fix potential data loss in CompressedSequentialWriter (CASSANDRA-8949)
 * Make PasswordAuthenticator number of hashing rounds configurable (CASSANDRA-8085)
 * Fix AssertionError when binding nested collections in DELETE (CASSANDRA-8900)
 * Check for overlap with non-early sstables in LCS (CASSANDRA-8739)
 * Only calculate max purgable timestamp if we have to (CASSANDRA-8914)
 * (cqlsh) Greatly improve performance of COPY FROM (CASSANDRA-8225)
 * IndexSummary effectiveIndexInterval is now a guideline, not a rule (CASSANDRA-8993)
 * Use correct bounds for page cache eviction of compressed files (CASSANDRA-8746)
 * SSTableScanner enforces its bounds (CASSANDRA-8946)
 * Cleanup cell equality (CASSANDRA-8947)
 * Introduce intra-cluster message coalescing (CASSANDRA-8692)
 * DatabaseDescriptor throws NPE when rpc_interface is used (CASSANDRA-8839)
 * Don't check if an sstable is live for offline compactions (CASSANDRA-8841)
 * Don't set clientMode in SSTableLoader (CASSANDRA-8238)
 * Fix SSTableRewriter with disabled early open (CASSANDRA-8535)
 * Fix cassandra-stress so it respects the CL passed in user mode (CASSANDRA-8948)
 * Fix rare NPE in ColumnDefinition#hasIndexOption() (CASSANDRA-8786)
 * cassandra-stress reports per-operation statistics, plus misc (CASSANDRA-8769)
 * Add SimpleDate (cql date) and Time (cql time) types (CASSANDRA-7523)
 * Use long for key count in cfstats (CASSANDRA-8913)
 * Make SSTableRewriter.abort() more robust to failure (CASSANDRA-8832)
 * Remove cold_reads_to_omit from STCS (CASSANDRA-8860)
 * Make EstimatedHistogram#percentile() use ceil instead of floor (CASSANDRA-8883)
 * Fix top partitions reporting wrong cardinality (CASSANDRA-8834)
 * Fix rare NPE in KeyCacheSerializer (CASSANDRA-8067)
 * Pick sstables for validation as late as possible inc repairs (CASSANDRA-8366)
 * Fix commitlog getPendingTasks to not increment (CASSANDRA-8862)
 * Fix parallelism adjustment in range and secondary index queries
   when the first fetch does not satisfy the limit (CASSANDRA-8856)
 * Check if the filtered sstables is non-empty in STCS (CASSANDRA-8843)
 * Upgrade java-driver used for cassandra-stress (CASSANDRA-8842)
 * Fix CommitLog.forceRecycleAllSegments() memory access error (CASSANDRA-8812)
 * Improve assertions in Memory (CASSANDRA-8792)
 * Fix SSTableRewriter cleanup (CASSANDRA-8802)
 * Introduce SafeMemory for CompressionMetadata.Writer (CASSANDRA-8758)
 * 'nodetool info' prints exception against older node (CASSANDRA-8796)
 * Ensure SSTableReader.last corresponds exactly with the file end (CASSANDRA-8750)
 * Make SSTableWriter.openEarly more robust and obvious (CASSANDRA-8747)
 * Enforce SSTableReader.first/last (CASSANDRA-8744)
 * Cleanup SegmentedFile API (CASSANDRA-8749)
 * Avoid overlap with early compaction replacement (CASSANDRA-8683)
 * Safer Resource Management++ (CASSANDRA-8707)
 * Write partition size estimates into a system table (CASSANDRA-7688)
 * cqlsh: Fix keys() and full() collection indexes in DESCRIBE output
   (CASSANDRA-8154)
 * Show progress of streaming in nodetool netstats (CASSANDRA-8886)
 * IndexSummaryBuilder utilises offheap memory, and shares data between
   each IndexSummary opened from it (CASSANDRA-8757)
 * markCompacting only succeeds if the exact SSTableReader instances being
   marked are in the live set (CASSANDRA-8689)
 * cassandra-stress support for varint (CASSANDRA-8882)
 * Fix Adler32 digest for compressed sstables (CASSANDRA-8778)
 * Add nodetool statushandoff/statusbackup (CASSANDRA-8912)
 * Use stdout for progress and stats in sstableloader (CASSANDRA-8982)
 * Correctly identify 2i datadir from older versions (CASSANDRA-9116)
Merged from 2.0:
 * Ignore gossip SYNs after shutdown (CASSANDRA-9238)
 * Avoid overflow when calculating max sstable size in LCS (CASSANDRA-9235)
 * Make sstable blacklisting work with compression (CASSANDRA-9138)
 * Do not attempt to rebuild indexes if no index accepts any column (CASSANDRA-9196)
 * Don't initiate snitch reconnection for dead states (CASSANDRA-7292)
 * Fix ArrayIndexOutOfBoundsException in CQLSSTableWriter (CASSANDRA-8978)
 * Add shutdown gossip state to prevent timeouts during rolling restarts (CASSANDRA-8336)
 * Fix running with java.net.preferIPv6Addresses=true (CASSANDRA-9137)
 * Fix failed bootstrap/replace attempts being persisted in system.peers (CASSANDRA-9180)
 * Flush system.IndexInfo after marking index built (CASSANDRA-9128)
 * Fix updates to min/max_compaction_threshold through cassandra-cli
   (CASSANDRA-8102)
 * Don't include tmp files when doing offline relevel (CASSANDRA-9088)
 * Use the proper CAS WriteType when finishing a previous round during Paxos
   preparation (CASSANDRA-8672)
 * Avoid race in cancelling compactions (CASSANDRA-9070)
 * More aggressive check for expired sstables in DTCS (CASSANDRA-8359)
 * Fix ignored index_interval change in ALTER TABLE statements (CASSANDRA-7976)
 * Do more aggressive compaction in old time windows in DTCS (CASSANDRA-8360)
 * java.lang.AssertionError when reading saved cache (CASSANDRA-8740)
 * "disk full" when running cleanup (CASSANDRA-9036)
 * Lower logging level from ERROR to DEBUG when a scheduled schema pull
   cannot be completed due to a node being down (CASSANDRA-9032)
 * Fix MOVED_NODE client event (CASSANDRA-8516)
 * Allow overriding MAX_OUTSTANDING_REPLAY_COUNT (CASSANDRA-7533)
 * Fix malformed JMX ObjectName containing IPv6 addresses (CASSANDRA-9027)
 * (cqlsh) Allow increasing CSV field size limit through
   cqlshrc config option (CASSANDRA-8934)
 * Stop logging range tombstones when exceeding the threshold
   (CASSANDRA-8559)
 * Fix NullPointerException when nodetool getendpoints is run
   against invalid keyspaces or tables (CASSANDRA-8950)
 * Allow specifying the tmp dir (CASSANDRA-7712)
 * Improve compaction estimated tasks estimation (CASSANDRA-8904)
 * Fix duplicate up/down messages sent to native clients (CASSANDRA-7816)
 * Expose commit log archive status via JMX (CASSANDRA-8734)
 * Provide better exceptions for invalid replication strategy parameters
   (CASSANDRA-8909)
 * Fix regression in mixed single and multi-column relation support for
   SELECT statements (CASSANDRA-8613)
 * Add ability to limit number of native connections (CASSANDRA-8086)
 * Fix CQLSSTableWriter throwing exception and spawning threads
   (CASSANDRA-8808)
 * Fix MT mismatch between empty and GC-able data (CASSANDRA-8979)
 * Fix incorrect validation when snapshotting single table (CASSANDRA-8056)
 * Add offline tool to relevel sstables (CASSANDRA-8301)
 * Preserve stream ID for more protocol errors (CASSANDRA-8848)
 * Fix combining token() function with multi-column relations on
   clustering columns (CASSANDRA-8797)
 * Make CFS.markReferenced() resistant to bad refcounting (CASSANDRA-8829)
 * Fix StreamTransferTask abort/complete bad refcounting (CASSANDRA-8815)
 * Fix AssertionError when querying a DESC clustering ordered
   table with ASC ordering and paging (CASSANDRA-8767)
 * AssertionError: "Memory was freed" when running cleanup (CASSANDRA-8716)
 * Make it possible to set max_sstable_age to fractional days (CASSANDRA-8406)
 * Fix some multi-column relations with indexes on some clustering
   columns (CASSANDRA-8275)
 * Fix memory leak in SSTableSimple*Writer and SSTableReader.validate()
   (CASSANDRA-8748)
 * Throw OOM if allocating memory fails to return a valid pointer (CASSANDRA-8726)
 * Fix SSTableSimpleUnsortedWriter ConcurrentModificationException (CASSANDRA-8619)
 * 'nodetool info' prints exception against older node (CASSANDRA-8796)
 * Ensure SSTableSimpleUnsortedWriter.close() terminates if
   disk writer has crashed (CASSANDRA-8807)


2.1.4
 * Bind JMX to localhost unless explicitly configured otherwise (CASSANDRA-9085)


2.1.3
 * Fix HSHA/offheap_objects corruption (CASSANDRA-8719)
 * Upgrade libthrift to 0.9.2 (CASSANDRA-8685)
 * Don't use the shared ref in sstableloader (CASSANDRA-8704)
 * Purge internal prepared statements if related tables or
   keyspaces are dropped (CASSANDRA-8693)
 * (cqlsh) Handle unicode BOM at start of files (CASSANDRA-8638)
 * Stop compactions before exiting offline tools (CASSANDRA-8623)
 * Update tools/stress/README.txt to match current behaviour (CASSANDRA-7933)
 * Fix schema from Thrift conversion with empty metadata (CASSANDRA-8695)
 * Safer Resource Management (CASSANDRA-7705)
 * Make sure we compact highly overlapping cold sstables with
   STCS (CASSANDRA-8635)
 * rpc_interface and listen_interface generate NPE on startup when specified
   interface doesn't exist (CASSANDRA-8677)
 * Fix ArrayIndexOutOfBoundsException in nodetool cfhistograms (CASSANDRA-8514)
 * Switch from yammer metrics for nodetool cf/proxy histograms (CASSANDRA-8662)
 * Make sure we don't add tmplink files to the compaction
   strategy (CASSANDRA-8580)
 * (cqlsh) Handle maps with blob keys (CASSANDRA-8372)
 * (cqlsh) Handle DynamicCompositeType schemas correctly (CASSANDRA-8563)
 * Duplicate rows returned when in clause has repeated values (CASSANDRA-6706)
 * Add tooling to detect hot partitions (CASSANDRA-7974)
 * Fix cassandra-stress user-mode truncation of partition generation (CASSANDRA-8608)
 * Only stream from unrepaired sstables during inc repair (CASSANDRA-8267)
 * Don't allow starting multiple inc repairs on the same sstables (CASSANDRA-8316)
 * Invalidate prepared BATCH statements when related tables
   or keyspaces are dropped (CASSANDRA-8652)
 * Fix missing results in secondary index queries on collections
   with ALLOW FILTERING (CASSANDRA-8421)
 * Expose EstimatedHistogram metrics for range slices (CASSANDRA-8627)
 * (cqlsh) Escape clqshrc passwords properly (CASSANDRA-8618)
 * Fix NPE when passing wrong argument in ALTER TABLE statement (CASSANDRA-8355)
 * Pig: Refactor and deprecate CqlStorage (CASSANDRA-8599)
 * Don't reuse the same cleanup strategy for all sstables (CASSANDRA-8537)
 * Fix case-sensitivity of index name on CREATE and DROP INDEX
   statements (CASSANDRA-8365)
 * Better detection/logging for corruption in compressed sstables (CASSANDRA-8192)
 * Use the correct repairedAt value when closing writer (CASSANDRA-8570)
 * (cqlsh) Handle a schema mismatch being detected on startup (CASSANDRA-8512)
 * Properly calculate expected write size during compaction (CASSANDRA-8532)
 * Invalidate affected prepared statements when a table's columns
   are altered (CASSANDRA-7910)
 * Stress - user defined writes should populate sequentally (CASSANDRA-8524)
 * Fix regression in SSTableRewriter causing some rows to become unreadable
   during compaction (CASSANDRA-8429)
 * Run major compactions for repaired/unrepaired in parallel (CASSANDRA-8510)
 * (cqlsh) Fix compression options in DESCRIBE TABLE output when compression
   is disabled (CASSANDRA-8288)
 * (cqlsh) Fix DESCRIBE output after keyspaces are altered (CASSANDRA-7623)
 * Make sure we set lastCompactedKey correctly (CASSANDRA-8463)
 * (cqlsh) Fix output of CONSISTENCY command (CASSANDRA-8507)
 * (cqlsh) Fixed the handling of LIST statements (CASSANDRA-8370)
 * Make sstablescrub check leveled manifest again (CASSANDRA-8432)
 * Check first/last keys in sstable when giving out positions (CASSANDRA-8458)
 * Disable mmap on Windows (CASSANDRA-6993)
 * Add missing ConsistencyLevels to cassandra-stress (CASSANDRA-8253)
 * Add auth support to cassandra-stress (CASSANDRA-7985)
 * Fix ArrayIndexOutOfBoundsException when generating error message
   for some CQL syntax errors (CASSANDRA-8455)
 * Scale memtable slab allocation logarithmically (CASSANDRA-7882)
 * cassandra-stress simultaneous inserts over same seed (CASSANDRA-7964)
 * Reduce cassandra-stress sampling memory requirements (CASSANDRA-7926)
 * Ensure memtable flush cannot expire commit log entries from its future (CASSANDRA-8383)
 * Make read "defrag" async to reclaim memtables (CASSANDRA-8459)
 * Remove tmplink files for offline compactions (CASSANDRA-8321)
 * Reduce maxHintsInProgress (CASSANDRA-8415)
 * BTree updates may call provided update function twice (CASSANDRA-8018)
 * Release sstable references after anticompaction (CASSANDRA-8386)
 * Handle abort() in SSTableRewriter properly (CASSANDRA-8320)
 * Centralize shared executors (CASSANDRA-8055)
 * Fix filtering for CONTAINS (KEY) relations on frozen collection
   clustering columns when the query is restricted to a single
   partition (CASSANDRA-8203)
 * Do more aggressive entire-sstable TTL expiry checks (CASSANDRA-8243)
 * Add more log info if readMeter is null (CASSANDRA-8238)
 * add check of the system wall clock time at startup (CASSANDRA-8305)
 * Support for frozen collections (CASSANDRA-7859)
 * Fix overflow on histogram computation (CASSANDRA-8028)
 * Have paxos reuse the timestamp generation of normal queries (CASSANDRA-7801)
 * Fix incremental repair not remove parent session on remote (CASSANDRA-8291)
 * Improve JBOD disk utilization (CASSANDRA-7386)
 * Log failed host when preparing incremental repair (CASSANDRA-8228)
 * Force config client mode in CQLSSTableWriter (CASSANDRA-8281)
 * Fix sstableupgrade throws exception (CASSANDRA-8688)
 * Fix hang when repairing empty keyspace (CASSANDRA-8694)
Merged from 2.0:
 * Fix IllegalArgumentException in dynamic snitch (CASSANDRA-8448)
 * Add support for UPDATE ... IF EXISTS (CASSANDRA-8610)
 * Fix reversal of list prepends (CASSANDRA-8733)
 * Prevent non-zero default_time_to_live on tables with counters
   (CASSANDRA-8678)
 * Fix SSTableSimpleUnsortedWriter ConcurrentModificationException
   (CASSANDRA-8619)
 * Round up time deltas lower than 1ms in BulkLoader (CASSANDRA-8645)
 * Add batch remove iterator to ABSC (CASSANDRA-8414, 8666)
 * Round up time deltas lower than 1ms in BulkLoader (CASSANDRA-8645)
 * Fix isClientMode check in Keyspace (CASSANDRA-8687)
 * Use more efficient slice size for querying internal secondary
   index tables (CASSANDRA-8550)
 * Fix potentially returning deleted rows with range tombstone (CASSANDRA-8558)
 * Check for available disk space before starting a compaction (CASSANDRA-8562)
 * Fix DISTINCT queries with LIMITs or paging when some partitions
   contain only tombstones (CASSANDRA-8490)
 * Introduce background cache refreshing to permissions cache
   (CASSANDRA-8194)
 * Fix race condition in StreamTransferTask that could lead to
   infinite loops and premature sstable deletion (CASSANDRA-7704)
 * Add an extra version check to MigrationTask (CASSANDRA-8462)
 * Ensure SSTableWriter cleans up properly after failure (CASSANDRA-8499)
 * Increase bf true positive count on key cache hit (CASSANDRA-8525)
 * Move MeteredFlusher to its own thread (CASSANDRA-8485)
 * Fix non-distinct results in DISTNCT queries on static columns when
   paging is enabled (CASSANDRA-8087)
 * Move all hints related tasks to hints internal executor (CASSANDRA-8285)
 * Fix paging for multi-partition IN queries (CASSANDRA-8408)
 * Fix MOVED_NODE topology event never being emitted when a node
   moves its token (CASSANDRA-8373)
 * Fix validation of indexes in COMPACT tables (CASSANDRA-8156)
 * Avoid StackOverflowError when a large list of IN values
   is used for a clustering column (CASSANDRA-8410)
 * Fix NPE when writetime() or ttl() calls are wrapped by
   another function call (CASSANDRA-8451)
 * Fix NPE after dropping a keyspace (CASSANDRA-8332)
 * Fix error message on read repair timeouts (CASSANDRA-7947)
 * Default DTCS base_time_seconds changed to 60 (CASSANDRA-8417)
 * Refuse Paxos operation with more than one pending endpoint (CASSANDRA-8346, 8640)
 * Throw correct exception when trying to bind a keyspace or table
   name (CASSANDRA-6952)
 * Make HHOM.compact synchronized (CASSANDRA-8416)
 * cancel latency-sampling task when CF is dropped (CASSANDRA-8401)
 * don't block SocketThread for MessagingService (CASSANDRA-8188)
 * Increase quarantine delay on replacement (CASSANDRA-8260)
 * Expose off-heap memory usage stats (CASSANDRA-7897)
 * Ignore Paxos commits for truncated tables (CASSANDRA-7538)
 * Validate size of indexed column values (CASSANDRA-8280)
 * Make LCS split compaction results over all data directories (CASSANDRA-8329)
 * Fix some failing queries that use multi-column relations
   on COMPACT STORAGE tables (CASSANDRA-8264)
 * Fix InvalidRequestException with ORDER BY (CASSANDRA-8286)
 * Disable SSLv3 for POODLE (CASSANDRA-8265)
 * Fix millisecond timestamps in Tracing (CASSANDRA-8297)
 * Include keyspace name in error message when there are insufficient
   live nodes to stream from (CASSANDRA-8221)
 * Avoid overlap in L1 when L0 contains many nonoverlapping
   sstables (CASSANDRA-8211)
 * Improve PropertyFileSnitch logging (CASSANDRA-8183)
 * Add DC-aware sequential repair (CASSANDRA-8193)
 * Use live sstables in snapshot repair if possible (CASSANDRA-8312)
 * Fix hints serialized size calculation (CASSANDRA-8587)


2.1.2
 * (cqlsh) parse_for_table_meta errors out on queries with undefined
   grammars (CASSANDRA-8262)
 * (cqlsh) Fix SELECT ... TOKEN() function broken in C* 2.1.1 (CASSANDRA-8258)
 * Fix Cassandra crash when running on JDK8 update 40 (CASSANDRA-8209)
 * Optimize partitioner tokens (CASSANDRA-8230)
 * Improve compaction of repaired/unrepaired sstables (CASSANDRA-8004)
 * Make cache serializers pluggable (CASSANDRA-8096)
 * Fix issues with CONTAINS (KEY) queries on secondary indexes
   (CASSANDRA-8147)
 * Fix read-rate tracking of sstables for some queries (CASSANDRA-8239)
 * Fix default timestamp in QueryOptions (CASSANDRA-8246)
 * Set socket timeout when reading remote version (CASSANDRA-8188)
 * Refactor how we track live size (CASSANDRA-7852)
 * Make sure unfinished compaction files are removed (CASSANDRA-8124)
 * Fix shutdown when run as Windows service (CASSANDRA-8136)
 * Fix DESCRIBE TABLE with custom indexes (CASSANDRA-8031)
 * Fix race in RecoveryManagerTest (CASSANDRA-8176)
 * Avoid IllegalArgumentException while sorting sstables in
   IndexSummaryManager (CASSANDRA-8182)
 * Shutdown JVM on file descriptor exhaustion (CASSANDRA-7579)
 * Add 'die' policy for commit log and disk failure (CASSANDRA-7927)
 * Fix installing as service on Windows (CASSANDRA-8115)
 * Fix CREATE TABLE for CQL2 (CASSANDRA-8144)
 * Avoid boxing in ColumnStats min/max trackers (CASSANDRA-8109)
Merged from 2.0:
 * Correctly handle non-text column names in cql3 (CASSANDRA-8178)
 * Fix deletion for indexes on primary key columns (CASSANDRA-8206)
 * Add 'nodetool statusgossip' (CASSANDRA-8125)
 * Improve client notification that nodes are ready for requests (CASSANDRA-7510)
 * Handle negative timestamp in writetime method (CASSANDRA-8139)
 * Pig: Remove errant LIMIT clause in CqlNativeStorage (CASSANDRA-8166)
 * Throw ConfigurationException when hsha is used with the default
   rpc_max_threads setting of 'unlimited' (CASSANDRA-8116)
 * Allow concurrent writing of the same table in the same JVM using
   CQLSSTableWriter (CASSANDRA-7463)
 * Fix totalDiskSpaceUsed calculation (CASSANDRA-8205)


2.1.1
 * Fix spin loop in AtomicSortedColumns (CASSANDRA-7546)
 * Dont notify when replacing tmplink files (CASSANDRA-8157)
 * Fix validation with multiple CONTAINS clause (CASSANDRA-8131)
 * Fix validation of collections in TriggerExecutor (CASSANDRA-8146)
 * Fix IllegalArgumentException when a list of IN values containing tuples
   is passed as a single arg to a prepared statement with the v1 or v2
   protocol (CASSANDRA-8062)
 * Fix ClassCastException in DISTINCT query on static columns with
   query paging (CASSANDRA-8108)
 * Fix NPE on null nested UDT inside a set (CASSANDRA-8105)
 * Fix exception when querying secondary index on set items or map keys
   when some clustering columns are specified (CASSANDRA-8073)
 * Send proper error response when there is an error during native
   protocol message decode (CASSANDRA-8118)
 * Gossip should ignore generation numbers too far in the future (CASSANDRA-8113)
 * Fix NPE when creating a table with frozen sets, lists (CASSANDRA-8104)
 * Fix high memory use due to tracking reads on incrementally opened sstable
   readers (CASSANDRA-8066)
 * Fix EXECUTE request with skipMetadata=false returning no metadata
   (CASSANDRA-8054)
 * Allow concurrent use of CQLBulkOutputFormat (CASSANDRA-7776)
 * Shutdown JVM on OOM (CASSANDRA-7507)
 * Upgrade netty version and enable epoll event loop (CASSANDRA-7761)
 * Don't duplicate sstables smaller than split size when using
   the sstablesplitter tool (CASSANDRA-7616)
 * Avoid re-parsing already prepared statements (CASSANDRA-7923)
 * Fix some Thrift slice deletions and updates of COMPACT STORAGE
   tables with some clustering columns omitted (CASSANDRA-7990)
 * Fix filtering for CONTAINS on sets (CASSANDRA-8033)
 * Properly track added size (CASSANDRA-7239)
 * Allow compilation in java 8 (CASSANDRA-7208)
 * Fix Assertion error on RangeTombstoneList diff (CASSANDRA-8013)
 * Release references to overlapping sstables during compaction (CASSANDRA-7819)
 * Send notification when opening compaction results early (CASSANDRA-8034)
 * Make native server start block until properly bound (CASSANDRA-7885)
 * (cqlsh) Fix IPv6 support (CASSANDRA-7988)
 * Ignore fat clients when checking for endpoint collision (CASSANDRA-7939)
 * Make sstablerepairedset take a list of files (CASSANDRA-7995)
 * (cqlsh) Tab completeion for indexes on map keys (CASSANDRA-7972)
 * (cqlsh) Fix UDT field selection in select clause (CASSANDRA-7891)
 * Fix resource leak in event of corrupt sstable
 * (cqlsh) Add command line option for cqlshrc file path (CASSANDRA-7131)
 * Provide visibility into prepared statements churn (CASSANDRA-7921, CASSANDRA-7930)
 * Invalidate prepared statements when their keyspace or table is
   dropped (CASSANDRA-7566)
 * cassandra-stress: fix support for NetworkTopologyStrategy (CASSANDRA-7945)
 * Fix saving caches when a table is dropped (CASSANDRA-7784)
 * Add better error checking of new stress profile (CASSANDRA-7716)
 * Use ThreadLocalRandom and remove FBUtilities.threadLocalRandom (CASSANDRA-7934)
 * Prevent operator mistakes due to simultaneous bootstrap (CASSANDRA-7069)
 * cassandra-stress supports whitelist mode for node config (CASSANDRA-7658)
 * GCInspector more closely tracks GC; cassandra-stress and nodetool report it (CASSANDRA-7916)
 * nodetool won't output bogus ownership info without a keyspace (CASSANDRA-7173)
 * Add human readable option to nodetool commands (CASSANDRA-5433)
 * Don't try to set repairedAt on old sstables (CASSANDRA-7913)
 * Add metrics for tracking PreparedStatement use (CASSANDRA-7719)
 * (cqlsh) tab-completion for triggers (CASSANDRA-7824)
 * (cqlsh) Support for query paging (CASSANDRA-7514)
 * (cqlsh) Show progress of COPY operations (CASSANDRA-7789)
 * Add syntax to remove multiple elements from a map (CASSANDRA-6599)
 * Support non-equals conditions in lightweight transactions (CASSANDRA-6839)
 * Add IF [NOT] EXISTS to create/drop triggers (CASSANDRA-7606)
 * (cqlsh) Display the current logged-in user (CASSANDRA-7785)
 * (cqlsh) Don't ignore CTRL-C during COPY FROM execution (CASSANDRA-7815)
 * (cqlsh) Order UDTs according to cross-type dependencies in DESCRIBE
   output (CASSANDRA-7659)
 * (cqlsh) Fix handling of CAS statement results (CASSANDRA-7671)
 * (cqlsh) COPY TO/FROM improvements (CASSANDRA-7405)
 * Support list index operations with conditions (CASSANDRA-7499)
 * Add max live/tombstoned cells to nodetool cfstats output (CASSANDRA-7731)
 * Validate IPv6 wildcard addresses properly (CASSANDRA-7680)
 * (cqlsh) Error when tracing query (CASSANDRA-7613)
 * Avoid IOOBE when building SyntaxError message snippet (CASSANDRA-7569)
 * SSTableExport uses correct validator to create string representation of partition
   keys (CASSANDRA-7498)
 * Avoid NPEs when receiving type changes for an unknown keyspace (CASSANDRA-7689)
 * Add support for custom 2i validation (CASSANDRA-7575)
 * Pig support for hadoop CqlInputFormat (CASSANDRA-6454)
 * Add duration mode to cassandra-stress (CASSANDRA-7468)
 * Add listen_interface and rpc_interface options (CASSANDRA-7417)
 * Improve schema merge performance (CASSANDRA-7444)
 * Adjust MT depth based on # of partition validating (CASSANDRA-5263)
 * Optimise NativeCell comparisons (CASSANDRA-6755)
 * Configurable client timeout for cqlsh (CASSANDRA-7516)
 * Include snippet of CQL query near syntax error in messages (CASSANDRA-7111)
 * Make repair -pr work with -local (CASSANDRA-7450)
 * Fix error in sstableloader with -cph > 1 (CASSANDRA-8007)
 * Fix snapshot repair error on indexed tables (CASSANDRA-8020)
 * Do not exit nodetool repair when receiving JMX NOTIF_LOST (CASSANDRA-7909)
 * Stream to private IP when available (CASSANDRA-8084)
Merged from 2.0:
 * Reject conditions on DELETE unless full PK is given (CASSANDRA-6430)
 * Properly reject the token function DELETE (CASSANDRA-7747)
 * Force batchlog replay before decommissioning a node (CASSANDRA-7446)
 * Fix hint replay with many accumulated expired hints (CASSANDRA-6998)
 * Fix duplicate results in DISTINCT queries on static columns with query
   paging (CASSANDRA-8108)
 * Add DateTieredCompactionStrategy (CASSANDRA-6602)
 * Properly validate ascii and utf8 string literals in CQL queries (CASSANDRA-8101)
 * (cqlsh) Fix autocompletion for alter keyspace (CASSANDRA-8021)
 * Create backup directories for commitlog archiving during startup (CASSANDRA-8111)
 * Reduce totalBlockFor() for LOCAL_* consistency levels (CASSANDRA-8058)
 * Fix merging schemas with re-dropped keyspaces (CASSANDRA-7256)
 * Fix counters in supercolumns during live upgrades from 1.2 (CASSANDRA-7188)
 * Notify DT subscribers when a column family is truncated (CASSANDRA-8088)
 * Add sanity check of $JAVA on startup (CASSANDRA-7676)
 * Schedule fat client schema pull on join (CASSANDRA-7993)
 * Don't reset nodes' versions when closing IncomingTcpConnections
   (CASSANDRA-7734)
 * Record the real messaging version in all cases in OutboundTcpConnection
   (CASSANDRA-8057)
 * SSL does not work in cassandra-cli (CASSANDRA-7899)
 * Fix potential exception when using ReversedType in DynamicCompositeType
   (CASSANDRA-7898)
 * Better validation of collection values (CASSANDRA-7833)
 * Track min/max timestamps correctly (CASSANDRA-7969)
 * Fix possible overflow while sorting CL segments for replay (CASSANDRA-7992)
 * Increase nodetool Xmx (CASSANDRA-7956)
 * Archive any commitlog segments present at startup (CASSANDRA-6904)
 * CrcCheckChance should adjust based on live CFMetadata not
   sstable metadata (CASSANDRA-7978)
 * token() should only accept columns in the partitioning
   key order (CASSANDRA-6075)
 * Add method to invalidate permission cache via JMX (CASSANDRA-7977)
 * Allow propagating multiple gossip states atomically (CASSANDRA-6125)
 * Log exceptions related to unclean native protocol client disconnects
   at DEBUG or INFO (CASSANDRA-7849)
 * Allow permissions cache to be set via JMX (CASSANDRA-7698)
 * Include schema_triggers CF in readable system resources (CASSANDRA-7967)
 * Fix RowIndexEntry to report correct serializedSize (CASSANDRA-7948)
 * Make CQLSSTableWriter sync within partitions (CASSANDRA-7360)
 * Potentially use non-local replicas in CqlConfigHelper (CASSANDRA-7906)
 * Explicitly disallow mixing multi-column and single-column
   relations on clustering columns (CASSANDRA-7711)
 * Better error message when condition is set on PK column (CASSANDRA-7804)
 * Don't send schema change responses and events for no-op DDL
   statements (CASSANDRA-7600)
 * (Hadoop) fix cluster initialisation for a split fetching (CASSANDRA-7774)
 * Throw InvalidRequestException when queries contain relations on entire
   collection columns (CASSANDRA-7506)
 * (cqlsh) enable CTRL-R history search with libedit (CASSANDRA-7577)
 * (Hadoop) allow ACFRW to limit nodes to local DC (CASSANDRA-7252)
 * (cqlsh) cqlsh should automatically disable tracing when selecting
   from system_traces (CASSANDRA-7641)
 * (Hadoop) Add CqlOutputFormat (CASSANDRA-6927)
 * Don't depend on cassandra config for nodetool ring (CASSANDRA-7508)
 * (cqlsh) Fix failing cqlsh formatting tests (CASSANDRA-7703)
 * Fix IncompatibleClassChangeError from hadoop2 (CASSANDRA-7229)
 * Add 'nodetool sethintedhandoffthrottlekb' (CASSANDRA-7635)
 * (cqlsh) Add tab-completion for CREATE/DROP USER IF [NOT] EXISTS (CASSANDRA-7611)
 * Catch errors when the JVM pulls the rug out from GCInspector (CASSANDRA-5345)
 * cqlsh fails when version number parts are not int (CASSANDRA-7524)
 * Fix NPE when table dropped during streaming (CASSANDRA-7946)
 * Fix wrong progress when streaming uncompressed (CASSANDRA-7878)
 * Fix possible infinite loop in creating repair range (CASSANDRA-7983)
 * Fix unit in nodetool for streaming throughput (CASSANDRA-7375)
Merged from 1.2:
 * Don't index tombstones (CASSANDRA-7828)
 * Improve PasswordAuthenticator default super user setup (CASSANDRA-7788)


2.1.0
 * (cqlsh) Removed "ALTER TYPE <name> RENAME TO <name>" from tab-completion
   (CASSANDRA-7895)
 * Fixed IllegalStateException in anticompaction (CASSANDRA-7892)
 * cqlsh: DESCRIBE support for frozen UDTs, tuples (CASSANDRA-7863)
 * Avoid exposing internal classes over JMX (CASSANDRA-7879)
 * Add null check for keys when freezing collection (CASSANDRA-7869)
 * Improve stress workload realism (CASSANDRA-7519)
Merged from 2.0:
 * Configure system.paxos with LeveledCompactionStrategy (CASSANDRA-7753)
 * Fix ALTER clustering column type from DateType to TimestampType when
   using DESC clustering order (CASSANRDA-7797)
 * Throw EOFException if we run out of chunks in compressed datafile
   (CASSANDRA-7664)
 * Fix PRSI handling of CQL3 row markers for row cleanup (CASSANDRA-7787)
 * Fix dropping collection when it's the last regular column (CASSANDRA-7744)
 * Make StreamReceiveTask thread safe and gc friendly (CASSANDRA-7795)
 * Validate empty cell names from counter updates (CASSANDRA-7798)
Merged from 1.2:
 * Don't allow compacted sstables to be marked as compacting (CASSANDRA-7145)
 * Track expired tombstones (CASSANDRA-7810)


2.1.0-rc7
 * Add frozen keyword and require UDT to be frozen (CASSANDRA-7857)
 * Track added sstable size correctly (CASSANDRA-7239)
 * (cqlsh) Fix case insensitivity (CASSANDRA-7834)
 * Fix failure to stream ranges when moving (CASSANDRA-7836)
 * Correctly remove tmplink files (CASSANDRA-7803)
 * (cqlsh) Fix column name formatting for functions, CAS operations,
   and UDT field selections (CASSANDRA-7806)
 * (cqlsh) Fix COPY FROM handling of null/empty primary key
   values (CASSANDRA-7792)
 * Fix ordering of static cells (CASSANDRA-7763)
Merged from 2.0:
 * Forbid re-adding dropped counter columns (CASSANDRA-7831)
 * Fix CFMetaData#isThriftCompatible() for PK-only tables (CASSANDRA-7832)
 * Always reject inequality on the partition key without token()
   (CASSANDRA-7722)
 * Always send Paxos commit to all replicas (CASSANDRA-7479)
 * Make disruptor_thrift_server invocation pool configurable (CASSANDRA-7594)
 * Make repair no-op when RF=1 (CASSANDRA-7864)


2.1.0-rc6
 * Fix OOM issue from netty caching over time (CASSANDRA-7743)
 * json2sstable couldn't import JSON for CQL table (CASSANDRA-7477)
 * Invalidate all caches on table drop (CASSANDRA-7561)
 * Skip strict endpoint selection for ranges if RF == nodes (CASSANRA-7765)
 * Fix Thrift range filtering without 2ary index lookups (CASSANDRA-7741)
 * Add tracing entries about concurrent range requests (CASSANDRA-7599)
 * (cqlsh) Fix DESCRIBE for NTS keyspaces (CASSANDRA-7729)
 * Remove netty buffer ref-counting (CASSANDRA-7735)
 * Pass mutated cf to index updater for use by PRSI (CASSANDRA-7742)
 * Include stress yaml example in release and deb (CASSANDRA-7717)
 * workaround for netty issue causing corrupted data off the wire (CASSANDRA-7695)
 * cqlsh DESC CLUSTER fails retrieving ring information (CASSANDRA-7687)
 * Fix binding null values inside UDT (CASSANDRA-7685)
 * Fix UDT field selection with empty fields (CASSANDRA-7670)
 * Bogus deserialization of static cells from sstable (CASSANDRA-7684)
 * Fix NPE on compaction leftover cleanup for dropped table (CASSANDRA-7770)
Merged from 2.0:
 * Fix race condition in StreamTransferTask that could lead to
   infinite loops and premature sstable deletion (CASSANDRA-7704)
 * (cqlsh) Wait up to 10 sec for a tracing session (CASSANDRA-7222)
 * Fix NPE in FileCacheService.sizeInBytes (CASSANDRA-7756)
 * Remove duplicates from StorageService.getJoiningNodes (CASSANDRA-7478)
 * Clone token map outside of hot gossip loops (CASSANDRA-7758)
 * Fix MS expiring map timeout for Paxos messages (CASSANDRA-7752)
 * Do not flush on truncate if durable_writes is false (CASSANDRA-7750)
 * Give CRR a default input_cql Statement (CASSANDRA-7226)
 * Better error message when adding a collection with the same name
   than a previously dropped one (CASSANDRA-6276)
 * Fix validation when adding static columns (CASSANDRA-7730)
 * (Thrift) fix range deletion of supercolumns (CASSANDRA-7733)
 * Fix potential AssertionError in RangeTombstoneList (CASSANDRA-7700)
 * Validate arguments of blobAs* functions (CASSANDRA-7707)
 * Fix potential AssertionError with 2ndary indexes (CASSANDRA-6612)
 * Avoid logging CompactionInterrupted at ERROR (CASSANDRA-7694)
 * Minor leak in sstable2jon (CASSANDRA-7709)
 * Add cassandra.auto_bootstrap system property (CASSANDRA-7650)
 * Update java driver (for hadoop) (CASSANDRA-7618)
 * Remove CqlPagingRecordReader/CqlPagingInputFormat (CASSANDRA-7570)
 * Support connecting to ipv6 jmx with nodetool (CASSANDRA-7669)


2.1.0-rc5
 * Reject counters inside user types (CASSANDRA-7672)
 * Switch to notification-based GCInspector (CASSANDRA-7638)
 * (cqlsh) Handle nulls in UDTs and tuples correctly (CASSANDRA-7656)
 * Don't use strict consistency when replacing (CASSANDRA-7568)
 * Fix min/max cell name collection on 2.0 SSTables with range
   tombstones (CASSANDRA-7593)
 * Tolerate min/max cell names of different lengths (CASSANDRA-7651)
 * Filter cached results correctly (CASSANDRA-7636)
 * Fix tracing on the new SEPExecutor (CASSANDRA-7644)
 * Remove shuffle and taketoken (CASSANDRA-7601)
 * Clean up Windows batch scripts (CASSANDRA-7619)
 * Fix native protocol drop user type notification (CASSANDRA-7571)
 * Give read access to system.schema_usertypes to all authenticated users
   (CASSANDRA-7578)
 * (cqlsh) Fix cqlsh display when zero rows are returned (CASSANDRA-7580)
 * Get java version correctly when JAVA_TOOL_OPTIONS is set (CASSANDRA-7572)
 * Fix NPE when dropping index from non-existent keyspace, AssertionError when
   dropping non-existent index with IF EXISTS (CASSANDRA-7590)
 * Fix sstablelevelresetter hang (CASSANDRA-7614)
 * (cqlsh) Fix deserialization of blobs (CASSANDRA-7603)
 * Use "keyspace updated" schema change message for UDT changes in v1 and
   v2 protocols (CASSANDRA-7617)
 * Fix tracing of range slices and secondary index lookups that are local
   to the coordinator (CASSANDRA-7599)
 * Set -Dcassandra.storagedir for all tool shell scripts (CASSANDRA-7587)
 * Don't swap max/min col names when mutating sstable metadata (CASSANDRA-7596)
 * (cqlsh) Correctly handle paged result sets (CASSANDRA-7625)
 * (cqlsh) Improve waiting for a trace to complete (CASSANDRA-7626)
 * Fix tracing of concurrent range slices and 2ary index queries (CASSANDRA-7626)
 * Fix scrub against collection type (CASSANDRA-7665)
Merged from 2.0:
 * Set gc_grace_seconds to seven days for system schema tables (CASSANDRA-7668)
 * SimpleSeedProvider no longer caches seeds forever (CASSANDRA-7663)
 * Always flush on truncate (CASSANDRA-7511)
 * Fix ReversedType(DateType) mapping to native protocol (CASSANDRA-7576)
 * Always merge ranges owned by a single node (CASSANDRA-6930)
 * Track max/min timestamps for range tombstones (CASSANDRA-7647)
 * Fix NPE when listing saved caches dir (CASSANDRA-7632)


2.1.0-rc4
 * Fix word count hadoop example (CASSANDRA-7200)
 * Updated memtable_cleanup_threshold and memtable_flush_writers defaults
   (CASSANDRA-7551)
 * (Windows) fix startup when WMI memory query fails (CASSANDRA-7505)
 * Anti-compaction proceeds if any part of the repair failed (CASSANDRA-7521)
 * Add missing table name to DROP INDEX responses and notifications (CASSANDRA-7539)
 * Bump CQL version to 3.2.0 and update CQL documentation (CASSANDRA-7527)
 * Fix configuration error message when running nodetool ring (CASSANDRA-7508)
 * Support conditional updates, tuple type, and the v3 protocol in cqlsh (CASSANDRA-7509)
 * Handle queries on multiple secondary index types (CASSANDRA-7525)
 * Fix cqlsh authentication with v3 native protocol (CASSANDRA-7564)
 * Fix NPE when unknown prepared statement ID is used (CASSANDRA-7454)
Merged from 2.0:
 * (Windows) force range-based repair to non-sequential mode (CASSANDRA-7541)
 * Fix range merging when DES scores are zero (CASSANDRA-7535)
 * Warn when SSL certificates have expired (CASSANDRA-7528)
 * Fix error when doing reversed queries with static columns (CASSANDRA-7490)
Merged from 1.2:
 * Set correct stream ID on responses when non-Exception Throwables
   are thrown while handling native protocol messages (CASSANDRA-7470)


2.1.0-rc3
 * Consider expiry when reconciling otherwise equal cells (CASSANDRA-7403)
 * Introduce CQL support for stress tool (CASSANDRA-6146)
 * Fix ClassCastException processing expired messages (CASSANDRA-7496)
 * Fix prepared marker for collections inside UDT (CASSANDRA-7472)
 * Remove left-over populate_io_cache_on_flush and replicate_on_write
   uses (CASSANDRA-7493)
 * (Windows) handle spaces in path names (CASSANDRA-7451)
 * Ensure writes have completed after dropping a table, before recycling
   commit log segments (CASSANDRA-7437)
 * Remove left-over rows_per_partition_to_cache (CASSANDRA-7493)
 * Fix error when CONTAINS is used with a bind marker (CASSANDRA-7502)
 * Properly reject unknown UDT field (CASSANDRA-7484)
Merged from 2.0:
 * Fix CC#collectTimeOrderedData() tombstone optimisations (CASSANDRA-7394)
 * Support DISTINCT for static columns and fix behaviour when DISTINC is
   not use (CASSANDRA-7305).
 * Workaround JVM NPE on JMX bind failure (CASSANDRA-7254)
 * Fix race in FileCacheService RemovalListener (CASSANDRA-7278)
 * Fix inconsistent use of consistencyForCommit that allowed LOCAL_QUORUM
   operations to incorrect become full QUORUM (CASSANDRA-7345)
 * Properly handle unrecognized opcodes and flags (CASSANDRA-7440)
 * (Hadoop) close CqlRecordWriter clients when finished (CASSANDRA-7459)
 * Commit disk failure policy (CASSANDRA-7429)
 * Make sure high level sstables get compacted (CASSANDRA-7414)
 * Fix AssertionError when using empty clustering columns and static columns
   (CASSANDRA-7455)
 * Add option to disable STCS in L0 (CASSANDRA-6621)
 * Upgrade to snappy-java 1.0.5.2 (CASSANDRA-7476)


2.1.0-rc2
 * Fix heap size calculation for CompoundSparseCellName and
   CompoundSparseCellName.WithCollection (CASSANDRA-7421)
 * Allow counter mutations in UNLOGGED batches (CASSANDRA-7351)
 * Modify reconcile logic to always pick a tombstone over a counter cell
   (CASSANDRA-7346)
 * Avoid incremental compaction on Windows (CASSANDRA-7365)
 * Fix exception when querying a composite-keyed table with a collection index
   (CASSANDRA-7372)
 * Use node's host id in place of counter ids (CASSANDRA-7366)
 * Fix error when doing reversed queries with static columns (CASSANDRA-7490)
 * Backport CASSANDRA-6747 (CASSANDRA-7560)
 * Track max/min timestamps for range tombstones (CASSANDRA-7647)
 * Fix NPE when listing saved caches dir (CASSANDRA-7632)
 * Fix sstableloader unable to connect encrypted node (CASSANDRA-7585)
Merged from 1.2:
 * Clone token map outside of hot gossip loops (CASSANDRA-7758)
 * Add stop method to EmbeddedCassandraService (CASSANDRA-7595)
 * Support connecting to ipv6 jmx with nodetool (CASSANDRA-7669)
 * Set gc_grace_seconds to seven days for system schema tables (CASSANDRA-7668)
 * SimpleSeedProvider no longer caches seeds forever (CASSANDRA-7663)
 * Set correct stream ID on responses when non-Exception Throwables
   are thrown while handling native protocol messages (CASSANDRA-7470)
 * Fix row size miscalculation in LazilyCompactedRow (CASSANDRA-7543)
 * Fix race in background compaction check (CASSANDRA-7745)
 * Don't clear out range tombstones during compaction (CASSANDRA-7808)


2.1.0-rc1
 * Revert flush directory (CASSANDRA-6357)
 * More efficient executor service for fast operations (CASSANDRA-4718)
 * Move less common tools into a new cassandra-tools package (CASSANDRA-7160)
 * Support more concurrent requests in native protocol (CASSANDRA-7231)
 * Add tab-completion to debian nodetool packaging (CASSANDRA-6421)
 * Change concurrent_compactors defaults (CASSANDRA-7139)
 * Add PowerShell Windows launch scripts (CASSANDRA-7001)
 * Make commitlog archive+restore more robust (CASSANDRA-6974)
 * Fix marking commitlogsegments clean (CASSANDRA-6959)
 * Add snapshot "manifest" describing files included (CASSANDRA-6326)
 * Parallel streaming for sstableloader (CASSANDRA-3668)
 * Fix bugs in supercolumns handling (CASSANDRA-7138)
 * Fix ClassClassException on composite dense tables (CASSANDRA-7112)
 * Cleanup and optimize collation and slice iterators (CASSANDRA-7107)
 * Upgrade NBHM lib (CASSANDRA-7128)
 * Optimize netty server (CASSANDRA-6861)
 * Fix repair hang when given CF does not exist (CASSANDRA-7189)
 * Allow c* to be shutdown in an embedded mode (CASSANDRA-5635)
 * Add server side batching to native transport (CASSANDRA-5663)
 * Make batchlog replay asynchronous (CASSANDRA-6134)
 * remove unused classes (CASSANDRA-7197)
 * Limit user types to the keyspace they are defined in (CASSANDRA-6643)
 * Add validate method to CollectionType (CASSANDRA-7208)
 * New serialization format for UDT values (CASSANDRA-7209, CASSANDRA-7261)
 * Fix nodetool netstats (CASSANDRA-7270)
 * Fix potential ClassCastException in HintedHandoffManager (CASSANDRA-7284)
 * Use prepared statements internally (CASSANDRA-6975)
 * Fix broken paging state with prepared statement (CASSANDRA-7120)
 * Fix IllegalArgumentException in CqlStorage (CASSANDRA-7287)
 * Allow nulls/non-existant fields in UDT (CASSANDRA-7206)
 * Add Thrift MultiSliceRequest (CASSANDRA-6757, CASSANDRA-7027)
 * Handle overlapping MultiSlices (CASSANDRA-7279)
 * Fix DataOutputTest on Windows (CASSANDRA-7265)
 * Embedded sets in user defined data-types are not updating (CASSANDRA-7267)
 * Add tuple type to CQL/native protocol (CASSANDRA-7248)
 * Fix CqlPagingRecordReader on tables with few rows (CASSANDRA-7322)
Merged from 2.0:
 * Copy compaction options to make sure they are reloaded (CASSANDRA-7290)
 * Add option to do more aggressive tombstone compactions (CASSANDRA-6563)
 * Don't try to compact already-compacting files in HHOM (CASSANDRA-7288)
 * Always reallocate buffers in HSHA (CASSANDRA-6285)
 * (Hadoop) support authentication in CqlRecordReader (CASSANDRA-7221)
 * (Hadoop) Close java driver Cluster in CQLRR.close (CASSANDRA-7228)
 * Warn when 'USING TIMESTAMP' is used on a CAS BATCH (CASSANDRA-7067)
 * return all cpu values from BackgroundActivityMonitor.readAndCompute (CASSANDRA-7183)
 * Correctly delete scheduled range xfers (CASSANDRA-7143)
 * return all cpu values from BackgroundActivityMonitor.readAndCompute (CASSANDRA-7183)
 * reduce garbage creation in calculatePendingRanges (CASSANDRA-7191)
 * fix c* launch issues on Russian os's due to output of linux 'free' cmd (CASSANDRA-6162)
 * Fix disabling autocompaction (CASSANDRA-7187)
 * Fix potential NumberFormatException when deserializing IntegerType (CASSANDRA-7088)
 * cqlsh can't tab-complete disabling compaction (CASSANDRA-7185)
 * cqlsh: Accept and execute CQL statement(s) from command-line parameter (CASSANDRA-7172)
 * Fix IllegalStateException in CqlPagingRecordReader (CASSANDRA-7198)
 * Fix the InvertedIndex trigger example (CASSANDRA-7211)
 * Add --resolve-ip option to 'nodetool ring' (CASSANDRA-7210)
 * reduce garbage on codec flag deserialization (CASSANDRA-7244)
 * Fix duplicated error messages on directory creation error at startup (CASSANDRA-5818)
 * Proper null handle for IF with map element access (CASSANDRA-7155)
 * Improve compaction visibility (CASSANDRA-7242)
 * Correctly delete scheduled range xfers (CASSANDRA-7143)
 * Make batchlog replica selection rack-aware (CASSANDRA-6551)
 * Fix CFMetaData#getColumnDefinitionFromColumnName() (CASSANDRA-7074)
 * Fix writetime/ttl functions for static columns (CASSANDRA-7081)
 * Suggest CTRL-C or semicolon after three blank lines in cqlsh (CASSANDRA-7142)
 * Fix 2ndary index queries with DESC clustering order (CASSANDRA-6950)
 * Invalid key cache entries on DROP (CASSANDRA-6525)
 * Fix flapping RecoveryManagerTest (CASSANDRA-7084)
 * Add missing iso8601 patterns for date strings (CASSANDRA-6973)
 * Support selecting multiple rows in a partition using IN (CASSANDRA-6875)
 * Add authentication support to shuffle (CASSANDRA-6484)
 * Swap local and global default read repair chances (CASSANDRA-7320)
 * Add conditional CREATE/DROP USER support (CASSANDRA-7264)
 * Cqlsh counts non-empty lines for "Blank lines" warning (CASSANDRA-7325)
Merged from 1.2:
 * Add Cloudstack snitch (CASSANDRA-7147)
 * Update system.peers correctly when relocating tokens (CASSANDRA-7126)
 * Add Google Compute Engine snitch (CASSANDRA-7132)
 * remove duplicate query for local tokens (CASSANDRA-7182)
 * exit CQLSH with error status code if script fails (CASSANDRA-6344)
 * Fix bug with some IN queries missig results (CASSANDRA-7105)
 * Fix availability validation for LOCAL_ONE CL (CASSANDRA-7319)
 * Hint streaming can cause decommission to fail (CASSANDRA-7219)


2.1.0-beta2
 * Increase default CL space to 8GB (CASSANDRA-7031)
 * Add range tombstones to read repair digests (CASSANDRA-6863)
 * Fix BTree.clear for large updates (CASSANDRA-6943)
 * Fail write instead of logging a warning when unable to append to CL
   (CASSANDRA-6764)
 * Eliminate possibility of CL segment appearing twice in active list
   (CASSANDRA-6557)
 * Apply DONTNEED fadvise to commitlog segments (CASSANDRA-6759)
 * Switch CRC component to Adler and include it for compressed sstables
   (CASSANDRA-4165)
 * Allow cassandra-stress to set compaction strategy options (CASSANDRA-6451)
 * Add broadcast_rpc_address option to cassandra.yaml (CASSANDRA-5899)
 * Auto reload GossipingPropertyFileSnitch config (CASSANDRA-5897)
 * Fix overflow of memtable_total_space_in_mb (CASSANDRA-6573)
 * Fix ABTC NPE and apply update function correctly (CASSANDRA-6692)
 * Allow nodetool to use a file or prompt for password (CASSANDRA-6660)
 * Fix AIOOBE when concurrently accessing ABSC (CASSANDRA-6742)
 * Fix assertion error in ALTER TYPE RENAME (CASSANDRA-6705)
 * Scrub should not always clear out repaired status (CASSANDRA-5351)
 * Improve handling of range tombstone for wide partitions (CASSANDRA-6446)
 * Fix ClassCastException for compact table with composites (CASSANDRA-6738)
 * Fix potentially repairing with wrong nodes (CASSANDRA-6808)
 * Change caching option syntax (CASSANDRA-6745)
 * Fix stress to do proper counter reads (CASSANDRA-6835)
 * Fix help message for stress counter_write (CASSANDRA-6824)
 * Fix stress smart Thrift client to pick servers correctly (CASSANDRA-6848)
 * Add logging levels (minimal, normal or verbose) to stress tool (CASSANDRA-6849)
 * Fix race condition in Batch CLE (CASSANDRA-6860)
 * Improve cleanup/scrub/upgradesstables failure handling (CASSANDRA-6774)
 * ByteBuffer write() methods for serializing sstables (CASSANDRA-6781)
 * Proper compare function for CollectionType (CASSANDRA-6783)
 * Update native server to Netty 4 (CASSANDRA-6236)
 * Fix off-by-one error in stress (CASSANDRA-6883)
 * Make OpOrder AutoCloseable (CASSANDRA-6901)
 * Remove sync repair JMX interface (CASSANDRA-6900)
 * Add multiple memory allocation options for memtables (CASSANDRA-6689, 6694)
 * Remove adjusted op rate from stress output (CASSANDRA-6921)
 * Add optimized CF.hasColumns() implementations (CASSANDRA-6941)
 * Serialize batchlog mutations with the version of the target node
   (CASSANDRA-6931)
 * Optimize CounterColumn#reconcile() (CASSANDRA-6953)
 * Properly remove 1.2 sstable support in 2.1 (CASSANDRA-6869)
 * Lock counter cells, not partitions (CASSANDRA-6880)
 * Track presence of legacy counter shards in sstables (CASSANDRA-6888)
 * Ensure safe resource cleanup when replacing sstables (CASSANDRA-6912)
 * Add failure handler to async callback (CASSANDRA-6747)
 * Fix AE when closing SSTable without releasing reference (CASSANDRA-7000)
 * Clean up IndexInfo on keyspace/table drops (CASSANDRA-6924)
 * Only snapshot relative SSTables when sequential repair (CASSANDRA-7024)
 * Require nodetool rebuild_index to specify index names (CASSANDRA-7038)
 * fix cassandra stress errors on reads with native protocol (CASSANDRA-7033)
 * Use OpOrder to guard sstable references for reads (CASSANDRA-6919)
 * Preemptive opening of compaction result (CASSANDRA-6916)
 * Multi-threaded scrub/cleanup/upgradesstables (CASSANDRA-5547)
 * Optimize cellname comparison (CASSANDRA-6934)
 * Native protocol v3 (CASSANDRA-6855)
 * Optimize Cell liveness checks and clean up Cell (CASSANDRA-7119)
 * Support consistent range movements (CASSANDRA-2434)
 * Display min timestamp in sstablemetadata viewer (CASSANDRA-6767)
Merged from 2.0:
 * Avoid race-prone second "scrub" of system keyspace (CASSANDRA-6797)
 * Pool CqlRecordWriter clients by inetaddress rather than Range
   (CASSANDRA-6665)
 * Fix compaction_history timestamps (CASSANDRA-6784)
 * Compare scores of full replica ordering in DES (CASSANDRA-6683)
 * fix CME in SessionInfo updateProgress affecting netstats (CASSANDRA-6577)
 * Allow repairing between specific replicas (CASSANDRA-6440)
 * Allow per-dc enabling of hints (CASSANDRA-6157)
 * Add compatibility for Hadoop 0.2.x (CASSANDRA-5201)
 * Fix EstimatedHistogram races (CASSANDRA-6682)
 * Failure detector correctly converts initial value to nanos (CASSANDRA-6658)
 * Add nodetool taketoken to relocate vnodes (CASSANDRA-4445)
 * Expose bulk loading progress over JMX (CASSANDRA-4757)
 * Correctly handle null with IF conditions and TTL (CASSANDRA-6623)
 * Account for range/row tombstones in tombstone drop
   time histogram (CASSANDRA-6522)
 * Stop CommitLogSegment.close() from calling sync() (CASSANDRA-6652)
 * Make commitlog failure handling configurable (CASSANDRA-6364)
 * Avoid overlaps in LCS (CASSANDRA-6688)
 * Improve support for paginating over composites (CASSANDRA-4851)
 * Fix count(*) queries in a mixed cluster (CASSANDRA-6707)
 * Improve repair tasks(snapshot, differencing) concurrency (CASSANDRA-6566)
 * Fix replaying pre-2.0 commit logs (CASSANDRA-6714)
 * Add static columns to CQL3 (CASSANDRA-6561)
 * Optimize single partition batch statements (CASSANDRA-6737)
 * Disallow post-query re-ordering when paging (CASSANDRA-6722)
 * Fix potential paging bug with deleted columns (CASSANDRA-6748)
 * Fix NPE on BulkLoader caused by losing StreamEvent (CASSANDRA-6636)
 * Fix truncating compression metadata (CASSANDRA-6791)
 * Add CMSClassUnloadingEnabled JVM option (CASSANDRA-6541)
 * Catch memtable flush exceptions during shutdown (CASSANDRA-6735)
 * Fix upgradesstables NPE for non-CF-based indexes (CASSANDRA-6645)
 * Fix UPDATE updating PRIMARY KEY columns implicitly (CASSANDRA-6782)
 * Fix IllegalArgumentException when updating from 1.2 with SuperColumns
   (CASSANDRA-6733)
 * FBUtilities.singleton() should use the CF comparator (CASSANDRA-6778)
 * Fix CQLSStableWriter.addRow(Map<String, Object>) (CASSANDRA-6526)
 * Fix HSHA server introducing corrupt data (CASSANDRA-6285)
 * Fix CAS conditions for COMPACT STORAGE tables (CASSANDRA-6813)
 * Starting threads in OutboundTcpConnectionPool constructor causes race conditions (CASSANDRA-7177)
 * Allow overriding cassandra-rackdc.properties file (CASSANDRA-7072)
 * Set JMX RMI port to 7199 (CASSANDRA-7087)
 * Use LOCAL_QUORUM for data reads at LOCAL_SERIAL (CASSANDRA-6939)
 * Log a warning for large batches (CASSANDRA-6487)
 * Put nodes in hibernate when join_ring is false (CASSANDRA-6961)
 * Avoid early loading of non-system keyspaces before compaction-leftovers
   cleanup at startup (CASSANDRA-6913)
 * Restrict Windows to parallel repairs (CASSANDRA-6907)
 * (Hadoop) Allow manually specifying start/end tokens in CFIF (CASSANDRA-6436)
 * Fix NPE in MeteredFlusher (CASSANDRA-6820)
 * Fix race processing range scan responses (CASSANDRA-6820)
 * Allow deleting snapshots from dropped keyspaces (CASSANDRA-6821)
 * Add uuid() function (CASSANDRA-6473)
 * Omit tombstones from schema digests (CASSANDRA-6862)
 * Include correct consistencyLevel in LWT timeout (CASSANDRA-6884)
 * Lower chances for losing new SSTables during nodetool refresh and
   ColumnFamilyStore.loadNewSSTables (CASSANDRA-6514)
 * Add support for DELETE ... IF EXISTS to CQL3 (CASSANDRA-5708)
 * Update hadoop_cql3_word_count example (CASSANDRA-6793)
 * Fix handling of RejectedExecution in sync Thrift server (CASSANDRA-6788)
 * Log more information when exceeding tombstone_warn_threshold (CASSANDRA-6865)
 * Fix truncate to not abort due to unreachable fat clients (CASSANDRA-6864)
 * Fix schema concurrency exceptions (CASSANDRA-6841)
 * Fix leaking validator FH in StreamWriter (CASSANDRA-6832)
 * Fix saving triggers to schema (CASSANDRA-6789)
 * Fix trigger mutations when base mutation list is immutable (CASSANDRA-6790)
 * Fix accounting in FileCacheService to allow re-using RAR (CASSANDRA-6838)
 * Fix static counter columns (CASSANDRA-6827)
 * Restore expiring->deleted (cell) compaction optimization (CASSANDRA-6844)
 * Fix CompactionManager.needsCleanup (CASSANDRA-6845)
 * Correctly compare BooleanType values other than 0 and 1 (CASSANDRA-6779)
 * Read message id as string from earlier versions (CASSANDRA-6840)
 * Properly use the Paxos consistency for (non-protocol) batch (CASSANDRA-6837)
 * Add paranoid disk failure option (CASSANDRA-6646)
 * Improve PerRowSecondaryIndex performance (CASSANDRA-6876)
 * Extend triggers to support CAS updates (CASSANDRA-6882)
 * Static columns with IF NOT EXISTS don't always work as expected (CASSANDRA-6873)
 * Fix paging with SELECT DISTINCT (CASSANDRA-6857)
 * Fix UnsupportedOperationException on CAS timeout (CASSANDRA-6923)
 * Improve MeteredFlusher handling of MF-unaffected column families
   (CASSANDRA-6867)
 * Add CqlRecordReader using native pagination (CASSANDRA-6311)
 * Add QueryHandler interface (CASSANDRA-6659)
 * Track liveRatio per-memtable, not per-CF (CASSANDRA-6945)
 * Make sure upgradesstables keeps sstable level (CASSANDRA-6958)
 * Fix LIMIT with static columns (CASSANDRA-6956)
 * Fix clash with CQL column name in thrift validation (CASSANDRA-6892)
 * Fix error with super columns in mixed 1.2-2.0 clusters (CASSANDRA-6966)
 * Fix bad skip of sstables on slice query with composite start/finish (CASSANDRA-6825)
 * Fix unintended update with conditional statement (CASSANDRA-6893)
 * Fix map element access in IF (CASSANDRA-6914)
 * Avoid costly range calculations for range queries on system keyspaces
   (CASSANDRA-6906)
 * Fix SSTable not released if stream session fails (CASSANDRA-6818)
 * Avoid build failure due to ANTLR timeout (CASSANDRA-6991)
 * Queries on compact tables can return more rows that requested (CASSANDRA-7052)
 * USING TIMESTAMP for batches does not work (CASSANDRA-7053)
 * Fix performance regression from CASSANDRA-5614 (CASSANDRA-6949)
 * Ensure that batchlog and hint timeouts do not produce hints (CASSANDRA-7058)
 * Merge groupable mutations in TriggerExecutor#execute() (CASSANDRA-7047)
 * Plug holes in resource release when wiring up StreamSession (CASSANDRA-7073)
 * Re-add parameter columns to tracing session (CASSANDRA-6942)
 * Preserves CQL metadata when updating table from thrift (CASSANDRA-6831)
Merged from 1.2:
 * Fix nodetool display with vnodes (CASSANDRA-7082)
 * Add UNLOGGED, COUNTER options to BATCH documentation (CASSANDRA-6816)
 * add extra SSL cipher suites (CASSANDRA-6613)
 * fix nodetool getsstables for blob PK (CASSANDRA-6803)
 * Fix BatchlogManager#deleteBatch() use of millisecond timestamps
   (CASSANDRA-6822)
 * Continue assassinating even if the endpoint vanishes (CASSANDRA-6787)
 * Schedule schema pulls on change (CASSANDRA-6971)
 * Non-droppable verbs shouldn't be dropped from OTC (CASSANDRA-6980)
 * Shutdown batchlog executor in SS#drain() (CASSANDRA-7025)
 * Fix batchlog to account for CF truncation records (CASSANDRA-6999)
 * Fix CQLSH parsing of functions and BLOB literals (CASSANDRA-7018)
 * Properly load trustore in the native protocol (CASSANDRA-6847)
 * Always clean up references in SerializingCache (CASSANDRA-6994)
 * Don't shut MessagingService down when replacing a node (CASSANDRA-6476)
 * fix npe when doing -Dcassandra.fd_initial_value_ms (CASSANDRA-6751)


2.1.0-beta1
 * Add flush directory distinct from compaction directories (CASSANDRA-6357)
 * Require JNA by default (CASSANDRA-6575)
 * add listsnapshots command to nodetool (CASSANDRA-5742)
 * Introduce AtomicBTreeColumns (CASSANDRA-6271, 6692)
 * Multithreaded commitlog (CASSANDRA-3578)
 * allocate fixed index summary memory pool and resample cold index summaries
   to use less memory (CASSANDRA-5519)
 * Removed multithreaded compaction (CASSANDRA-6142)
 * Parallelize fetching rows for low-cardinality indexes (CASSANDRA-1337)
 * change logging from log4j to logback (CASSANDRA-5883)
 * switch to LZ4 compression for internode communication (CASSANDRA-5887)
 * Stop using Thrift-generated Index* classes internally (CASSANDRA-5971)
 * Remove 1.2 network compatibility code (CASSANDRA-5960)
 * Remove leveled json manifest migration code (CASSANDRA-5996)
 * Remove CFDefinition (CASSANDRA-6253)
 * Use AtomicIntegerFieldUpdater in RefCountedMemory (CASSANDRA-6278)
 * User-defined types for CQL3 (CASSANDRA-5590)
 * Use of o.a.c.metrics in nodetool (CASSANDRA-5871, 6406)
 * Batch read from OTC's queue and cleanup (CASSANDRA-1632)
 * Secondary index support for collections (CASSANDRA-4511, 6383)
 * SSTable metadata(Stats.db) format change (CASSANDRA-6356)
 * Push composites support in the storage engine
   (CASSANDRA-5417, CASSANDRA-6520)
 * Add snapshot space used to cfstats (CASSANDRA-6231)
 * Add cardinality estimator for key count estimation (CASSANDRA-5906)
 * CF id is changed to be non-deterministic. Data dir/key cache are created
   uniquely for CF id (CASSANDRA-5202)
 * New counters implementation (CASSANDRA-6504)
 * Replace UnsortedColumns, EmptyColumns, TreeMapBackedSortedColumns with new
   ArrayBackedSortedColumns (CASSANDRA-6630, CASSANDRA-6662, CASSANDRA-6690)
 * Add option to use row cache with a given amount of rows (CASSANDRA-5357)
 * Avoid repairing already repaired data (CASSANDRA-5351)
 * Reject counter updates with USING TTL/TIMESTAMP (CASSANDRA-6649)
 * Replace index_interval with min/max_index_interval (CASSANDRA-6379)
 * Lift limitation that order by columns must be selected for IN queries (CASSANDRA-4911)


2.0.5
 * Reduce garbage generated by bloom filter lookups (CASSANDRA-6609)
 * Add ks.cf names to tombstone logging (CASSANDRA-6597)
 * Use LOCAL_QUORUM for LWT operations at LOCAL_SERIAL (CASSANDRA-6495)
 * Wait for gossip to settle before accepting client connections (CASSANDRA-4288)
 * Delete unfinished compaction incrementally (CASSANDRA-6086)
 * Allow specifying custom secondary index options in CQL3 (CASSANDRA-6480)
 * Improve replica pinning for cache efficiency in DES (CASSANDRA-6485)
 * Fix LOCAL_SERIAL from thrift (CASSANDRA-6584)
 * Don't special case received counts in CAS timeout exceptions (CASSANDRA-6595)
 * Add support for 2.1 global counter shards (CASSANDRA-6505)
 * Fix NPE when streaming connection is not yet established (CASSANDRA-6210)
 * Avoid rare duplicate read repair triggering (CASSANDRA-6606)
 * Fix paging discardFirst (CASSANDRA-6555)
 * Fix ArrayIndexOutOfBoundsException in 2ndary index query (CASSANDRA-6470)
 * Release sstables upon rebuilding 2i (CASSANDRA-6635)
 * Add AbstractCompactionStrategy.startup() method (CASSANDRA-6637)
 * SSTableScanner may skip rows during cleanup (CASSANDRA-6638)
 * sstables from stalled repair sessions can resurrect deleted data (CASSANDRA-6503)
 * Switch stress to use ITransportFactory (CASSANDRA-6641)
 * Fix IllegalArgumentException during prepare (CASSANDRA-6592)
 * Fix possible loss of 2ndary index entries during compaction (CASSANDRA-6517)
 * Fix direct Memory on architectures that do not support unaligned long access
   (CASSANDRA-6628)
 * Let scrub optionally skip broken counter partitions (CASSANDRA-5930)
Merged from 1.2:
 * fsync compression metadata (CASSANDRA-6531)
 * Validate CF existence on execution for prepared statement (CASSANDRA-6535)
 * Add ability to throttle batchlog replay (CASSANDRA-6550)
 * Fix executing LOCAL_QUORUM with SimpleStrategy (CASSANDRA-6545)
 * Avoid StackOverflow when using large IN queries (CASSANDRA-6567)
 * Nodetool upgradesstables includes secondary indexes (CASSANDRA-6598)
 * Paginate batchlog replay (CASSANDRA-6569)
 * skip blocking on streaming during drain (CASSANDRA-6603)
 * Improve error message when schema doesn't match loaded sstable (CASSANDRA-6262)
 * Add properties to adjust FD initial value and max interval (CASSANDRA-4375)
 * Fix preparing with batch and delete from collection (CASSANDRA-6607)
 * Fix ABSC reverse iterator's remove() method (CASSANDRA-6629)
 * Handle host ID conflicts properly (CASSANDRA-6615)
 * Move handling of migration event source to solve bootstrap race. (CASSANDRA-6648)
 * Make sure compaction throughput value doesn't overflow with int math (CASSANDRA-6647)


2.0.4
 * Allow removing snapshots of no-longer-existing CFs (CASSANDRA-6418)
 * add StorageService.stopDaemon() (CASSANDRA-4268)
 * add IRE for invalid CF supplied to get_count (CASSANDRA-5701)
 * add client encryption support to sstableloader (CASSANDRA-6378)
 * Fix accept() loop for SSL sockets post-shutdown (CASSANDRA-6468)
 * Fix size-tiered compaction in LCS L0 (CASSANDRA-6496)
 * Fix assertion failure in filterColdSSTables (CASSANDRA-6483)
 * Fix row tombstones in larger-than-memory compactions (CASSANDRA-6008)
 * Fix cleanup ClassCastException (CASSANDRA-6462)
 * Reduce gossip memory use by interning VersionedValue strings (CASSANDRA-6410)
 * Allow specifying datacenters to participate in a repair (CASSANDRA-6218)
 * Fix divide-by-zero in PCI (CASSANDRA-6403)
 * Fix setting last compacted key in the wrong level for LCS (CASSANDRA-6284)
 * Add millisecond precision formats to the timestamp parser (CASSANDRA-6395)
 * Expose a total memtable size metric for a CF (CASSANDRA-6391)
 * cqlsh: handle symlinks properly (CASSANDRA-6425)
 * Fix potential infinite loop when paging query with IN (CASSANDRA-6464)
 * Fix assertion error in AbstractQueryPager.discardFirst (CASSANDRA-6447)
 * Fix streaming older SSTable yields unnecessary tombstones (CASSANDRA-6527)
Merged from 1.2:
 * Improved error message on bad properties in DDL queries (CASSANDRA-6453)
 * Randomize batchlog candidates selection (CASSANDRA-6481)
 * Fix thundering herd on endpoint cache invalidation (CASSANDRA-6345, 6485)
 * Improve batchlog write performance with vnodes (CASSANDRA-6488)
 * cqlsh: quote single quotes in strings inside collections (CASSANDRA-6172)
 * Improve gossip performance for typical messages (CASSANDRA-6409)
 * Throw IRE if a prepared statement has more markers than supported
   (CASSANDRA-5598)
 * Expose Thread metrics for the native protocol server (CASSANDRA-6234)
 * Change snapshot response message verb to INTERNAL to avoid dropping it
   (CASSANDRA-6415)
 * Warn when collection read has > 65K elements (CASSANDRA-5428)
 * Fix cache persistence when both row and key cache are enabled
   (CASSANDRA-6413)
 * (Hadoop) add describe_local_ring (CASSANDRA-6268)
 * Fix handling of concurrent directory creation failure (CASSANDRA-6459)
 * Allow executing CREATE statements multiple times (CASSANDRA-6471)
 * Don't send confusing info with timeouts (CASSANDRA-6491)
 * Don't resubmit counter mutation runnables internally (CASSANDRA-6427)
 * Don't drop local mutations without a hint (CASSANDRA-6510)
 * Don't allow null max_hint_window_in_ms (CASSANDRA-6419)
 * Validate SliceRange start and finish lengths (CASSANDRA-6521)


2.0.3
 * Fix FD leak on slice read path (CASSANDRA-6275)
 * Cancel read meter task when closing SSTR (CASSANDRA-6358)
 * free off-heap IndexSummary during bulk (CASSANDRA-6359)
 * Recover from IOException in accept() thread (CASSANDRA-6349)
 * Improve Gossip tolerance of abnormally slow tasks (CASSANDRA-6338)
 * Fix trying to hint timed out counter writes (CASSANDRA-6322)
 * Allow restoring specific columnfamilies from archived CL (CASSANDRA-4809)
 * Avoid flushing compaction_history after each operation (CASSANDRA-6287)
 * Fix repair assertion error when tombstones expire (CASSANDRA-6277)
 * Skip loading corrupt key cache (CASSANDRA-6260)
 * Fixes for compacting larger-than-memory rows (CASSANDRA-6274)
 * Compact hottest sstables first and optionally omit coldest from
   compaction entirely (CASSANDRA-6109)
 * Fix modifying column_metadata from thrift (CASSANDRA-6182)
 * cqlsh: fix LIST USERS output (CASSANDRA-6242)
 * Add IRequestSink interface (CASSANDRA-6248)
 * Update memtable size while flushing (CASSANDRA-6249)
 * Provide hooks around CQL2/CQL3 statement execution (CASSANDRA-6252)
 * Require Permission.SELECT for CAS updates (CASSANDRA-6247)
 * New CQL-aware SSTableWriter (CASSANDRA-5894)
 * Reject CAS operation when the protocol v1 is used (CASSANDRA-6270)
 * Correctly throw error when frame too large (CASSANDRA-5981)
 * Fix serialization bug in PagedRange with 2ndary indexes (CASSANDRA-6299)
 * Fix CQL3 table validation in Thrift (CASSANDRA-6140)
 * Fix bug missing results with IN clauses (CASSANDRA-6327)
 * Fix paging with reversed slices (CASSANDRA-6343)
 * Set minTimestamp correctly to be able to drop expired sstables (CASSANDRA-6337)
 * Support NaN and Infinity as float literals (CASSANDRA-6003)
 * Remove RF from nodetool ring output (CASSANDRA-6289)
 * Fix attempting to flush empty rows (CASSANDRA-6374)
 * Fix potential out of bounds exception when paging (CASSANDRA-6333)
Merged from 1.2:
 * Optimize FD phi calculation (CASSANDRA-6386)
 * Improve initial FD phi estimate when starting up (CASSANDRA-6385)
 * Don't list CQL3 table in CLI describe even if named explicitely
   (CASSANDRA-5750)
 * Invalidate row cache when dropping CF (CASSANDRA-6351)
 * add non-jamm path for cached statements (CASSANDRA-6293)
 * add windows bat files for shell commands (CASSANDRA-6145)
 * Require logging in for Thrift CQL2/3 statement preparation (CASSANDRA-6254)
 * restrict max_num_tokens to 1536 (CASSANDRA-6267)
 * Nodetool gets default JMX port from cassandra-env.sh (CASSANDRA-6273)
 * make calculatePendingRanges asynchronous (CASSANDRA-6244)
 * Remove blocking flushes in gossip thread (CASSANDRA-6297)
 * Fix potential socket leak in connectionpool creation (CASSANDRA-6308)
 * Allow LOCAL_ONE/LOCAL_QUORUM to work with SimpleStrategy (CASSANDRA-6238)
 * cqlsh: handle 'null' as session duration (CASSANDRA-6317)
 * Fix json2sstable handling of range tombstones (CASSANDRA-6316)
 * Fix missing one row in reverse query (CASSANDRA-6330)
 * Fix reading expired row value from row cache (CASSANDRA-6325)
 * Fix AssertionError when doing set element deletion (CASSANDRA-6341)
 * Make CL code for the native protocol match the one in C* 2.0
   (CASSANDRA-6347)
 * Disallow altering CQL3 table from thrift (CASSANDRA-6370)
 * Fix size computation of prepared statement (CASSANDRA-6369)


2.0.2
 * Update FailureDetector to use nanontime (CASSANDRA-4925)
 * Fix FileCacheService regressions (CASSANDRA-6149)
 * Never return WriteTimeout for CL.ANY (CASSANDRA-6132)
 * Fix race conditions in bulk loader (CASSANDRA-6129)
 * Add configurable metrics reporting (CASSANDRA-4430)
 * drop queries exceeding a configurable number of tombstones (CASSANDRA-6117)
 * Track and persist sstable read activity (CASSANDRA-5515)
 * Fixes for speculative retry (CASSANDRA-5932, CASSANDRA-6194)
 * Improve memory usage of metadata min/max column names (CASSANDRA-6077)
 * Fix thrift validation refusing row markers on CQL3 tables (CASSANDRA-6081)
 * Fix insertion of collections with CAS (CASSANDRA-6069)
 * Correctly send metadata on SELECT COUNT (CASSANDRA-6080)
 * Track clients' remote addresses in ClientState (CASSANDRA-6070)
 * Create snapshot dir if it does not exist when migrating
   leveled manifest (CASSANDRA-6093)
 * make sequential nodetool repair the default (CASSANDRA-5950)
 * Add more hooks for compaction strategy implementations (CASSANDRA-6111)
 * Fix potential NPE on composite 2ndary indexes (CASSANDRA-6098)
 * Delete can potentially be skipped in batch (CASSANDRA-6115)
 * Allow alter keyspace on system_traces (CASSANDRA-6016)
 * Disallow empty column names in cql (CASSANDRA-6136)
 * Use Java7 file-handling APIs and fix file moving on Windows (CASSANDRA-5383)
 * Save compaction history to system keyspace (CASSANDRA-5078)
 * Fix NPE if StorageService.getOperationMode() is executed before full startup (CASSANDRA-6166)
 * CQL3: support pre-epoch longs for TimestampType (CASSANDRA-6212)
 * Add reloadtriggers command to nodetool (CASSANDRA-4949)
 * cqlsh: ignore empty 'value alias' in DESCRIBE (CASSANDRA-6139)
 * Fix sstable loader (CASSANDRA-6205)
 * Reject bootstrapping if the node already exists in gossip (CASSANDRA-5571)
 * Fix NPE while loading paxos state (CASSANDRA-6211)
 * cqlsh: add SHOW SESSION <tracing-session> command (CASSANDRA-6228)
Merged from 1.2:
 * (Hadoop) Require CFRR batchSize to be at least 2 (CASSANDRA-6114)
 * Add a warning for small LCS sstable size (CASSANDRA-6191)
 * Add ability to list specific KS/CF combinations in nodetool cfstats (CASSANDRA-4191)
 * Mark CF clean if a mutation raced the drop and got it marked dirty (CASSANDRA-5946)
 * Add a LOCAL_ONE consistency level (CASSANDRA-6202)
 * Limit CQL prepared statement cache by size instead of count (CASSANDRA-6107)
 * Tracing should log write failure rather than raw exceptions (CASSANDRA-6133)
 * lock access to TM.endpointToHostIdMap (CASSANDRA-6103)
 * Allow estimated memtable size to exceed slab allocator size (CASSANDRA-6078)
 * Start MeteredFlusher earlier to prevent OOM during CL replay (CASSANDRA-6087)
 * Avoid sending Truncate command to fat clients (CASSANDRA-6088)
 * Allow where clause conditions to be in parenthesis (CASSANDRA-6037)
 * Do not open non-ssl storage port if encryption option is all (CASSANDRA-3916)
 * Move batchlog replay to its own executor (CASSANDRA-6079)
 * Add tombstone debug threshold and histogram (CASSANDRA-6042, 6057)
 * Enable tcp keepalive on incoming connections (CASSANDRA-4053)
 * Fix fat client schema pull NPE (CASSANDRA-6089)
 * Fix memtable flushing for indexed tables (CASSANDRA-6112)
 * Fix skipping columns with multiple slices (CASSANDRA-6119)
 * Expose connected thrift + native client counts (CASSANDRA-5084)
 * Optimize auth setup (CASSANDRA-6122)
 * Trace index selection (CASSANDRA-6001)
 * Update sstablesPerReadHistogram to use biased sampling (CASSANDRA-6164)
 * Log UnknownColumnfamilyException when closing socket (CASSANDRA-5725)
 * Properly error out on CREATE INDEX for counters table (CASSANDRA-6160)
 * Handle JMX notification failure for repair (CASSANDRA-6097)
 * (Hadoop) Fetch no more than 128 splits in parallel (CASSANDRA-6169)
 * stress: add username/password authentication support (CASSANDRA-6068)
 * Fix indexed queries with row cache enabled on parent table (CASSANDRA-5732)
 * Fix compaction race during columnfamily drop (CASSANDRA-5957)
 * Fix validation of empty column names for compact tables (CASSANDRA-6152)
 * Skip replaying mutations that pass CRC but fail to deserialize (CASSANDRA-6183)
 * Rework token replacement to use replace_address (CASSANDRA-5916)
 * Fix altering column types (CASSANDRA-6185)
 * cqlsh: fix CREATE/ALTER WITH completion (CASSANDRA-6196)
 * add windows bat files for shell commands (CASSANDRA-6145)
 * Fix potential stack overflow during range tombstones insertion (CASSANDRA-6181)
 * (Hadoop) Make LOCAL_ONE the default consistency level (CASSANDRA-6214)


2.0.1
 * Fix bug that could allow reading deleted data temporarily (CASSANDRA-6025)
 * Improve memory use defaults (CASSANDRA-6059)
 * Make ThriftServer more easlly extensible (CASSANDRA-6058)
 * Remove Hadoop dependency from ITransportFactory (CASSANDRA-6062)
 * add file_cache_size_in_mb setting (CASSANDRA-5661)
 * Improve error message when yaml contains invalid properties (CASSANDRA-5958)
 * Improve leveled compaction's ability to find non-overlapping L0 compactions
   to work on concurrently (CASSANDRA-5921)
 * Notify indexer of columns shadowed by range tombstones (CASSANDRA-5614)
 * Log Merkle tree stats (CASSANDRA-2698)
 * Switch from crc32 to adler32 for compressed sstable checksums (CASSANDRA-5862)
 * Improve offheap memcpy performance (CASSANDRA-5884)
 * Use a range aware scanner for cleanup (CASSANDRA-2524)
 * Cleanup doesn't need to inspect sstables that contain only local data
   (CASSANDRA-5722)
 * Add ability for CQL3 to list partition keys (CASSANDRA-4536)
 * Improve native protocol serialization (CASSANDRA-5664)
 * Upgrade Thrift to 0.9.1 (CASSANDRA-5923)
 * Require superuser status for adding triggers (CASSANDRA-5963)
 * Make standalone scrubber handle old and new style leveled manifest
   (CASSANDRA-6005)
 * Fix paxos bugs (CASSANDRA-6012, 6013, 6023)
 * Fix paged ranges with multiple replicas (CASSANDRA-6004)
 * Fix potential AssertionError during tracing (CASSANDRA-6041)
 * Fix NPE in sstablesplit (CASSANDRA-6027)
 * Migrate pre-2.0 key/value/column aliases to system.schema_columns
   (CASSANDRA-6009)
 * Paging filter empty rows too agressively (CASSANDRA-6040)
 * Support variadic parameters for IN clauses (CASSANDRA-4210)
 * cqlsh: return the result of CAS writes (CASSANDRA-5796)
 * Fix validation of IN clauses with 2ndary indexes (CASSANDRA-6050)
 * Support named bind variables in CQL (CASSANDRA-6033)
Merged from 1.2:
 * Allow cache-keys-to-save to be set at runtime (CASSANDRA-5980)
 * Avoid second-guessing out-of-space state (CASSANDRA-5605)
 * Tuning knobs for dealing with large blobs and many CFs (CASSANDRA-5982)
 * (Hadoop) Fix CQLRW for thrift tables (CASSANDRA-6002)
 * Fix possible divide-by-zero in HHOM (CASSANDRA-5990)
 * Allow local batchlog writes for CL.ANY (CASSANDRA-5967)
 * Upgrade metrics-core to version 2.2.0 (CASSANDRA-5947)
 * Fix CqlRecordWriter with composite keys (CASSANDRA-5949)
 * Add snitch, schema version, cluster, partitioner to JMX (CASSANDRA-5881)
 * Allow disabling SlabAllocator (CASSANDRA-5935)
 * Make user-defined compaction JMX blocking (CASSANDRA-4952)
 * Fix streaming does not transfer wrapped range (CASSANDRA-5948)
 * Fix loading index summary containing empty key (CASSANDRA-5965)
 * Correctly handle limits in CompositesSearcher (CASSANDRA-5975)
 * Pig: handle CQL collections (CASSANDRA-5867)
 * Pass the updated cf to the PRSI index() method (CASSANDRA-5999)
 * Allow empty CQL3 batches (as no-op) (CASSANDRA-5994)
 * Support null in CQL3 functions (CASSANDRA-5910)
 * Replace the deprecated MapMaker with CacheLoader (CASSANDRA-6007)
 * Add SSTableDeletingNotification to DataTracker (CASSANDRA-6010)
 * Fix snapshots in use get deleted during snapshot repair (CASSANDRA-6011)
 * Move hints and exception count to o.a.c.metrics (CASSANDRA-6017)
 * Fix memory leak in snapshot repair (CASSANDRA-6047)
 * Fix sstable2sjon for CQL3 tables (CASSANDRA-5852)


2.0.0
 * Fix thrift validation when inserting into CQL3 tables (CASSANDRA-5138)
 * Fix periodic memtable flushing behavior with clean memtables (CASSANDRA-5931)
 * Fix dateOf() function for pre-2.0 timestamp columns (CASSANDRA-5928)
 * Fix SSTable unintentionally loads BF when opened for batch (CASSANDRA-5938)
 * Add stream session progress to JMX (CASSANDRA-4757)
 * Fix NPE during CAS operation (CASSANDRA-5925)
Merged from 1.2:
 * Fix getBloomFilterDiskSpaceUsed for AlwaysPresentFilter (CASSANDRA-5900)
 * Don't announce schema version until we've loaded the changes locally
   (CASSANDRA-5904)
 * Fix to support off heap bloom filters size greater than 2 GB (CASSANDRA-5903)
 * Properly handle parsing huge map and set literals (CASSANDRA-5893)


2.0.0-rc2
 * enable vnodes by default (CASSANDRA-5869)
 * fix CAS contention timeout (CASSANDRA-5830)
 * fix HsHa to respect max frame size (CASSANDRA-4573)
 * Fix (some) 2i on composite components omissions (CASSANDRA-5851)
 * cqlsh: add DESCRIBE FULL SCHEMA variant (CASSANDRA-5880)
Merged from 1.2:
 * Correctly validate sparse composite cells in scrub (CASSANDRA-5855)
 * Add KeyCacheHitRate metric to CF metrics (CASSANDRA-5868)
 * cqlsh: add support for multiline comments (CASSANDRA-5798)
 * Handle CQL3 SELECT duplicate IN restrictions on clustering columns
   (CASSANDRA-5856)


2.0.0-rc1
 * improve DecimalSerializer performance (CASSANDRA-5837)
 * fix potential spurious wakeup in AsyncOneResponse (CASSANDRA-5690)
 * fix schema-related trigger issues (CASSANDRA-5774)
 * Better validation when accessing CQL3 table from thrift (CASSANDRA-5138)
 * Fix assertion error during repair (CASSANDRA-5801)
 * Fix range tombstone bug (CASSANDRA-5805)
 * DC-local CAS (CASSANDRA-5797)
 * Add a native_protocol_version column to the system.local table (CASSANRDA-5819)
 * Use index_interval from cassandra.yaml when upgraded (CASSANDRA-5822)
 * Fix buffer underflow on socket close (CASSANDRA-5792)
Merged from 1.2:
 * Fix reading DeletionTime from 1.1-format sstables (CASSANDRA-5814)
 * cqlsh: add collections support to COPY (CASSANDRA-5698)
 * retry important messages for any IOException (CASSANDRA-5804)
 * Allow empty IN relations in SELECT/UPDATE/DELETE statements (CASSANDRA-5626)
 * cqlsh: fix crashing on Windows due to libedit detection (CASSANDRA-5812)
 * fix bulk-loading compressed sstables (CASSANDRA-5820)
 * (Hadoop) fix quoting in CqlPagingRecordReader and CqlRecordWriter
   (CASSANDRA-5824)
 * update default LCS sstable size to 160MB (CASSANDRA-5727)
 * Allow compacting 2Is via nodetool (CASSANDRA-5670)
 * Hex-encode non-String keys in OPP (CASSANDRA-5793)
 * nodetool history logging (CASSANDRA-5823)
 * (Hadoop) fix support for Thrift tables in CqlPagingRecordReader
   (CASSANDRA-5752)
 * add "all time blocked" to StatusLogger output (CASSANDRA-5825)
 * Future-proof inter-major-version schema migrations (CASSANDRA-5845)
 * (Hadoop) add CqlPagingRecordReader support for ReversedType in Thrift table
   (CASSANDRA-5718)
 * Add -no-snapshot option to scrub (CASSANDRA-5891)
 * Fix to support off heap bloom filters size greater than 2 GB (CASSANDRA-5903)
 * Properly handle parsing huge map and set literals (CASSANDRA-5893)
 * Fix LCS L0 compaction may overlap in L1 (CASSANDRA-5907)
 * New sstablesplit tool to split large sstables offline (CASSANDRA-4766)
 * Fix potential deadlock in native protocol server (CASSANDRA-5926)
 * Disallow incompatible type change in CQL3 (CASSANDRA-5882)
Merged from 1.1:
 * Correctly validate sparse composite cells in scrub (CASSANDRA-5855)


2.0.0-beta2
 * Replace countPendingHints with Hints Created metric (CASSANDRA-5746)
 * Allow nodetool with no args, and with help to run without a server (CASSANDRA-5734)
 * Cleanup AbstractType/TypeSerializer classes (CASSANDRA-5744)
 * Remove unimplemented cli option schema-mwt (CASSANDRA-5754)
 * Support range tombstones in thrift (CASSANDRA-5435)
 * Normalize table-manipulating CQL3 statements' class names (CASSANDRA-5759)
 * cqlsh: add missing table options to DESCRIBE output (CASSANDRA-5749)
 * Fix assertion error during repair (CASSANDRA-5757)
 * Fix bulkloader (CASSANDRA-5542)
 * Add LZ4 compression to the native protocol (CASSANDRA-5765)
 * Fix bugs in the native protocol v2 (CASSANDRA-5770)
 * CAS on 'primary key only' table (CASSANDRA-5715)
 * Support streaming SSTables of old versions (CASSANDRA-5772)
 * Always respect protocol version in native protocol (CASSANDRA-5778)
 * Fix ConcurrentModificationException during streaming (CASSANDRA-5782)
 * Update deletion timestamp in Commit#updatesWithPaxosTime (CASSANDRA-5787)
 * Thrift cas() method crashes if input columns are not sorted (CASSANDRA-5786)
 * Order columns names correctly when querying for CAS (CASSANDRA-5788)
 * Fix streaming retry (CASSANDRA-5775)
Merged from 1.2:
 * if no seeds can be a reached a node won't start in a ring by itself (CASSANDRA-5768)
 * add cassandra.unsafesystem property (CASSANDRA-5704)
 * (Hadoop) quote identifiers in CqlPagingRecordReader (CASSANDRA-5763)
 * Add replace_node functionality for vnodes (CASSANDRA-5337)
 * Add timeout events to query traces (CASSANDRA-5520)
 * Fix serialization of the LEFT gossip value (CASSANDRA-5696)
 * Pig: support for cql3 tables (CASSANDRA-5234)
 * Fix skipping range tombstones with reverse queries (CASSANDRA-5712)
 * Expire entries out of ThriftSessionManager (CASSANDRA-5719)
 * Don't keep ancestor information in memory (CASSANDRA-5342)
 * Expose native protocol server status in nodetool info (CASSANDRA-5735)
 * Fix pathetic performance of range tombstones (CASSANDRA-5677)
 * Fix querying with an empty (impossible) range (CASSANDRA-5573)
 * cqlsh: handle CUSTOM 2i in DESCRIBE output (CASSANDRA-5760)
 * Fix minor bug in Range.intersects(Bound) (CASSANDRA-5771)
 * cqlsh: handle disabled compression in DESCRIBE output (CASSANDRA-5766)
 * Ensure all UP events are notified on the native protocol (CASSANDRA-5769)
 * Fix formatting of sstable2json with multiple -k arguments (CASSANDRA-5781)
 * Don't rely on row marker for queries in general to hide lost markers
   after TTL expires (CASSANDRA-5762)
 * Sort nodetool help output (CASSANDRA-5776)
 * Fix column expiring during 2 phases compaction (CASSANDRA-5799)
 * now() is being rejected in INSERTs when inside collections (CASSANDRA-5795)


2.0.0-beta1
 * Add support for indexing clustered columns (CASSANDRA-5125)
 * Removed on-heap row cache (CASSANDRA-5348)
 * use nanotime consistently for node-local timeouts (CASSANDRA-5581)
 * Avoid unnecessary second pass on name-based queries (CASSANDRA-5577)
 * Experimental triggers (CASSANDRA-1311)
 * JEMalloc support for off-heap allocation (CASSANDRA-3997)
 * Single-pass compaction (CASSANDRA-4180)
 * Removed token range bisection (CASSANDRA-5518)
 * Removed compatibility with pre-1.2.5 sstables and network messages
   (CASSANDRA-5511)
 * removed PBSPredictor (CASSANDRA-5455)
 * CAS support (CASSANDRA-5062, 5441, 5442, 5443, 5619, 5667)
 * Leveled compaction performs size-tiered compactions in L0
   (CASSANDRA-5371, 5439)
 * Add yaml network topology snitch for mixed ec2/other envs (CASSANDRA-5339)
 * Log when a node is down longer than the hint window (CASSANDRA-4554)
 * Optimize tombstone creation for ExpiringColumns (CASSANDRA-4917)
 * Improve LeveledScanner work estimation (CASSANDRA-5250, 5407)
 * Replace compaction lock with runWithCompactionsDisabled (CASSANDRA-3430)
 * Change Message IDs to ints (CASSANDRA-5307)
 * Move sstable level information into the Stats component, removing the
   need for a separate Manifest file (CASSANDRA-4872)
 * avoid serializing to byte[] on commitlog append (CASSANDRA-5199)
 * make index_interval configurable per columnfamily (CASSANDRA-3961, CASSANDRA-5650)
 * add default_time_to_live (CASSANDRA-3974)
 * add memtable_flush_period_in_ms (CASSANDRA-4237)
 * replace supercolumns internally by composites (CASSANDRA-3237, 5123)
 * upgrade thrift to 0.9.0 (CASSANDRA-3719)
 * drop unnecessary keyspace parameter from user-defined compaction API
   (CASSANDRA-5139)
 * more robust solution to incomplete compactions + counters (CASSANDRA-5151)
 * Change order of directory searching for c*.in.sh (CASSANDRA-3983)
 * Add tool to reset SSTable compaction level for LCS (CASSANDRA-5271)
 * Allow custom configuration loader (CASSANDRA-5045)
 * Remove memory emergency pressure valve logic (CASSANDRA-3534)
 * Reduce request latency with eager retry (CASSANDRA-4705)
 * cqlsh: Remove ASSUME command (CASSANDRA-5331)
 * Rebuild BF when loading sstables if bloom_filter_fp_chance
   has changed since compaction (CASSANDRA-5015)
 * remove row-level bloom filters (CASSANDRA-4885)
 * Change Kernel Page Cache skipping into row preheating (disabled by default)
   (CASSANDRA-4937)
 * Improve repair by deciding on a gcBefore before sending
   out TreeRequests (CASSANDRA-4932)
 * Add an official way to disable compactions (CASSANDRA-5074)
 * Reenable ALTER TABLE DROP with new semantics (CASSANDRA-3919)
 * Add binary protocol versioning (CASSANDRA-5436)
 * Swap THshaServer for TThreadedSelectorServer (CASSANDRA-5530)
 * Add alias support to SELECT statement (CASSANDRA-5075)
 * Don't create empty RowMutations in CommitLogReplayer (CASSANDRA-5541)
 * Use range tombstones when dropping cfs/columns from schema (CASSANDRA-5579)
 * cqlsh: drop CQL2/CQL3-beta support (CASSANDRA-5585)
 * Track max/min column names in sstables to be able to optimize slice
   queries (CASSANDRA-5514, CASSANDRA-5595, CASSANDRA-5600)
 * Binary protocol: allow batching already prepared statements (CASSANDRA-4693)
 * Allow preparing timestamp, ttl and limit in CQL3 queries (CASSANDRA-4450)
 * Support native link w/o JNA in Java7 (CASSANDRA-3734)
 * Use SASL authentication in binary protocol v2 (CASSANDRA-5545)
 * Replace Thrift HsHa with LMAX Disruptor based implementation (CASSANDRA-5582)
 * cqlsh: Add row count to SELECT output (CASSANDRA-5636)
 * Include a timestamp with all read commands to determine column expiration
   (CASSANDRA-5149)
 * Streaming 2.0 (CASSANDRA-5286, 5699)
 * Conditional create/drop ks/table/index statements in CQL3 (CASSANDRA-2737)
 * more pre-table creation property validation (CASSANDRA-5693)
 * Redesign repair messages (CASSANDRA-5426)
 * Fix ALTER RENAME post-5125 (CASSANDRA-5702)
 * Disallow renaming a 2ndary indexed column (CASSANDRA-5705)
 * Rename Table to Keyspace (CASSANDRA-5613)
 * Ensure changing column_index_size_in_kb on different nodes don't corrupt the
   sstable (CASSANDRA-5454)
 * Move resultset type information into prepare, not execute (CASSANDRA-5649)
 * Auto paging in binary protocol (CASSANDRA-4415, 5714)
 * Don't tie client side use of AbstractType to JDBC (CASSANDRA-4495)
 * Adds new TimestampType to replace DateType (CASSANDRA-5723, CASSANDRA-5729)
Merged from 1.2:
 * make starting native protocol server idempotent (CASSANDRA-5728)
 * Fix loading key cache when a saved entry is no longer valid (CASSANDRA-5706)
 * Fix serialization of the LEFT gossip value (CASSANDRA-5696)
 * cqlsh: Don't show 'null' in place of empty values (CASSANDRA-5675)
 * Race condition in detecting version on a mixed 1.1/1.2 cluster
   (CASSANDRA-5692)
 * Fix skipping range tombstones with reverse queries (CASSANDRA-5712)
 * Expire entries out of ThriftSessionManager (CASSANRDA-5719)
 * Don't keep ancestor information in memory (CASSANDRA-5342)
 * cqlsh: fix handling of semicolons inside BATCH queries (CASSANDRA-5697)


1.2.6
 * Fix tracing when operation completes before all responses arrive
   (CASSANDRA-5668)
 * Fix cross-DC mutation forwarding (CASSANDRA-5632)
 * Reduce SSTableLoader memory usage (CASSANDRA-5555)
 * Scale hinted_handoff_throttle_in_kb to cluster size (CASSANDRA-5272)
 * (Hadoop) Add CQL3 input/output formats (CASSANDRA-4421, 5622)
 * (Hadoop) Fix InputKeyRange in CFIF (CASSANDRA-5536)
 * Fix dealing with ridiculously large max sstable sizes in LCS (CASSANDRA-5589)
 * Ignore pre-truncate hints (CASSANDRA-4655)
 * Move System.exit on OOM into a separate thread (CASSANDRA-5273)
 * Write row markers when serializing schema (CASSANDRA-5572)
 * Check only SSTables for the requested range when streaming (CASSANDRA-5569)
 * Improve batchlog replay behavior and hint ttl handling (CASSANDRA-5314)
 * Exclude localTimestamp from validation for tombstones (CASSANDRA-5398)
 * cqlsh: add custom prompt support (CASSANDRA-5539)
 * Reuse prepared statements in hot auth queries (CASSANDRA-5594)
 * cqlsh: add vertical output option (see EXPAND) (CASSANDRA-5597)
 * Add a rate limit option to stress (CASSANDRA-5004)
 * have BulkLoader ignore snapshots directories (CASSANDRA-5587)
 * fix SnitchProperties logging context (CASSANDRA-5602)
 * Expose whether jna is enabled and memory is locked via JMX (CASSANDRA-5508)
 * cqlsh: fix COPY FROM with ReversedType (CASSANDRA-5610)
 * Allow creating CUSTOM indexes on collections (CASSANDRA-5615)
 * Evaluate now() function at execution time (CASSANDRA-5616)
 * Expose detailed read repair metrics (CASSANDRA-5618)
 * Correct blob literal + ReversedType parsing (CASSANDRA-5629)
 * Allow GPFS to prefer the internal IP like EC2MRS (CASSANDRA-5630)
 * fix help text for -tspw cassandra-cli (CASSANDRA-5643)
 * don't throw away initial causes exceptions for internode encryption issues
   (CASSANDRA-5644)
 * Fix message spelling errors for cql select statements (CASSANDRA-5647)
 * Suppress custom exceptions thru jmx (CASSANDRA-5652)
 * Update CREATE CUSTOM INDEX syntax (CASSANDRA-5639)
 * Fix PermissionDetails.equals() method (CASSANDRA-5655)
 * Never allow partition key ranges in CQL3 without token() (CASSANDRA-5666)
 * Gossiper incorrectly drops AppState for an upgrading node (CASSANDRA-5660)
 * Connection thrashing during multi-region ec2 during upgrade, due to
   messaging version (CASSANDRA-5669)
 * Avoid over reconnecting in EC2MRS (CASSANDRA-5678)
 * Fix ReadResponseSerializer.serializedSize() for digest reads (CASSANDRA-5476)
 * allow sstable2json on 2i CFs (CASSANDRA-5694)
Merged from 1.1:
 * Remove buggy thrift max message length option (CASSANDRA-5529)
 * Fix NPE in Pig's widerow mode (CASSANDRA-5488)
 * Add split size parameter to Pig and disable split combination (CASSANDRA-5544)


1.2.5
 * make BytesToken.toString only return hex bytes (CASSANDRA-5566)
 * Ensure that submitBackground enqueues at least one task (CASSANDRA-5554)
 * fix 2i updates with identical values and timestamps (CASSANDRA-5540)
 * fix compaction throttling bursty-ness (CASSANDRA-4316)
 * reduce memory consumption of IndexSummary (CASSANDRA-5506)
 * remove per-row column name bloom filters (CASSANDRA-5492)
 * Include fatal errors in trace events (CASSANDRA-5447)
 * Ensure that PerRowSecondaryIndex is notified of row-level deletes
   (CASSANDRA-5445)
 * Allow empty blob literals in CQL3 (CASSANDRA-5452)
 * Fix streaming RangeTombstones at column index boundary (CASSANDRA-5418)
 * Fix preparing statements when current keyspace is not set (CASSANDRA-5468)
 * Fix SemanticVersion.isSupportedBy minor/patch handling (CASSANDRA-5496)
 * Don't provide oldCfId for post-1.1 system cfs (CASSANDRA-5490)
 * Fix primary range ignores replication strategy (CASSANDRA-5424)
 * Fix shutdown of binary protocol server (CASSANDRA-5507)
 * Fix repair -snapshot not working (CASSANDRA-5512)
 * Set isRunning flag later in binary protocol server (CASSANDRA-5467)
 * Fix use of CQL3 functions with descending clustering order (CASSANDRA-5472)
 * Disallow renaming columns one at a time for thrift table in CQL3
   (CASSANDRA-5531)
 * cqlsh: add CLUSTERING ORDER BY support to DESCRIBE (CASSANDRA-5528)
 * Add custom secondary index support to CQL3 (CASSANDRA-5484)
 * Fix repair hanging silently on unexpected error (CASSANDRA-5229)
 * Fix Ec2Snitch regression introduced by CASSANDRA-5171 (CASSANDRA-5432)
 * Add nodetool enablebackup/disablebackup (CASSANDRA-5556)
 * cqlsh: fix DESCRIBE after case insensitive USE (CASSANDRA-5567)
Merged from 1.1
 * Add retry mechanism to OTC for non-droppable_verbs (CASSANDRA-5393)
 * Use allocator information to improve memtable memory usage estimate
   (CASSANDRA-5497)
 * Fix trying to load deleted row into row cache on startup (CASSANDRA-4463)
 * fsync leveled manifest to avoid corruption (CASSANDRA-5535)
 * Fix Bound intersection computation (CASSANDRA-5551)
 * sstablescrub now respects max memory size in cassandra.in.sh (CASSANDRA-5562)


1.2.4
 * Ensure that PerRowSecondaryIndex updates see the most recent values
   (CASSANDRA-5397)
 * avoid duplicate index entries ind PrecompactedRow and
   ParallelCompactionIterable (CASSANDRA-5395)
 * remove the index entry on oldColumn when new column is a tombstone
   (CASSANDRA-5395)
 * Change default stream throughput from 400 to 200 mbps (CASSANDRA-5036)
 * Gossiper logs DOWN for symmetry with UP (CASSANDRA-5187)
 * Fix mixing prepared statements between keyspaces (CASSANDRA-5352)
 * Fix consistency level during bootstrap - strike 3 (CASSANDRA-5354)
 * Fix transposed arguments in AlreadyExistsException (CASSANDRA-5362)
 * Improve asynchronous hint delivery (CASSANDRA-5179)
 * Fix Guava dependency version (12.0 -> 13.0.1) for Maven (CASSANDRA-5364)
 * Validate that provided CQL3 collection value are < 64K (CASSANDRA-5355)
 * Make upgradeSSTable skip current version sstables by default (CASSANDRA-5366)
 * Optimize min/max timestamp collection (CASSANDRA-5373)
 * Invalid streamId in cql binary protocol when using invalid CL
   (CASSANDRA-5164)
 * Fix validation for IN where clauses with collections (CASSANDRA-5376)
 * Copy resultSet on count query to avoid ConcurrentModificationException
   (CASSANDRA-5382)
 * Correctly typecheck in CQL3 even with ReversedType (CASSANDRA-5386)
 * Fix streaming compressed files when using encryption (CASSANDRA-5391)
 * cassandra-all 1.2.0 pom missing netty dependency (CASSANDRA-5392)
 * Fix writetime/ttl functions on null values (CASSANDRA-5341)
 * Fix NPE during cql3 select with token() (CASSANDRA-5404)
 * IndexHelper.skipBloomFilters won't skip non-SHA filters (CASSANDRA-5385)
 * cqlsh: Print maps ordered by key, sort sets (CASSANDRA-5413)
 * Add null syntax support in CQL3 for inserts (CASSANDRA-3783)
 * Allow unauthenticated set_keyspace() calls (CASSANDRA-5423)
 * Fix potential incremental backups race (CASSANDRA-5410)
 * Fix prepared BATCH statements with batch-level timestamps (CASSANDRA-5415)
 * Allow overriding superuser setup delay (CASSANDRA-5430)
 * cassandra-shuffle with JMX usernames and passwords (CASSANDRA-5431)
Merged from 1.1:
 * cli: Quote ks and cf names in schema output when needed (CASSANDRA-5052)
 * Fix bad default for min/max timestamp in SSTableMetadata (CASSANDRA-5372)
 * Fix cf name extraction from manifest in Directories.migrateFile()
   (CASSANDRA-5242)
 * Support pluggable internode authentication (CASSANDRA-5401)


1.2.3
 * add check for sstable overlap within a level on startup (CASSANDRA-5327)
 * replace ipv6 colons in jmx object names (CASSANDRA-5298, 5328)
 * Avoid allocating SSTableBoundedScanner during repair when the range does
   not intersect the sstable (CASSANDRA-5249)
 * Don't lowercase property map keys (this breaks NTS) (CASSANDRA-5292)
 * Fix composite comparator with super columns (CASSANDRA-5287)
 * Fix insufficient validation of UPDATE queries against counter cfs
   (CASSANDRA-5300)
 * Fix PropertyFileSnitch default DC/Rack behavior (CASSANDRA-5285)
 * Handle null values when executing prepared statement (CASSANDRA-5081)
 * Add netty to pom dependencies (CASSANDRA-5181)
 * Include type arguments in Thrift CQLPreparedResult (CASSANDRA-5311)
 * Fix compaction not removing columns when bf_fp_ratio is 1 (CASSANDRA-5182)
 * cli: Warn about missing CQL3 tables in schema descriptions (CASSANDRA-5309)
 * Re-enable unknown option in replication/compaction strategies option for
   backward compatibility (CASSANDRA-4795)
 * Add binary protocol support to stress (CASSANDRA-4993)
 * cqlsh: Fix COPY FROM value quoting and null handling (CASSANDRA-5305)
 * Fix repair -pr for vnodes (CASSANDRA-5329)
 * Relax CL for auth queries for non-default users (CASSANDRA-5310)
 * Fix AssertionError during repair (CASSANDRA-5245)
 * Don't announce migrations to pre-1.2 nodes (CASSANDRA-5334)
Merged from 1.1:
 * Update offline scrub for 1.0 -> 1.1 directory structure (CASSANDRA-5195)
 * add tmp flag to Descriptor hashcode (CASSANDRA-4021)
 * fix logging of "Found table data in data directories" when only system tables
   are present (CASSANDRA-5289)
 * cli: Add JMX authentication support (CASSANDRA-5080)
 * nodetool: ability to repair specific range (CASSANDRA-5280)
 * Fix possible assertion triggered in SliceFromReadCommand (CASSANDRA-5284)
 * cqlsh: Add inet type support on Windows (ipv4-only) (CASSANDRA-4801)
 * Fix race when initializing ColumnFamilyStore (CASSANDRA-5350)
 * Add UseTLAB JVM flag (CASSANDRA-5361)


1.2.2
 * fix potential for multiple concurrent compactions of the same sstables
   (CASSANDRA-5256)
 * avoid no-op caching of byte[] on commitlog append (CASSANDRA-5199)
 * fix symlinks under data dir not working (CASSANDRA-5185)
 * fix bug in compact storage metadata handling (CASSANDRA-5189)
 * Validate login for USE queries (CASSANDRA-5207)
 * cli: remove default username and password (CASSANDRA-5208)
 * configure populate_io_cache_on_flush per-CF (CASSANDRA-4694)
 * allow configuration of internode socket buffer (CASSANDRA-3378)
 * Make sstable directory picking blacklist-aware again (CASSANDRA-5193)
 * Correctly expire gossip states for edge cases (CASSANDRA-5216)
 * Improve handling of directory creation failures (CASSANDRA-5196)
 * Expose secondary indicies to the rest of nodetool (CASSANDRA-4464)
 * Binary protocol: avoid sending notification for 0.0.0.0 (CASSANDRA-5227)
 * add UseCondCardMark XX jvm settings on jdk 1.7 (CASSANDRA-4366)
 * CQL3 refactor to allow conversion function (CASSANDRA-5226)
 * Fix drop of sstables in some circumstance (CASSANDRA-5232)
 * Implement caching of authorization results (CASSANDRA-4295)
 * Add support for LZ4 compression (CASSANDRA-5038)
 * Fix missing columns in wide rows queries (CASSANDRA-5225)
 * Simplify auth setup and make system_auth ks alterable (CASSANDRA-5112)
 * Stop compactions from hanging during bootstrap (CASSANDRA-5244)
 * fix compressed streaming sending extra chunk (CASSANDRA-5105)
 * Add CQL3-based implementations of IAuthenticator and IAuthorizer
   (CASSANDRA-4898)
 * Fix timestamp-based tomstone removal logic (CASSANDRA-5248)
 * cli: Add JMX authentication support (CASSANDRA-5080)
 * Fix forceFlush behavior (CASSANDRA-5241)
 * cqlsh: Add username autocompletion (CASSANDRA-5231)
 * Fix CQL3 composite partition key error (CASSANDRA-5240)
 * Allow IN clause on last clustering key (CASSANDRA-5230)
Merged from 1.1:
 * fix start key/end token validation for wide row iteration (CASSANDRA-5168)
 * add ConfigHelper support for Thrift frame and max message sizes (CASSANDRA-5188)
 * fix nodetool repair not fail on node down (CASSANDRA-5203)
 * always collect tombstone hints (CASSANDRA-5068)
 * Fix error when sourcing file in cqlsh (CASSANDRA-5235)


1.2.1
 * stream undelivered hints on decommission (CASSANDRA-5128)
 * GossipingPropertyFileSnitch loads saved dc/rack info if needed (CASSANDRA-5133)
 * drain should flush system CFs too (CASSANDRA-4446)
 * add inter_dc_tcp_nodelay setting (CASSANDRA-5148)
 * re-allow wrapping ranges for start_token/end_token range pairitspwng (CASSANDRA-5106)
 * fix validation compaction of empty rows (CASSANDRA-5136)
 * nodetool methods to enable/disable hint storage/delivery (CASSANDRA-4750)
 * disallow bloom filter false positive chance of 0 (CASSANDRA-5013)
 * add threadpool size adjustment methods to JMXEnabledThreadPoolExecutor and
   CompactionManagerMBean (CASSANDRA-5044)
 * fix hinting for dropped local writes (CASSANDRA-4753)
 * off-heap cache doesn't need mutable column container (CASSANDRA-5057)
 * apply disk_failure_policy to bad disks on initial directory creation
   (CASSANDRA-4847)
 * Optimize name-based queries to use ArrayBackedSortedColumns (CASSANDRA-5043)
 * Fall back to old manifest if most recent is unparseable (CASSANDRA-5041)
 * pool [Compressed]RandomAccessReader objects on the partitioned read path
   (CASSANDRA-4942)
 * Add debug logging to list filenames processed by Directories.migrateFile
   method (CASSANDRA-4939)
 * Expose black-listed directories via JMX (CASSANDRA-4848)
 * Log compaction merge counts (CASSANDRA-4894)
 * Minimize byte array allocation by AbstractData{Input,Output} (CASSANDRA-5090)
 * Add SSL support for the binary protocol (CASSANDRA-5031)
 * Allow non-schema system ks modification for shuffle to work (CASSANDRA-5097)
 * cqlsh: Add default limit to SELECT statements (CASSANDRA-4972)
 * cqlsh: fix DESCRIBE for 1.1 cfs in CQL3 (CASSANDRA-5101)
 * Correctly gossip with nodes >= 1.1.7 (CASSANDRA-5102)
 * Ensure CL guarantees on digest mismatch (CASSANDRA-5113)
 * Validate correctly selects on composite partition key (CASSANDRA-5122)
 * Fix exception when adding collection (CASSANDRA-5117)
 * Handle states for non-vnode clusters correctly (CASSANDRA-5127)
 * Refuse unrecognized replication and compaction strategy options (CASSANDRA-4795)
 * Pick the correct value validator in sstable2json for cql3 tables (CASSANDRA-5134)
 * Validate login for describe_keyspace, describe_keyspaces and set_keyspace
   (CASSANDRA-5144)
 * Fix inserting empty maps (CASSANDRA-5141)
 * Don't remove tokens from System table for node we know (CASSANDRA-5121)
 * fix streaming progress report for compresed files (CASSANDRA-5130)
 * Coverage analysis for low-CL queries (CASSANDRA-4858)
 * Stop interpreting dates as valid timeUUID value (CASSANDRA-4936)
 * Adds E notation for floating point numbers (CASSANDRA-4927)
 * Detect (and warn) unintentional use of the cql2 thrift methods when cql3 was
   intended (CASSANDRA-5172)
 * cli: Quote ks and cf names in schema output when needed (CASSANDRA-5052)
 * Fix cf name extraction from manifest in Directories.migrateFile() (CASSANDRA-5242)
 * Replace mistaken usage of commons-logging with slf4j (CASSANDRA-5464)
 * Ensure Jackson dependency matches lib (CASSANDRA-5126)
 * Expose droppable tombstone ratio stats over JMX (CASSANDRA-5159)
Merged from 1.1:
 * Simplify CompressedRandomAccessReader to work around JDK FD bug (CASSANDRA-5088)
 * Improve handling a changing target throttle rate mid-compaction (CASSANDRA-5087)
 * Pig: correctly decode row keys in widerow mode (CASSANDRA-5098)
 * nodetool repair command now prints progress (CASSANDRA-4767)
 * fix user defined compaction to run against 1.1 data directory (CASSANDRA-5118)
 * Fix CQL3 BATCH authorization caching (CASSANDRA-5145)
 * fix get_count returns incorrect value with TTL (CASSANDRA-5099)
 * better handling for mid-compaction failure (CASSANDRA-5137)
 * convert default marshallers list to map for better readability (CASSANDRA-5109)
 * fix ConcurrentModificationException in getBootstrapSource (CASSANDRA-5170)
 * fix sstable maxtimestamp for row deletes and pre-1.1.1 sstables (CASSANDRA-5153)
 * Fix thread growth on node removal (CASSANDRA-5175)
 * Make Ec2Region's datacenter name configurable (CASSANDRA-5155)


1.2.0
 * Disallow counters in collections (CASSANDRA-5082)
 * cqlsh: add unit tests (CASSANDRA-3920)
 * fix default bloom_filter_fp_chance for LeveledCompactionStrategy (CASSANDRA-5093)
Merged from 1.1:
 * add validation for get_range_slices with start_key and end_token (CASSANDRA-5089)


1.2.0-rc2
 * fix nodetool ownership display with vnodes (CASSANDRA-5065)
 * cqlsh: add DESCRIBE KEYSPACES command (CASSANDRA-5060)
 * Fix potential infinite loop when reloading CFS (CASSANDRA-5064)
 * Fix SimpleAuthorizer example (CASSANDRA-5072)
 * cqlsh: force CL.ONE for tracing and system.schema* queries (CASSANDRA-5070)
 * Includes cassandra-shuffle in the debian package (CASSANDRA-5058)
Merged from 1.1:
 * fix multithreaded compaction deadlock (CASSANDRA-4492)
 * fix temporarily missing schema after upgrade from pre-1.1.5 (CASSANDRA-5061)
 * Fix ALTER TABLE overriding compression options with defaults
   (CASSANDRA-4996, 5066)
 * fix specifying and altering crc_check_chance (CASSANDRA-5053)
 * fix Murmur3Partitioner ownership% calculation (CASSANDRA-5076)
 * Don't expire columns sooner than they should in 2ndary indexes (CASSANDRA-5079)


1.2-rc1
 * rename rpc_timeout settings to request_timeout (CASSANDRA-5027)
 * add BF with 0.1 FP to LCS by default (CASSANDRA-5029)
 * Fix preparing insert queries (CASSANDRA-5016)
 * Fix preparing queries with counter increment (CASSANDRA-5022)
 * Fix preparing updates with collections (CASSANDRA-5017)
 * Don't generate UUID based on other node address (CASSANDRA-5002)
 * Fix message when trying to alter a clustering key type (CASSANDRA-5012)
 * Update IAuthenticator to match the new IAuthorizer (CASSANDRA-5003)
 * Fix inserting only a key in CQL3 (CASSANDRA-5040)
 * Fix CQL3 token() function when used with strings (CASSANDRA-5050)
Merged from 1.1:
 * reduce log spam from invalid counter shards (CASSANDRA-5026)
 * Improve schema propagation performance (CASSANDRA-5025)
 * Fix for IndexHelper.IndexFor throws OOB Exception (CASSANDRA-5030)
 * cqlsh: make it possible to describe thrift CFs (CASSANDRA-4827)
 * cqlsh: fix timestamp formatting on some platforms (CASSANDRA-5046)


1.2-beta3
 * make consistency level configurable in cqlsh (CASSANDRA-4829)
 * fix cqlsh rendering of blob fields (CASSANDRA-4970)
 * fix cqlsh DESCRIBE command (CASSANDRA-4913)
 * save truncation position in system table (CASSANDRA-4906)
 * Move CompressionMetadata off-heap (CASSANDRA-4937)
 * allow CLI to GET cql3 columnfamily data (CASSANDRA-4924)
 * Fix rare race condition in getExpireTimeForEndpoint (CASSANDRA-4402)
 * acquire references to overlapping sstables during compaction so bloom filter
   doesn't get free'd prematurely (CASSANDRA-4934)
 * Don't share slice query filter in CQL3 SelectStatement (CASSANDRA-4928)
 * Separate tracing from Log4J (CASSANDRA-4861)
 * Exclude gcable tombstones from merkle-tree computation (CASSANDRA-4905)
 * Better printing of AbstractBounds for tracing (CASSANDRA-4931)
 * Optimize mostRecentTombstone check in CC.collectAllData (CASSANDRA-4883)
 * Change stream session ID to UUID to avoid collision from same node (CASSANDRA-4813)
 * Use Stats.db when bulk loading if present (CASSANDRA-4957)
 * Skip repair on system_trace and keyspaces with RF=1 (CASSANDRA-4956)
 * (cql3) Remove arbitrary SELECT limit (CASSANDRA-4918)
 * Correctly handle prepared operation on collections (CASSANDRA-4945)
 * Fix CQL3 LIMIT (CASSANDRA-4877)
 * Fix Stress for CQL3 (CASSANDRA-4979)
 * Remove cassandra specific exceptions from JMX interface (CASSANDRA-4893)
 * (CQL3) Force using ALLOW FILTERING on potentially inefficient queries (CASSANDRA-4915)
 * (cql3) Fix adding column when the table has collections (CASSANDRA-4982)
 * (cql3) Fix allowing collections with compact storage (CASSANDRA-4990)
 * (cql3) Refuse ttl/writetime function on collections (CASSANDRA-4992)
 * Replace IAuthority with new IAuthorizer (CASSANDRA-4874)
 * clqsh: fix KEY pseudocolumn escaping when describing Thrift tables
   in CQL3 mode (CASSANDRA-4955)
 * add basic authentication support for Pig CassandraStorage (CASSANDRA-3042)
 * fix CQL2 ALTER TABLE compaction_strategy_class altering (CASSANDRA-4965)
Merged from 1.1:
 * Fall back to old describe_splits if d_s_ex is not available (CASSANDRA-4803)
 * Improve error reporting when streaming ranges fail (CASSANDRA-5009)
 * Fix cqlsh timestamp formatting of timezone info (CASSANDRA-4746)
 * Fix assertion failure with leveled compaction (CASSANDRA-4799)
 * Check for null end_token in get_range_slice (CASSANDRA-4804)
 * Remove all remnants of removed nodes (CASSANDRA-4840)
 * Add aut-reloading of the log4j file in debian package (CASSANDRA-4855)
 * Fix estimated row cache entry size (CASSANDRA-4860)
 * reset getRangeSlice filter after finishing a row for get_paged_slice
   (CASSANDRA-4919)
 * expunge row cache post-truncate (CASSANDRA-4940)
 * Allow static CF definition with compact storage (CASSANDRA-4910)
 * Fix endless loop/compaction of schema_* CFs due to broken timestamps (CASSANDRA-4880)
 * Fix 'wrong class type' assertion in CounterColumn (CASSANDRA-4976)


1.2-beta2
 * fp rate of 1.0 disables BF entirely; LCS defaults to 1.0 (CASSANDRA-4876)
 * off-heap bloom filters for row keys (CASSANDRA_4865)
 * add extension point for sstable components (CASSANDRA-4049)
 * improve tracing output (CASSANDRA-4852, 4862)
 * make TRACE verb droppable (CASSANDRA-4672)
 * fix BulkLoader recognition of CQL3 columnfamilies (CASSANDRA-4755)
 * Sort commitlog segments for replay by id instead of mtime (CASSANDRA-4793)
 * Make hint delivery asynchronous (CASSANDRA-4761)
 * Pluggable Thrift transport factories for CLI and cqlsh (CASSANDRA-4609, 4610)
 * cassandra-cli: allow Double value type to be inserted to a column (CASSANDRA-4661)
 * Add ability to use custom TServerFactory implementations (CASSANDRA-4608)
 * optimize batchlog flushing to skip successful batches (CASSANDRA-4667)
 * include metadata for system keyspace itself in schema tables (CASSANDRA-4416)
 * add check to PropertyFileSnitch to verify presence of location for
   local node (CASSANDRA-4728)
 * add PBSPredictor consistency modeler (CASSANDRA-4261)
 * remove vestiges of Thrift unframed mode (CASSANDRA-4729)
 * optimize single-row PK lookups (CASSANDRA-4710)
 * adjust blockFor calculation to account for pending ranges due to node
   movement (CASSANDRA-833)
 * Change CQL version to 3.0.0 and stop accepting 3.0.0-beta1 (CASSANDRA-4649)
 * (CQL3) Make prepared statement global instead of per connection
   (CASSANDRA-4449)
 * Fix scrubbing of CQL3 created tables (CASSANDRA-4685)
 * (CQL3) Fix validation when using counter and regular columns in the same
   table (CASSANDRA-4706)
 * Fix bug starting Cassandra with simple authentication (CASSANDRA-4648)
 * Add support for batchlog in CQL3 (CASSANDRA-4545, 4738)
 * Add support for multiple column family outputs in CFOF (CASSANDRA-4208)
 * Support repairing only the local DC nodes (CASSANDRA-4747)
 * Use rpc_address for binary protocol and change default port (CASSANDRA-4751)
 * Fix use of collections in prepared statements (CASSANDRA-4739)
 * Store more information into peers table (CASSANDRA-4351, 4814)
 * Configurable bucket size for size tiered compaction (CASSANDRA-4704)
 * Run leveled compaction in parallel (CASSANDRA-4310)
 * Fix potential NPE during CFS reload (CASSANDRA-4786)
 * Composite indexes may miss results (CASSANDRA-4796)
 * Move consistency level to the protocol level (CASSANDRA-4734, 4824)
 * Fix Subcolumn slice ends not respected (CASSANDRA-4826)
 * Fix Assertion error in cql3 select (CASSANDRA-4783)
 * Fix list prepend logic (CQL3) (CASSANDRA-4835)
 * Add booleans as literals in CQL3 (CASSANDRA-4776)
 * Allow renaming PK columns in CQL3 (CASSANDRA-4822)
 * Fix binary protocol NEW_NODE event (CASSANDRA-4679)
 * Fix potential infinite loop in tombstone compaction (CASSANDRA-4781)
 * Remove system tables accounting from schema (CASSANDRA-4850)
 * (cql3) Force provided columns in clustering key order in
   'CLUSTERING ORDER BY' (CASSANDRA-4881)
 * Fix composite index bug (CASSANDRA-4884)
 * Fix short read protection for CQL3 (CASSANDRA-4882)
 * Add tracing support to the binary protocol (CASSANDRA-4699)
 * (cql3) Don't allow prepared marker inside collections (CASSANDRA-4890)
 * Re-allow order by on non-selected columns (CASSANDRA-4645)
 * Bug when composite index is created in a table having collections (CASSANDRA-4909)
 * log index scan subject in CompositesSearcher (CASSANDRA-4904)
Merged from 1.1:
 * add get[Row|Key]CacheEntries to CacheServiceMBean (CASSANDRA-4859)
 * fix get_paged_slice to wrap to next row correctly (CASSANDRA-4816)
 * fix indexing empty column values (CASSANDRA-4832)
 * allow JdbcDate to compose null Date objects (CASSANDRA-4830)
 * fix possible stackoverflow when compacting 1000s of sstables
   (CASSANDRA-4765)
 * fix wrong leveled compaction progress calculation (CASSANDRA-4807)
 * add a close() method to CRAR to prevent leaking file descriptors (CASSANDRA-4820)
 * fix potential infinite loop in get_count (CASSANDRA-4833)
 * fix compositeType.{get/from}String methods (CASSANDRA-4842)
 * (CQL) fix CREATE COLUMNFAMILY permissions check (CASSANDRA-4864)
 * Fix DynamicCompositeType same type comparison (CASSANDRA-4711)
 * Fix duplicate SSTable reference when stream session failed (CASSANDRA-3306)
 * Allow static CF definition with compact storage (CASSANDRA-4910)
 * Fix endless loop/compaction of schema_* CFs due to broken timestamps (CASSANDRA-4880)
 * Fix 'wrong class type' assertion in CounterColumn (CASSANDRA-4976)


1.2-beta1
 * add atomic_batch_mutate (CASSANDRA-4542, -4635)
 * increase default max_hint_window_in_ms to 3h (CASSANDRA-4632)
 * include message initiation time to replicas so they can more
   accurately drop timed-out requests (CASSANDRA-2858)
 * fix clientutil.jar dependencies (CASSANDRA-4566)
 * optimize WriteResponse (CASSANDRA-4548)
 * new metrics (CASSANDRA-4009)
 * redesign KEYS indexes to avoid read-before-write (CASSANDRA-2897)
 * debug tracing (CASSANDRA-1123)
 * parallelize row cache loading (CASSANDRA-4282)
 * Make compaction, flush JBOD-aware (CASSANDRA-4292)
 * run local range scans on the read stage (CASSANDRA-3687)
 * clean up ioexceptions (CASSANDRA-2116)
 * add disk_failure_policy (CASSANDRA-2118)
 * Introduce new json format with row level deletion (CASSANDRA-4054)
 * remove redundant "name" column from schema_keyspaces (CASSANDRA-4433)
 * improve "nodetool ring" handling of multi-dc clusters (CASSANDRA-3047)
 * update NTS calculateNaturalEndpoints to be O(N log N) (CASSANDRA-3881)
 * split up rpc timeout by operation type (CASSANDRA-2819)
 * rewrite key cache save/load to use only sequential i/o (CASSANDRA-3762)
 * update MS protocol with a version handshake + broadcast address id
   (CASSANDRA-4311)
 * multithreaded hint replay (CASSANDRA-4189)
 * add inter-node message compression (CASSANDRA-3127)
 * remove COPP (CASSANDRA-2479)
 * Track tombstone expiration and compact when tombstone content is
   higher than a configurable threshold, default 20% (CASSANDRA-3442, 4234)
 * update MurmurHash to version 3 (CASSANDRA-2975)
 * (CLI) track elapsed time for `delete' operation (CASSANDRA-4060)
 * (CLI) jline version is bumped to 1.0 to properly  support
   'delete' key function (CASSANDRA-4132)
 * Save IndexSummary into new SSTable 'Summary' component (CASSANDRA-2392, 4289)
 * Add support for range tombstones (CASSANDRA-3708)
 * Improve MessagingService efficiency (CASSANDRA-3617)
 * Avoid ID conflicts from concurrent schema changes (CASSANDRA-3794)
 * Set thrift HSHA server thread limit to unlimited by default (CASSANDRA-4277)
 * Avoids double serialization of CF id in RowMutation messages
   (CASSANDRA-4293)
 * stream compressed sstables directly with java nio (CASSANDRA-4297)
 * Support multiple ranges in SliceQueryFilter (CASSANDRA-3885)
 * Add column metadata to system column families (CASSANDRA-4018)
 * (cql3) Always use composite types by default (CASSANDRA-4329)
 * (cql3) Add support for set, map and list (CASSANDRA-3647)
 * Validate date type correctly (CASSANDRA-4441)
 * (cql3) Allow definitions with only a PK (CASSANDRA-4361)
 * (cql3) Add support for row key composites (CASSANDRA-4179)
 * improve DynamicEndpointSnitch by using reservoir sampling (CASSANDRA-4038)
 * (cql3) Add support for 2ndary indexes (CASSANDRA-3680)
 * (cql3) fix defining more than one PK to be invalid (CASSANDRA-4477)
 * remove schema agreement checking from all external APIs (Thrift, CQL and CQL3) (CASSANDRA-4487)
 * add Murmur3Partitioner and make it default for new installations (CASSANDRA-3772, 4621)
 * (cql3) update pseudo-map syntax to use map syntax (CASSANDRA-4497)
 * Finer grained exceptions hierarchy and provides error code with exceptions (CASSANDRA-3979)
 * Adds events push to binary protocol (CASSANDRA-4480)
 * Rewrite nodetool help (CASSANDRA-2293)
 * Make CQL3 the default for CQL (CASSANDRA-4640)
 * update stress tool to be able to use CQL3 (CASSANDRA-4406)
 * Accept all thrift update on CQL3 cf but don't expose their metadata (CASSANDRA-4377)
 * Replace Throttle with Guava's RateLimiter for HintedHandOff (CASSANDRA-4541)
 * fix counter add/get using CQL2 and CQL3 in stress tool (CASSANDRA-4633)
 * Add sstable count per level to cfstats (CASSANDRA-4537)
 * (cql3) Add ALTER KEYSPACE statement (CASSANDRA-4611)
 * (cql3) Allow defining default consistency levels (CASSANDRA-4448)
 * (cql3) Fix queries using LIMIT missing results (CASSANDRA-4579)
 * fix cross-version gossip messaging (CASSANDRA-4576)
 * added inet data type (CASSANDRA-4627)


1.1.6
 * Wait for writes on synchronous read digest mismatch (CASSANDRA-4792)
 * fix commitlog replay for nanotime-infected sstables (CASSANDRA-4782)
 * preflight check ttl for maximum of 20 years (CASSANDRA-4771)
 * (Pig) fix widerow input with single column rows (CASSANDRA-4789)
 * Fix HH to compact with correct gcBefore, which avoids wiping out
   undelivered hints (CASSANDRA-4772)
 * LCS will merge up to 32 L0 sstables as intended (CASSANDRA-4778)
 * NTS will default unconfigured DC replicas to zero (CASSANDRA-4675)
 * use default consistency level in counter validation if none is
   explicitly provide (CASSANDRA-4700)
 * Improve IAuthority interface by introducing fine-grained
   access permissions and grant/revoke commands (CASSANDRA-4490, 4644)
 * fix assumption error in CLI when updating/describing keyspace
   (CASSANDRA-4322)
 * Adds offline sstablescrub to debian packaging (CASSANDRA-4642)
 * Automatic fixing of overlapping leveled sstables (CASSANDRA-4644)
 * fix error when using ORDER BY with extended selections (CASSANDRA-4689)
 * (CQL3) Fix validation for IN queries for non-PK cols (CASSANDRA-4709)
 * fix re-created keyspace disappering after 1.1.5 upgrade
   (CASSANDRA-4698, 4752)
 * (CLI) display elapsed time in 2 fraction digits (CASSANDRA-3460)
 * add authentication support to sstableloader (CASSANDRA-4712)
 * Fix CQL3 'is reversed' logic (CASSANDRA-4716, 4759)
 * (CQL3) Don't return ReversedType in result set metadata (CASSANDRA-4717)
 * Backport adding AlterKeyspace statement (CASSANDRA-4611)
 * (CQL3) Correcty accept upper-case data types (CASSANDRA-4770)
 * Add binary protocol events for schema changes (CASSANDRA-4684)
Merged from 1.0:
 * Switch from NBHM to CHM in MessagingService's callback map, which
   prevents OOM in long-running instances (CASSANDRA-4708)


1.1.5
 * add SecondaryIndex.reload API (CASSANDRA-4581)
 * use millis + atomicint for commitlog segment creation instead of
   nanotime, which has issues under some hypervisors (CASSANDRA-4601)
 * fix FD leak in slice queries (CASSANDRA-4571)
 * avoid recursion in leveled compaction (CASSANDRA-4587)
 * increase stack size under Java7 to 180K
 * Log(info) schema changes (CASSANDRA-4547)
 * Change nodetool setcachecapcity to manipulate global caches (CASSANDRA-4563)
 * (cql3) fix setting compaction strategy (CASSANDRA-4597)
 * fix broken system.schema_* timestamps on system startup (CASSANDRA-4561)
 * fix wrong skip of cache saving (CASSANDRA-4533)
 * Avoid NPE when lost+found is in data dir (CASSANDRA-4572)
 * Respect five-minute flush moratorium after initial CL replay (CASSANDRA-4474)
 * Adds ntp as recommended in debian packaging (CASSANDRA-4606)
 * Configurable transport in CF Record{Reader|Writer} (CASSANDRA-4558)
 * (cql3) fix potential NPE with both equal and unequal restriction (CASSANDRA-4532)
 * (cql3) improves ORDER BY validation (CASSANDRA-4624)
 * Fix potential deadlock during counter writes (CASSANDRA-4578)
 * Fix cql error with ORDER BY when using IN (CASSANDRA-4612)
Merged from 1.0:
 * increase Xss to 160k to accomodate latest 1.6 JVMs (CASSANDRA-4602)
 * fix toString of hint destination tokens (CASSANDRA-4568)
 * Fix multiple values for CurrentLocal NodeID (CASSANDRA-4626)


1.1.4
 * fix offline scrub to catch >= out of order rows (CASSANDRA-4411)
 * fix cassandra-env.sh on RHEL and other non-dash-based systems
   (CASSANDRA-4494)
Merged from 1.0:
 * (Hadoop) fix setting key length for old-style mapred api (CASSANDRA-4534)
 * (Hadoop) fix iterating through a resultset consisting entirely
   of tombstoned rows (CASSANDRA-4466)


1.1.3
 * (cqlsh) add COPY TO (CASSANDRA-4434)
 * munmap commitlog segments before rename (CASSANDRA-4337)
 * (JMX) rename getRangeKeySample to sampleKeyRange to avoid returning
   multi-MB results as an attribute (CASSANDRA-4452)
 * flush based on data size, not throughput; overwritten columns no
   longer artificially inflate liveRatio (CASSANDRA-4399)
 * update default commitlog segment size to 32MB and total commitlog
   size to 32/1024 MB for 32/64 bit JVMs, respectively (CASSANDRA-4422)
 * avoid using global partitioner to estimate ranges in index sstables
   (CASSANDRA-4403)
 * restore pre-CASSANDRA-3862 approach to removing expired tombstones
   from row cache during compaction (CASSANDRA-4364)
 * (stress) support for CQL prepared statements (CASSANDRA-3633)
 * Correctly catch exception when Snappy cannot be loaded (CASSANDRA-4400)
 * (cql3) Support ORDER BY when IN condition is given in WHERE clause (CASSANDRA-4327)
 * (cql3) delete "component_index" column on DROP TABLE call (CASSANDRA-4420)
 * change nanoTime() to currentTimeInMillis() in schema related code (CASSANDRA-4432)
 * add a token generation tool (CASSANDRA-3709)
 * Fix LCS bug with sstable containing only 1 row (CASSANDRA-4411)
 * fix "Can't Modify Index Name" problem on CF update (CASSANDRA-4439)
 * Fix assertion error in getOverlappingSSTables during repair (CASSANDRA-4456)
 * fix nodetool's setcompactionthreshold command (CASSANDRA-4455)
 * Ensure compacted files are never used, to avoid counter overcount (CASSANDRA-4436)
Merged from 1.0:
 * Push the validation of secondary index values to the SecondaryIndexManager (CASSANDRA-4240)
 * allow dropping columns shadowed by not-yet-expired supercolumn or row
   tombstones in PrecompactedRow (CASSANDRA-4396)


1.1.2
 * Fix cleanup not deleting index entries (CASSANDRA-4379)
 * Use correct partitioner when saving + loading caches (CASSANDRA-4331)
 * Check schema before trying to export sstable (CASSANDRA-2760)
 * Raise a meaningful exception instead of NPE when PFS encounters
   an unconfigured node + no default (CASSANDRA-4349)
 * fix bug in sstable blacklisting with LCS (CASSANDRA-4343)
 * LCS no longer promotes tiny sstables out of L0 (CASSANDRA-4341)
 * skip tombstones during hint replay (CASSANDRA-4320)
 * fix NPE in compactionstats (CASSANDRA-4318)
 * enforce 1m min keycache for auto (CASSANDRA-4306)
 * Have DeletedColumn.isMFD always return true (CASSANDRA-4307)
 * (cql3) exeption message for ORDER BY constraints said primary filter can be
    an IN clause, which is misleading (CASSANDRA-4319)
 * (cql3) Reject (not yet supported) creation of 2ndardy indexes on tables with
   composite primary keys (CASSANDRA-4328)
 * Set JVM stack size to 160k for java 7 (CASSANDRA-4275)
 * cqlsh: add COPY command to load data from CSV flat files (CASSANDRA-4012)
 * CFMetaData.fromThrift to throw ConfigurationException upon error (CASSANDRA-4353)
 * Use CF comparator to sort indexed columns in SecondaryIndexManager
   (CASSANDRA-4365)
 * add strategy_options to the KSMetaData.toString() output (CASSANDRA-4248)
 * (cql3) fix range queries containing unqueried results (CASSANDRA-4372)
 * (cql3) allow updating column_alias types (CASSANDRA-4041)
 * (cql3) Fix deletion bug (CASSANDRA-4193)
 * Fix computation of overlapping sstable for leveled compaction (CASSANDRA-4321)
 * Improve scrub and allow to run it offline (CASSANDRA-4321)
 * Fix assertionError in StorageService.bulkLoad (CASSANDRA-4368)
 * (cqlsh) add option to authenticate to a keyspace at startup (CASSANDRA-4108)
 * (cqlsh) fix ASSUME functionality (CASSANDRA-4352)
 * Fix ColumnFamilyRecordReader to not return progress > 100% (CASSANDRA-3942)
Merged from 1.0:
 * Set gc_grace on index CF to 0 (CASSANDRA-4314)


1.1.1
 * add populate_io_cache_on_flush option (CASSANDRA-2635)
 * allow larger cache capacities than 2GB (CASSANDRA-4150)
 * add getsstables command to nodetool (CASSANDRA-4199)
 * apply parent CF compaction settings to secondary index CFs (CASSANDRA-4280)
 * preserve commitlog size cap when recycling segments at startup
   (CASSANDRA-4201)
 * (Hadoop) fix split generation regression (CASSANDRA-4259)
 * ignore min/max compactions settings in LCS, while preserving
   behavior that min=max=0 disables autocompaction (CASSANDRA-4233)
 * log number of rows read from saved cache (CASSANDRA-4249)
 * calculate exact size required for cleanup operations (CASSANDRA-1404)
 * avoid blocking additional writes during flush when the commitlog
   gets behind temporarily (CASSANDRA-1991)
 * enable caching on index CFs based on data CF cache setting (CASSANDRA-4197)
 * warn on invalid replication strategy creation options (CASSANDRA-4046)
 * remove [Freeable]Memory finalizers (CASSANDRA-4222)
 * include tombstone size in ColumnFamily.size, which can prevent OOM
   during sudden mass delete operations by yielding a nonzero liveRatio
   (CASSANDRA-3741)
 * Open 1 sstableScanner per level for leveled compaction (CASSANDRA-4142)
 * Optimize reads when row deletion timestamps allow us to restrict
   the set of sstables we check (CASSANDRA-4116)
 * add support for commitlog archiving and point-in-time recovery
   (CASSANDRA-3690)
 * avoid generating redundant compaction tasks during streaming
   (CASSANDRA-4174)
 * add -cf option to nodetool snapshot, and takeColumnFamilySnapshot to
   StorageService mbean (CASSANDRA-556)
 * optimize cleanup to drop entire sstables where possible (CASSANDRA-4079)
 * optimize truncate when autosnapshot is disabled (CASSANDRA-4153)
 * update caches to use byte[] keys to reduce memory overhead (CASSANDRA-3966)
 * add column limit to cli (CASSANDRA-3012, 4098)
 * clean up and optimize DataOutputBuffer, used by CQL compression and
   CompositeType (CASSANDRA-4072)
 * optimize commitlog checksumming (CASSANDRA-3610)
 * identify and blacklist corrupted SSTables from future compactions
   (CASSANDRA-2261)
 * Move CfDef and KsDef validation out of thrift (CASSANDRA-4037)
 * Expose API to repair a user provided range (CASSANDRA-3912)
 * Add way to force the cassandra-cli to refresh its schema (CASSANDRA-4052)
 * Avoid having replicate on write tasks stacking up at CL.ONE (CASSANDRA-2889)
 * (cql3) Backwards compatibility for composite comparators in non-cql3-aware
   clients (CASSANDRA-4093)
 * (cql3) Fix order by for reversed queries (CASSANDRA-4160)
 * (cql3) Add ReversedType support (CASSANDRA-4004)
 * (cql3) Add timeuuid type (CASSANDRA-4194)
 * (cql3) Minor fixes (CASSANDRA-4185)
 * (cql3) Fix prepared statement in BATCH (CASSANDRA-4202)
 * (cql3) Reduce the list of reserved keywords (CASSANDRA-4186)
 * (cql3) Move max/min compaction thresholds to compaction strategy options
   (CASSANDRA-4187)
 * Fix exception during move when localhost is the only source (CASSANDRA-4200)
 * (cql3) Allow paging through non-ordered partitioner results (CASSANDRA-3771)
 * (cql3) Fix drop index (CASSANDRA-4192)
 * (cql3) Don't return range ghosts anymore (CASSANDRA-3982)
 * fix re-creating Keyspaces/ColumnFamilies with the same name as dropped
   ones (CASSANDRA-4219)
 * fix SecondaryIndex LeveledManifest save upon snapshot (CASSANDRA-4230)
 * fix missing arrayOffset in FBUtilities.hash (CASSANDRA-4250)
 * (cql3) Add name of parameters in CqlResultSet (CASSANDRA-4242)
 * (cql3) Correctly validate order by queries (CASSANDRA-4246)
 * rename stress to cassandra-stress for saner packaging (CASSANDRA-4256)
 * Fix exception on colum metadata with non-string comparator (CASSANDRA-4269)
 * Check for unknown/invalid compression options (CASSANDRA-4266)
 * (cql3) Adds simple access to column timestamp and ttl (CASSANDRA-4217)
 * (cql3) Fix range queries with secondary indexes (CASSANDRA-4257)
 * Better error messages from improper input in cli (CASSANDRA-3865)
 * Try to stop all compaction upon Keyspace or ColumnFamily drop (CASSANDRA-4221)
 * (cql3) Allow keyspace properties to contain hyphens (CASSANDRA-4278)
 * (cql3) Correctly validate keyspace access in create table (CASSANDRA-4296)
 * Avoid deadlock in migration stage (CASSANDRA-3882)
 * Take supercolumn names and deletion info into account in memtable throughput
   (CASSANDRA-4264)
 * Add back backward compatibility for old style replication factor (CASSANDRA-4294)
 * Preserve compatibility with pre-1.1 index queries (CASSANDRA-4262)
Merged from 1.0:
 * Fix super columns bug where cache is not updated (CASSANDRA-4190)
 * fix maxTimestamp to include row tombstones (CASSANDRA-4116)
 * (CLI) properly handle quotes in create/update keyspace commands (CASSANDRA-4129)
 * Avoids possible deadlock during bootstrap (CASSANDRA-4159)
 * fix stress tool that hangs forever on timeout or error (CASSANDRA-4128)
 * stress tool to return appropriate exit code on failure (CASSANDRA-4188)
 * fix compaction NPE when out of disk space and assertions disabled
   (CASSANDRA-3985)
 * synchronize LCS getEstimatedTasks to avoid CME (CASSANDRA-4255)
 * ensure unique streaming session id's (CASSANDRA-4223)
 * kick off background compaction when min/max thresholds change
   (CASSANDRA-4279)
 * improve ability of STCS.getBuckets to deal with 100s of 1000s of
   sstables, such as when convertinb back from LCS (CASSANDRA-4287)
 * Oversize integer in CQL throws NumberFormatException (CASSANDRA-4291)
 * fix 1.0.x node join to mixed version cluster, other nodes >= 1.1 (CASSANDRA-4195)
 * Fix LCS splitting sstable base on uncompressed size (CASSANDRA-4419)
 * Push the validation of secondary index values to the SecondaryIndexManager (CASSANDRA-4240)
 * Don't purge columns during upgradesstables (CASSANDRA-4462)
 * Make cqlsh work with piping (CASSANDRA-4113)
 * Validate arguments for nodetool decommission (CASSANDRA-4061)
 * Report thrift status in nodetool info (CASSANDRA-4010)


1.1.0-final
 * average a reduced liveRatio estimate with the previous one (CASSANDRA-4065)
 * Allow KS and CF names up to 48 characters (CASSANDRA-4157)
 * fix stress build (CASSANDRA-4140)
 * add time remaining estimate to nodetool compactionstats (CASSANDRA-4167)
 * (cql) fix NPE in cql3 ALTER TABLE (CASSANDRA-4163)
 * (cql) Add support for CL.TWO and CL.THREE in CQL (CASSANDRA-4156)
 * (cql) Fix type in CQL3 ALTER TABLE preventing update (CASSANDRA-4170)
 * (cql) Throw invalid exception from CQL3 on obsolete options (CASSANDRA-4171)
 * (cqlsh) fix recognizing uppercase SELECT keyword (CASSANDRA-4161)
 * Pig: wide row support (CASSANDRA-3909)
Merged from 1.0:
 * avoid streaming empty files with bulk loader if sstablewriter errors out
   (CASSANDRA-3946)


1.1-rc1
 * Include stress tool in binary builds (CASSANDRA-4103)
 * (Hadoop) fix wide row iteration when last row read was deleted
   (CASSANDRA-4154)
 * fix read_repair_chance to really default to 0.1 in the cli (CASSANDRA-4114)
 * Adds caching and bloomFilterFpChange to CQL options (CASSANDRA-4042)
 * Adds posibility to autoconfigure size of the KeyCache (CASSANDRA-4087)
 * fix KEYS index from skipping results (CASSANDRA-3996)
 * Remove sliced_buffer_size_in_kb dead option (CASSANDRA-4076)
 * make loadNewSStable preserve sstable version (CASSANDRA-4077)
 * Respect 1.0 cache settings as much as possible when upgrading
   (CASSANDRA-4088)
 * relax path length requirement for sstable files when upgrading on
   non-Windows platforms (CASSANDRA-4110)
 * fix terminination of the stress.java when errors were encountered
   (CASSANDRA-4128)
 * Move CfDef and KsDef validation out of thrift (CASSANDRA-4037)
 * Fix get_paged_slice (CASSANDRA-4136)
 * CQL3: Support slice with exclusive start and stop (CASSANDRA-3785)
Merged from 1.0:
 * support PropertyFileSnitch in bulk loader (CASSANDRA-4145)
 * add auto_snapshot option allowing disabling snapshot before drop/truncate
   (CASSANDRA-3710)
 * allow short snitch names (CASSANDRA-4130)


1.1-beta2
 * rename loaded sstables to avoid conflicts with local snapshots
   (CASSANDRA-3967)
 * start hint replay as soon as FD notifies that the target is back up
   (CASSANDRA-3958)
 * avoid unproductive deserializing of cached rows during compaction
   (CASSANDRA-3921)
 * fix concurrency issues with CQL keyspace creation (CASSANDRA-3903)
 * Show Effective Owership via Nodetool ring <keyspace> (CASSANDRA-3412)
 * Update ORDER BY syntax for CQL3 (CASSANDRA-3925)
 * Fix BulkRecordWriter to not throw NPE if reducer gets no map data from Hadoop (CASSANDRA-3944)
 * Fix bug with counters in super columns (CASSANDRA-3821)
 * Remove deprecated merge_shard_chance (CASSANDRA-3940)
 * add a convenient way to reset a node's schema (CASSANDRA-2963)
 * fix for intermittent SchemaDisagreementException (CASSANDRA-3884)
 * CLI `list <CF>` to limit number of columns and their order (CASSANDRA-3012)
 * ignore deprecated KsDef/CfDef/ColumnDef fields in native schema (CASSANDRA-3963)
 * CLI to report when unsupported column_metadata pair was given (CASSANDRA-3959)
 * reincarnate removed and deprecated KsDef/CfDef attributes (CASSANDRA-3953)
 * Fix race between writes and read for cache (CASSANDRA-3862)
 * perform static initialization of StorageProxy on start-up (CASSANDRA-3797)
 * support trickling fsync() on writes (CASSANDRA-3950)
 * expose counters for unavailable/timeout exceptions given to thrift clients (CASSANDRA-3671)
 * avoid quadratic startup time in LeveledManifest (CASSANDRA-3952)
 * Add type information to new schema_ columnfamilies and remove thrift
   serialization for schema (CASSANDRA-3792)
 * add missing column validator options to the CLI help (CASSANDRA-3926)
 * skip reading saved key cache if CF's caching strategy is NONE or ROWS_ONLY (CASSANDRA-3954)
 * Unify migration code (CASSANDRA-4017)
Merged from 1.0:
 * cqlsh: guess correct version of Python for Arch Linux (CASSANDRA-4090)
 * (CLI) properly handle quotes in create/update keyspace commands (CASSANDRA-4129)
 * Avoids possible deadlock during bootstrap (CASSANDRA-4159)
 * fix stress tool that hangs forever on timeout or error (CASSANDRA-4128)
 * Fix super columns bug where cache is not updated (CASSANDRA-4190)
 * stress tool to return appropriate exit code on failure (CASSANDRA-4188)


1.0.9
 * improve index sampling performance (CASSANDRA-4023)
 * always compact away deleted hints immediately after handoff (CASSANDRA-3955)
 * delete hints from dropped ColumnFamilies on handoff instead of
   erroring out (CASSANDRA-3975)
 * add CompositeType ref to the CLI doc for create/update column family (CASSANDRA-3980)
 * Pig: support Counter ColumnFamilies (CASSANDRA-3973)
 * Pig: Composite column support (CASSANDRA-3684)
 * Avoid NPE during repair when a keyspace has no CFs (CASSANDRA-3988)
 * Fix division-by-zero error on get_slice (CASSANDRA-4000)
 * don't change manifest level for cleanup, scrub, and upgradesstables
   operations under LeveledCompactionStrategy (CASSANDRA-3989, 4112)
 * fix race leading to super columns assertion failure (CASSANDRA-3957)
 * fix NPE on invalid CQL delete command (CASSANDRA-3755)
 * allow custom types in CLI's assume command (CASSANDRA-4081)
 * fix totalBytes count for parallel compactions (CASSANDRA-3758)
 * fix intermittent NPE in get_slice (CASSANDRA-4095)
 * remove unnecessary asserts in native code interfaces (CASSANDRA-4096)
 * Validate blank keys in CQL to avoid assertion errors (CASSANDRA-3612)
 * cqlsh: fix bad decoding of some column names (CASSANDRA-4003)
 * cqlsh: fix incorrect padding with unicode chars (CASSANDRA-4033)
 * Fix EC2 snitch incorrectly reporting region (CASSANDRA-4026)
 * Shut down thrift during decommission (CASSANDRA-4086)
 * Expose nodetool cfhistograms for 2ndary indexes (CASSANDRA-4063)
Merged from 0.8:
 * Fix ConcurrentModificationException in gossiper (CASSANDRA-4019)


1.1-beta1
 * (cqlsh)
   + add SOURCE and CAPTURE commands, and --file option (CASSANDRA-3479)
   + add ALTER COLUMNFAMILY WITH (CASSANDRA-3523)
   + bundle Python dependencies with Cassandra (CASSANDRA-3507)
   + added to Debian package (CASSANDRA-3458)
   + display byte data instead of erroring out on decode failure
     (CASSANDRA-3874)
 * add nodetool rebuild_index (CASSANDRA-3583)
 * add nodetool rangekeysample (CASSANDRA-2917)
 * Fix streaming too much data during move operations (CASSANDRA-3639)
 * Nodetool and CLI connect to localhost by default (CASSANDRA-3568)
 * Reduce memory used by primary index sample (CASSANDRA-3743)
 * (Hadoop) separate input/output configurations (CASSANDRA-3197, 3765)
 * avoid returning internal Cassandra classes over JMX (CASSANDRA-2805)
 * add row-level isolation via SnapTree (CASSANDRA-2893)
 * Optimize key count estimation when opening sstable on startup
   (CASSANDRA-2988)
 * multi-dc replication optimization supporting CL > ONE (CASSANDRA-3577)
 * add command to stop compactions (CASSANDRA-1740, 3566, 3582)
 * multithreaded streaming (CASSANDRA-3494)
 * removed in-tree redhat spec (CASSANDRA-3567)
 * "defragment" rows for name-based queries under STCS, again (CASSANDRA-2503)
 * Recycle commitlog segments for improved performance
   (CASSANDRA-3411, 3543, 3557, 3615)
 * update size-tiered compaction to prioritize small tiers (CASSANDRA-2407)
 * add message expiration logic to OutboundTcpConnection (CASSANDRA-3005)
 * off-heap cache to use sun.misc.Unsafe instead of JNA (CASSANDRA-3271)
 * EACH_QUORUM is only supported for writes (CASSANDRA-3272)
 * replace compactionlock use in schema migration by checking CFS.isValid
   (CASSANDRA-3116)
 * recognize that "SELECT first ... *" isn't really "SELECT *" (CASSANDRA-3445)
 * Use faster bytes comparison (CASSANDRA-3434)
 * Bulk loader is no longer a fat client, (HADOOP) bulk load output format
   (CASSANDRA-3045)
 * (Hadoop) add support for KeyRange.filter
 * remove assumption that keys and token are in bijection
   (CASSANDRA-1034, 3574, 3604)
 * always remove endpoints from delevery queue in HH (CASSANDRA-3546)
 * fix race between cf flush and its 2ndary indexes flush (CASSANDRA-3547)
 * fix potential race in AES when a repair fails (CASSANDRA-3548)
 * Remove columns shadowed by a deleted container even when we cannot purge
   (CASSANDRA-3538)
 * Improve memtable slice iteration performance (CASSANDRA-3545)
 * more efficient allocation of small bloom filters (CASSANDRA-3618)
 * Use separate writer thread in SSTableSimpleUnsortedWriter (CASSANDRA-3619)
 * fsync the directory after new sstable or commitlog segment are created (CASSANDRA-3250)
 * fix minor issues reported by FindBugs (CASSANDRA-3658)
 * global key/row caches (CASSANDRA-3143, 3849)
 * optimize memtable iteration during range scan (CASSANDRA-3638)
 * introduce 'crc_check_chance' in CompressionParameters to support
   a checksum percentage checking chance similarly to read-repair (CASSANDRA-3611)
 * a way to deactivate global key/row cache on per-CF basis (CASSANDRA-3667)
 * fix LeveledCompactionStrategy broken because of generation pre-allocation
   in LeveledManifest (CASSANDRA-3691)
 * finer-grained control over data directories (CASSANDRA-2749)
 * Fix ClassCastException during hinted handoff (CASSANDRA-3694)
 * Upgrade Thrift to 0.7 (CASSANDRA-3213)
 * Make stress.java insert operation to use microseconds (CASSANDRA-3725)
 * Allows (internally) doing a range query with a limit of columns instead of
   rows (CASSANDRA-3742)
 * Allow rangeSlice queries to be start/end inclusive/exclusive (CASSANDRA-3749)
 * Fix BulkLoader to support new SSTable layout and add stream
   throttling to prevent an NPE when there is no yaml config (CASSANDRA-3752)
 * Allow concurrent schema migrations (CASSANDRA-1391, 3832)
 * Add SnapshotCommand to trigger snapshot on remote node (CASSANDRA-3721)
 * Make CFMetaData conversions to/from thrift/native schema inverses
   (CASSANDRA_3559)
 * Add initial code for CQL 3.0-beta (CASSANDRA-2474, 3781, 3753)
 * Add wide row support for ColumnFamilyInputFormat (CASSANDRA-3264)
 * Allow extending CompositeType comparator (CASSANDRA-3657)
 * Avoids over-paging during get_count (CASSANDRA-3798)
 * Add new command to rebuild a node without (repair) merkle tree calculations
   (CASSANDRA-3483, 3922)
 * respect not only row cache capacity but caching mode when
   trying to read data (CASSANDRA-3812)
 * fix system tests (CASSANDRA-3827)
 * CQL support for altering row key type in ALTER TABLE (CASSANDRA-3781)
 * turn compression on by default (CASSANDRA-3871)
 * make hexToBytes refuse invalid input (CASSANDRA-2851)
 * Make secondary indexes CF inherit compression and compaction from their
   parent CF (CASSANDRA-3877)
 * Finish cleanup up tombstone purge code (CASSANDRA-3872)
 * Avoid NPE on aboarted stream-out sessions (CASSANDRA-3904)
 * BulkRecordWriter throws NPE for counter columns (CASSANDRA-3906)
 * Support compression using BulkWriter (CASSANDRA-3907)


1.0.8
 * fix race between cleanup and flush on secondary index CFSes (CASSANDRA-3712)
 * avoid including non-queried nodes in rangeslice read repair
   (CASSANDRA-3843)
 * Only snapshot CF being compacted for snapshot_before_compaction
   (CASSANDRA-3803)
 * Log active compactions in StatusLogger (CASSANDRA-3703)
 * Compute more accurate compaction score per level (CASSANDRA-3790)
 * Return InvalidRequest when using a keyspace that doesn't exist
   (CASSANDRA-3764)
 * disallow user modification of System keyspace (CASSANDRA-3738)
 * allow using sstable2json on secondary index data (CASSANDRA-3738)
 * (cqlsh) add DESCRIBE COLUMNFAMILIES (CASSANDRA-3586)
 * (cqlsh) format blobs correctly and use colors to improve output
   readability (CASSANDRA-3726)
 * synchronize BiMap of bootstrapping tokens (CASSANDRA-3417)
 * show index options in CLI (CASSANDRA-3809)
 * add optional socket timeout for streaming (CASSANDRA-3838)
 * fix truncate not to leave behind non-CFS backed secondary indexes
   (CASSANDRA-3844)
 * make CLI `show schema` to use output stream directly instead
   of StringBuilder (CASSANDRA-3842)
 * remove the wait on hint future during write (CASSANDRA-3870)
 * (cqlsh) ignore missing CfDef opts (CASSANDRA-3933)
 * (cqlsh) look for cqlshlib relative to realpath (CASSANDRA-3767)
 * Fix short read protection (CASSANDRA-3934)
 * Make sure infered and actual schema match (CASSANDRA-3371)
 * Fix NPE during HH delivery (CASSANDRA-3677)
 * Don't put boostrapping node in 'hibernate' status (CASSANDRA-3737)
 * Fix double quotes in windows bat files (CASSANDRA-3744)
 * Fix bad validator lookup (CASSANDRA-3789)
 * Fix soft reset in EC2MultiRegionSnitch (CASSANDRA-3835)
 * Don't leave zombie connections with THSHA thrift server (CASSANDRA-3867)
 * (cqlsh) fix deserialization of data (CASSANDRA-3874)
 * Fix removetoken force causing an inconsistent state (CASSANDRA-3876)
 * Fix ahndling of some types with Pig (CASSANDRA-3886)
 * Don't allow to drop the system keyspace (CASSANDRA-3759)
 * Make Pig deletes disabled by default and configurable (CASSANDRA-3628)
Merged from 0.8:
 * (Pig) fix CassandraStorage to use correct comparator in Super ColumnFamily
   case (CASSANDRA-3251)
 * fix thread safety issues in commitlog replay, primarily affecting
   systems with many (100s) of CF definitions (CASSANDRA-3751)
 * Fix relevant tombstone ignored with super columns (CASSANDRA-3875)


1.0.7
 * fix regression in HH page size calculation (CASSANDRA-3624)
 * retry failed stream on IOException (CASSANDRA-3686)
 * allow configuring bloom_filter_fp_chance (CASSANDRA-3497)
 * attempt hint delivery every ten minutes, or when failure detector
   notifies us that a node is back up, whichever comes first.  hint
   handoff throttle delay default changed to 1ms, from 50 (CASSANDRA-3554)
 * add nodetool setstreamthroughput (CASSANDRA-3571)
 * fix assertion when dropping a columnfamily with no sstables (CASSANDRA-3614)
 * more efficient allocation of small bloom filters (CASSANDRA-3618)
 * CLibrary.createHardLinkWithExec() to check for errors (CASSANDRA-3101)
 * Avoid creating empty and non cleaned writer during compaction (CASSANDRA-3616)
 * stop thrift service in shutdown hook so we can quiesce MessagingService
   (CASSANDRA-3335)
 * (CQL) compaction_strategy_options and compression_parameters for
   CREATE COLUMNFAMILY statement (CASSANDRA-3374)
 * Reset min/max compaction threshold when creating size tiered compaction
   strategy (CASSANDRA-3666)
 * Don't ignore IOException during compaction (CASSANDRA-3655)
 * Fix assertion error for CF with gc_grace=0 (CASSANDRA-3579)
 * Shutdown ParallelCompaction reducer executor after use (CASSANDRA-3711)
 * Avoid < 0 value for pending tasks in leveled compaction (CASSANDRA-3693)
 * (Hadoop) Support TimeUUID in Pig CassandraStorage (CASSANDRA-3327)
 * Check schema is ready before continuing boostrapping (CASSANDRA-3629)
 * Catch overflows during parsing of chunk_length_kb (CASSANDRA-3644)
 * Improve stream protocol mismatch errors (CASSANDRA-3652)
 * Avoid multiple thread doing HH to the same target (CASSANDRA-3681)
 * Add JMX property for rp_timeout_in_ms (CASSANDRA-2940)
 * Allow DynamicCompositeType to compare component of different types
   (CASSANDRA-3625)
 * Flush non-cfs backed secondary indexes (CASSANDRA-3659)
 * Secondary Indexes should report memory consumption (CASSANDRA-3155)
 * fix for SelectStatement start/end key are not set correctly
   when a key alias is involved (CASSANDRA-3700)
 * fix CLI `show schema` command insert of an extra comma in
   column_metadata (CASSANDRA-3714)
Merged from 0.8:
 * avoid logging (harmless) exception when GC takes < 1ms (CASSANDRA-3656)
 * prevent new nodes from thinking down nodes are up forever (CASSANDRA-3626)
 * use correct list of replicas for LOCAL_QUORUM reads when read repair
   is disabled (CASSANDRA-3696)
 * block on flush before compacting hints (may prevent OOM) (CASSANDRA-3733)


1.0.6
 * (CQL) fix cqlsh support for replicate_on_write (CASSANDRA-3596)
 * fix adding to leveled manifest after streaming (CASSANDRA-3536)
 * filter out unavailable cipher suites when using encryption (CASSANDRA-3178)
 * (HADOOP) add old-style api support for CFIF and CFRR (CASSANDRA-2799)
 * Support TimeUUIDType column names in Stress.java tool (CASSANDRA-3541)
 * (CQL) INSERT/UPDATE/DELETE/TRUNCATE commands should allow CF names to
   be qualified by keyspace (CASSANDRA-3419)
 * always remove endpoints from delevery queue in HH (CASSANDRA-3546)
 * fix race between cf flush and its 2ndary indexes flush (CASSANDRA-3547)
 * fix potential race in AES when a repair fails (CASSANDRA-3548)
 * fix default value validation usage in CLI SET command (CASSANDRA-3553)
 * Optimize componentsFor method for compaction and startup time
   (CASSANDRA-3532)
 * (CQL) Proper ColumnFamily metadata validation on CREATE COLUMNFAMILY
   (CASSANDRA-3565)
 * fix compression "chunk_length_kb" option to set correct kb value for
   thrift/avro (CASSANDRA-3558)
 * fix missing response during range slice repair (CASSANDRA-3551)
 * 'describe ring' moved from CLI to nodetool and available through JMX (CASSANDRA-3220)
 * add back partitioner to sstable metadata (CASSANDRA-3540)
 * fix NPE in get_count for counters (CASSANDRA-3601)
Merged from 0.8:
 * remove invalid assertion that table was opened before dropping it
   (CASSANDRA-3580)
 * range and index scans now only send requests to enough replicas to
   satisfy requested CL + RR (CASSANDRA-3598)
 * use cannonical host for local node in nodetool info (CASSANDRA-3556)
 * remove nonlocal DC write optimization since it only worked with
   CL.ONE or CL.LOCAL_QUORUM (CASSANDRA-3577, 3585)
 * detect misuses of CounterColumnType (CASSANDRA-3422)
 * turn off string interning in json2sstable, take 2 (CASSANDRA-2189)
 * validate compression parameters on add/update of the ColumnFamily
   (CASSANDRA-3573)
 * Check for 0.0.0.0 is incorrect in CFIF (CASSANDRA-3584)
 * Increase vm.max_map_count in debian packaging (CASSANDRA-3563)
 * gossiper will never add itself to saved endpoints (CASSANDRA-3485)


1.0.5
 * revert CASSANDRA-3407 (see CASSANDRA-3540)
 * fix assertion error while forwarding writes to local nodes (CASSANDRA-3539)


1.0.4
 * fix self-hinting of timed out read repair updates and make hinted handoff
   less prone to OOMing a coordinator (CASSANDRA-3440)
 * expose bloom filter sizes via JMX (CASSANDRA-3495)
 * enforce RP tokens 0..2**127 (CASSANDRA-3501)
 * canonicalize paths exposed through JMX (CASSANDRA-3504)
 * fix "liveSize" stat when sstables are removed (CASSANDRA-3496)
 * add bloom filter FP rates to nodetool cfstats (CASSANDRA-3347)
 * record partitioner in sstable metadata component (CASSANDRA-3407)
 * add new upgradesstables nodetool command (CASSANDRA-3406)
 * skip --debug requirement to see common exceptions in CLI (CASSANDRA-3508)
 * fix incorrect query results due to invalid max timestamp (CASSANDRA-3510)
 * make sstableloader recognize compressed sstables (CASSANDRA-3521)
 * avoids race in OutboundTcpConnection in multi-DC setups (CASSANDRA-3530)
 * use SETLOCAL in cassandra.bat (CASSANDRA-3506)
 * fix ConcurrentModificationException in Table.all() (CASSANDRA-3529)
Merged from 0.8:
 * fix concurrence issue in the FailureDetector (CASSANDRA-3519)
 * fix array out of bounds error in counter shard removal (CASSANDRA-3514)
 * avoid dropping tombstones when they might still be needed to shadow
   data in a different sstable (CASSANDRA-2786)


1.0.3
 * revert name-based query defragmentation aka CASSANDRA-2503 (CASSANDRA-3491)
 * fix invalidate-related test failures (CASSANDRA-3437)
 * add next-gen cqlsh to bin/ (CASSANDRA-3188, 3131, 3493)
 * (CQL) fix handling of rows with no columns (CASSANDRA-3424, 3473)
 * fix querying supercolumns by name returning only a subset of
   subcolumns or old subcolumn versions (CASSANDRA-3446)
 * automatically compute sha1 sum for uncompressed data files (CASSANDRA-3456)
 * fix reading metadata/statistics component for version < h (CASSANDRA-3474)
 * add sstable forward-compatibility (CASSANDRA-3478)
 * report compression ratio in CFSMBean (CASSANDRA-3393)
 * fix incorrect size exception during streaming of counters (CASSANDRA-3481)
 * (CQL) fix for counter decrement syntax (CASSANDRA-3418)
 * Fix race introduced by CASSANDRA-2503 (CASSANDRA-3482)
 * Fix incomplete deletion of delivered hints (CASSANDRA-3466)
 * Avoid rescheduling compactions when no compaction was executed
   (CASSANDRA-3484)
 * fix handling of the chunk_length_kb compression options (CASSANDRA-3492)
Merged from 0.8:
 * fix updating CF row_cache_provider (CASSANDRA-3414)
 * CFMetaData.convertToThrift method to set RowCacheProvider (CASSANDRA-3405)
 * acquire compactionlock during truncate (CASSANDRA-3399)
 * fix displaying cfdef entries for super columnfamilies (CASSANDRA-3415)
 * Make counter shard merging thread safe (CASSANDRA-3178)
 * Revert CASSANDRA-2855
 * Fix bug preventing the use of efficient cross-DC writes (CASSANDRA-3472)
 * `describe ring` command for CLI (CASSANDRA-3220)
 * (Hadoop) skip empty rows when entire row is requested, redux (CASSANDRA-2855)


1.0.2
 * "defragment" rows for name-based queries under STCS (CASSANDRA-2503)
 * Add timing information to cassandra-cli GET/SET/LIST queries (CASSANDRA-3326)
 * Only create one CompressionMetadata object per sstable (CASSANDRA-3427)
 * cleanup usage of StorageService.setMode() (CASSANDRA-3388)
 * Avoid large array allocation for compressed chunk offsets (CASSANDRA-3432)
 * fix DecimalType bytebuffer marshalling (CASSANDRA-3421)
 * fix bug that caused first column in per row indexes to be ignored
   (CASSANDRA-3441)
 * add JMX call to clean (failed) repair sessions (CASSANDRA-3316)
 * fix sstableloader reference acquisition bug (CASSANDRA-3438)
 * fix estimated row size regression (CASSANDRA-3451)
 * make sure we don't return more columns than asked (CASSANDRA-3303, 3395)
Merged from 0.8:
 * acquire compactionlock during truncate (CASSANDRA-3399)
 * fix displaying cfdef entries for super columnfamilies (CASSANDRA-3415)


1.0.1
 * acquire references during index build to prevent delete problems
   on Windows (CASSANDRA-3314)
 * describe_ring should include datacenter/topology information (CASSANDRA-2882)
 * Thrift sockets are not properly buffered (CASSANDRA-3261)
 * performance improvement for bytebufferutil compare function (CASSANDRA-3286)
 * add system.versions ColumnFamily (CASSANDRA-3140)
 * reduce network copies (CASSANDRA-3333, 3373)
 * limit nodetool to 32MB of heap (CASSANDRA-3124)
 * (CQL) update parser to accept "timestamp" instead of "date" (CASSANDRA-3149)
 * Fix CLI `show schema` to include "compression_options" (CASSANDRA-3368)
 * Snapshot to include manifest under LeveledCompactionStrategy (CASSANDRA-3359)
 * (CQL) SELECT query should allow CF name to be qualified by keyspace (CASSANDRA-3130)
 * (CQL) Fix internal application error specifying 'using consistency ...'
   in lower case (CASSANDRA-3366)
 * fix Deflate compression when compression actually makes the data bigger
   (CASSANDRA-3370)
 * optimize UUIDGen to avoid lock contention on InetAddress.getLocalHost
   (CASSANDRA-3387)
 * tolerate index being dropped mid-mutation (CASSANDRA-3334, 3313)
 * CompactionManager is now responsible for checking for new candidates
   post-task execution, enabling more consistent leveled compaction
   (CASSANDRA-3391)
 * Cache HSHA threads (CASSANDRA-3372)
 * use CF/KS names as snapshot prefix for drop + truncate operations
   (CASSANDRA-2997)
 * Break bloom filters up to avoid heap fragmentation (CASSANDRA-2466)
 * fix cassandra hanging on jsvc stop (CASSANDRA-3302)
 * Avoid leveled compaction getting blocked on errors (CASSANDRA-3408)
 * Make reloading the compaction strategy safe (CASSANDRA-3409)
 * ignore 0.8 hints even if compaction begins before we try to purge
   them (CASSANDRA-3385)
 * remove procrun (bin\daemon) from Cassandra source tree and
   artifacts (CASSANDRA-3331)
 * make cassandra compile under JDK7 (CASSANDRA-3275)
 * remove dependency of clientutil.jar to FBUtilities (CASSANDRA-3299)
 * avoid truncation errors by using long math on long values (CASSANDRA-3364)
 * avoid clock drift on some Windows machine (CASSANDRA-3375)
 * display cache provider in cli 'describe keyspace' command (CASSANDRA-3384)
 * fix incomplete topology information in describe_ring (CASSANDRA-3403)
 * expire dead gossip states based on time (CASSANDRA-2961)
 * improve CompactionTask extensibility (CASSANDRA-3330)
 * Allow one leveled compaction task to kick off another (CASSANDRA-3363)
 * allow encryption only between datacenters (CASSANDRA-2802)
Merged from 0.8:
 * fix truncate allowing data to be replayed post-restart (CASSANDRA-3297)
 * make iwriter final in IndexWriter to avoid NPE (CASSANDRA-2863)
 * (CQL) update grammar to require key clause in DELETE statement
   (CASSANDRA-3349)
 * (CQL) allow numeric keyspace names in USE statement (CASSANDRA-3350)
 * (Hadoop) skip empty rows when slicing the entire row (CASSANDRA-2855)
 * Fix handling of tombstone by SSTableExport/Import (CASSANDRA-3357)
 * fix ColumnIndexer to use long offsets (CASSANDRA-3358)
 * Improved CLI exceptions (CASSANDRA-3312)
 * Fix handling of tombstone by SSTableExport/Import (CASSANDRA-3357)
 * Only count compaction as active (for throttling) when they have
   successfully acquired the compaction lock (CASSANDRA-3344)
 * Display CLI version string on startup (CASSANDRA-3196)
 * (Hadoop) make CFIF try rpc_address or fallback to listen_address
   (CASSANDRA-3214)
 * (Hadoop) accept comma delimited lists of initial thrift connections
   (CASSANDRA-3185)
 * ColumnFamily min_compaction_threshold should be >= 2 (CASSANDRA-3342)
 * (Pig) add 0.8+ types and key validation type in schema (CASSANDRA-3280)
 * Fix completely removing column metadata using CLI (CASSANDRA-3126)
 * CLI `describe cluster;` output should be on separate lines for separate versions
   (CASSANDRA-3170)
 * fix changing durable_writes keyspace option during CF creation
   (CASSANDRA-3292)
 * avoid locking on update when no indexes are involved (CASSANDRA-3386)
 * fix assertionError during repair with ordered partitioners (CASSANDRA-3369)
 * correctly serialize key_validation_class for avro (CASSANDRA-3391)
 * don't expire counter tombstone after streaming (CASSANDRA-3394)
 * prevent nodes that failed to join from hanging around forever
   (CASSANDRA-3351)
 * remove incorrect optimization from slice read path (CASSANDRA-3390)
 * Fix race in AntiEntropyService (CASSANDRA-3400)


1.0.0-final
 * close scrubbed sstable fd before deleting it (CASSANDRA-3318)
 * fix bug preventing obsolete commitlog segments from being removed
   (CASSANDRA-3269)
 * tolerate whitespace in seed CDL (CASSANDRA-3263)
 * Change default heap thresholds to max(min(1/2 ram, 1G), min(1/4 ram, 8GB))
   (CASSANDRA-3295)
 * Fix broken CompressedRandomAccessReaderTest (CASSANDRA-3298)
 * (CQL) fix type information returned for wildcard queries (CASSANDRA-3311)
 * add estimated tasks to LeveledCompactionStrategy (CASSANDRA-3322)
 * avoid including compaction cache-warming in keycache stats (CASSANDRA-3325)
 * run compaction and hinted handoff threads at MIN_PRIORITY (CASSANDRA-3308)
 * default hsha thrift server to cpu core count in rpc pool (CASSANDRA-3329)
 * add bin\daemon to binary tarball for Windows service (CASSANDRA-3331)
 * Fix places where uncompressed size of sstables was use in place of the
   compressed one (CASSANDRA-3338)
 * Fix hsha thrift server (CASSANDRA-3346)
 * Make sure repair only stream needed sstables (CASSANDRA-3345)


1.0.0-rc2
 * Log a meaningful warning when a node receives a message for a repair session
   that doesn't exist anymore (CASSANDRA-3256)
 * test for NUMA policy support as well as numactl presence (CASSANDRA-3245)
 * Fix FD leak when internode encryption is enabled (CASSANDRA-3257)
 * Remove incorrect assertion in mergeIterator (CASSANDRA-3260)
 * FBUtilities.hexToBytes(String) to throw NumberFormatException when string
   contains non-hex characters (CASSANDRA-3231)
 * Keep SimpleSnitch proximity ordering unchanged from what the Strategy
   generates, as intended (CASSANDRA-3262)
 * remove Scrub from compactionstats when finished (CASSANDRA-3255)
 * fix counter entry in jdbc TypesMap (CASSANDRA-3268)
 * fix full queue scenario for ParallelCompactionIterator (CASSANDRA-3270)
 * fix bootstrap process (CASSANDRA-3285)
 * don't try delivering hints if when there isn't any (CASSANDRA-3176)
 * CLI documentation change for ColumnFamily `compression_options` (CASSANDRA-3282)
 * ignore any CF ids sent by client for adding CF/KS (CASSANDRA-3288)
 * remove obsolete hints on first startup (CASSANDRA-3291)
 * use correct ISortedColumns for time-optimized reads (CASSANDRA-3289)
 * Evict gossip state immediately when a token is taken over by a new IP
   (CASSANDRA-3259)


1.0.0-rc1
 * Update CQL to generate microsecond timestamps by default (CASSANDRA-3227)
 * Fix counting CFMetadata towards Memtable liveRatio (CASSANDRA-3023)
 * Kill server on wrapped OOME such as from FileChannel.map (CASSANDRA-3201)
 * remove unnecessary copy when adding to row cache (CASSANDRA-3223)
 * Log message when a full repair operation completes (CASSANDRA-3207)
 * Fix streamOutSession keeping sstables references forever if the remote end
   dies (CASSANDRA-3216)
 * Remove dynamic_snitch boolean from example configuration (defaulting to
   true) and set default badness threshold to 0.1 (CASSANDRA-3229)
 * Base choice of random or "balanced" token on bootstrap on whether
   schema definitions were found (CASSANDRA-3219)
 * Fixes for LeveledCompactionStrategy score computation, prioritization,
   scheduling, and performance (CASSANDRA-3224, 3234)
 * parallelize sstable open at server startup (CASSANDRA-2988)
 * fix handling of exceptions writing to OutboundTcpConnection (CASSANDRA-3235)
 * Allow using quotes in "USE <keyspace>;" CLI command (CASSANDRA-3208)
 * Don't allow any cache loading exceptions to halt startup (CASSANDRA-3218)
 * Fix sstableloader --ignores option (CASSANDRA-3247)
 * File descriptor limit increased in packaging (CASSANDRA-3206)
 * Fix deadlock in commit log during flush (CASSANDRA-3253)


1.0.0-beta1
 * removed binarymemtable (CASSANDRA-2692)
 * add commitlog_total_space_in_mb to prevent fragmented logs (CASSANDRA-2427)
 * removed commitlog_rotation_threshold_in_mb configuration (CASSANDRA-2771)
 * make AbstractBounds.normalize de-overlapp overlapping ranges (CASSANDRA-2641)
 * replace CollatingIterator, ReducingIterator with MergeIterator
   (CASSANDRA-2062)
 * Fixed the ability to set compaction strategy in cli using create column
   family command (CASSANDRA-2778)
 * clean up tmp files after failed compaction (CASSANDRA-2468)
 * restrict repair streaming to specific columnfamilies (CASSANDRA-2280)
 * don't bother persisting columns shadowed by a row tombstone (CASSANDRA-2589)
 * reset CF and SC deletion times after gc_grace (CASSANDRA-2317)
 * optimize away seek when compacting wide rows (CASSANDRA-2879)
 * single-pass streaming (CASSANDRA-2677, 2906, 2916, 3003)
 * use reference counting for deleting sstables instead of relying on GC
   (CASSANDRA-2521, 3179)
 * store hints as serialized mutations instead of pointers to data row
   (CASSANDRA-2045)
 * store hints in the coordinator node instead of in the closest replica
   (CASSANDRA-2914)
 * add row_cache_keys_to_save CF option (CASSANDRA-1966)
 * check column family validity in nodetool repair (CASSANDRA-2933)
 * use lazy initialization instead of class initialization in NodeId
   (CASSANDRA-2953)
 * add paging to get_count (CASSANDRA-2894)
 * fix "short reads" in [multi]get (CASSANDRA-2643, 3157, 3192)
 * add optional compression for sstables (CASSANDRA-47, 2994, 3001, 3128)
 * add scheduler JMX metrics (CASSANDRA-2962)
 * add block level checksum for compressed data (CASSANDRA-1717)
 * make column family backed column map pluggable and introduce unsynchronized
   ArrayList backed one to speedup reads (CASSANDRA-2843, 3165, 3205)
 * refactoring of the secondary index api (CASSANDRA-2982)
 * make CL > ONE reads wait for digest reconciliation before returning
   (CASSANDRA-2494)
 * fix missing logging for some exceptions (CASSANDRA-2061)
 * refactor and optimize ColumnFamilyStore.files(...) and Descriptor.fromFilename(String)
   and few other places responsible for work with SSTable files (CASSANDRA-3040)
 * Stop reading from sstables once we know we have the most recent columns,
   for query-by-name requests (CASSANDRA-2498)
 * Add query-by-column mode to stress.java (CASSANDRA-3064)
 * Add "install" command to cassandra.bat (CASSANDRA-292)
 * clean up KSMetadata, CFMetadata from unnecessary
   Thrift<->Avro conversion methods (CASSANDRA-3032)
 * Add timeouts to client request schedulers (CASSANDRA-3079, 3096)
 * Cli to use hashes rather than array of hashes for strategy options (CASSANDRA-3081)
 * LeveledCompactionStrategy (CASSANDRA-1608, 3085, 3110, 3087, 3145, 3154, 3182)
 * Improvements of the CLI `describe` command (CASSANDRA-2630)
 * reduce window where dropped CF sstables may not be deleted (CASSANDRA-2942)
 * Expose gossip/FD info to JMX (CASSANDRA-2806)
 * Fix streaming over SSL when compressed SSTable involved (CASSANDRA-3051)
 * Add support for pluggable secondary index implementations (CASSANDRA-3078)
 * remove compaction_thread_priority setting (CASSANDRA-3104)
 * generate hints for replicas that timeout, not just replicas that are known
   to be down before starting (CASSANDRA-2034)
 * Add throttling for internode streaming (CASSANDRA-3080)
 * make the repair of a range repair all replica (CASSANDRA-2610, 3194)
 * expose the ability to repair the first range (as returned by the
   partitioner) of a node (CASSANDRA-2606)
 * Streams Compression (CASSANDRA-3015)
 * add ability to use multiple threads during a single compaction
   (CASSANDRA-2901)
 * make AbstractBounds.normalize support overlapping ranges (CASSANDRA-2641)
 * fix of the CQL count() behavior (CASSANDRA-3068)
 * use TreeMap backed column families for the SSTable simple writers
   (CASSANDRA-3148)
 * fix inconsistency of the CLI syntax when {} should be used instead of [{}]
   (CASSANDRA-3119)
 * rename CQL type names to match expected SQL behavior (CASSANDRA-3149, 3031)
 * Arena-based allocation for memtables (CASSANDRA-2252, 3162, 3163, 3168)
 * Default RR chance to 0.1 (CASSANDRA-3169)
 * Add RowLevel support to secondary index API (CASSANDRA-3147)
 * Make SerializingCacheProvider the default if JNA is available (CASSANDRA-3183)
 * Fix backwards compatibilty for CQL memtable properties (CASSANDRA-3190)
 * Add five-minute delay before starting compactions on a restarted server
   (CASSANDRA-3181)
 * Reduce copies done for intra-host messages (CASSANDRA-1788, 3144)
 * support of compaction strategy option for stress.java (CASSANDRA-3204)
 * make memtable throughput and column count thresholds no-ops (CASSANDRA-2449)
 * Return schema information along with the resultSet in CQL (CASSANDRA-2734)
 * Add new DecimalType (CASSANDRA-2883)
 * Fix assertion error in RowRepairResolver (CASSANDRA-3156)
 * Reduce unnecessary high buffer sizes (CASSANDRA-3171)
 * Pluggable compaction strategy (CASSANDRA-1610)
 * Add new broadcast_address config option (CASSANDRA-2491)


0.8.7
 * Kill server on wrapped OOME such as from FileChannel.map (CASSANDRA-3201)
 * Allow using quotes in "USE <keyspace>;" CLI command (CASSANDRA-3208)
 * Log message when a full repair operation completes (CASSANDRA-3207)
 * Don't allow any cache loading exceptions to halt startup (CASSANDRA-3218)
 * Fix sstableloader --ignores option (CASSANDRA-3247)
 * File descriptor limit increased in packaging (CASSANDRA-3206)
 * Log a meaningfull warning when a node receive a message for a repair session
   that doesn't exist anymore (CASSANDRA-3256)
 * Fix FD leak when internode encryption is enabled (CASSANDRA-3257)
 * FBUtilities.hexToBytes(String) to throw NumberFormatException when string
   contains non-hex characters (CASSANDRA-3231)
 * Keep SimpleSnitch proximity ordering unchanged from what the Strategy
   generates, as intended (CASSANDRA-3262)
 * remove Scrub from compactionstats when finished (CASSANDRA-3255)
 * Fix tool .bat files when CASSANDRA_HOME contains spaces (CASSANDRA-3258)
 * Force flush of status table when removing/updating token (CASSANDRA-3243)
 * Evict gossip state immediately when a token is taken over by a new IP (CASSANDRA-3259)
 * Fix bug where the failure detector can take too long to mark a host
   down (CASSANDRA-3273)
 * (Hadoop) allow wrapping ranges in queries (CASSANDRA-3137)
 * (Hadoop) check all interfaces for a match with split location
   before falling back to random replica (CASSANDRA-3211)
 * (Hadoop) Make Pig storage handle implements LoadMetadata (CASSANDRA-2777)
 * (Hadoop) Fix exception during PIG 'dump' (CASSANDRA-2810)
 * Fix stress COUNTER_GET option (CASSANDRA-3301)
 * Fix missing fields in CLI `show schema` output (CASSANDRA-3304)
 * Nodetool no longer leaks threads and closes JMX connections (CASSANDRA-3309)
 * fix truncate allowing data to be replayed post-restart (CASSANDRA-3297)
 * Move SimpleAuthority and SimpleAuthenticator to examples (CASSANDRA-2922)
 * Fix handling of tombstone by SSTableExport/Import (CASSANDRA-3357)
 * Fix transposition in cfHistograms (CASSANDRA-3222)
 * Allow using number as DC name when creating keyspace in CQL (CASSANDRA-3239)
 * Force flush of system table after updating/removing a token (CASSANDRA-3243)


0.8.6
 * revert CASSANDRA-2388
 * change TokenRange.endpoints back to listen/broadcast address to match
   pre-1777 behavior, and add TokenRange.rpc_endpoints instead (CASSANDRA-3187)
 * avoid trying to watch cassandra-topology.properties when loaded from jar
   (CASSANDRA-3138)
 * prevent users from creating keyspaces with LocalStrategy replication
   (CASSANDRA-3139)
 * fix CLI `show schema;` to output correct keyspace definition statement
   (CASSANDRA-3129)
 * CustomTThreadPoolServer to log TTransportException at DEBUG level
   (CASSANDRA-3142)
 * allow topology sort to work with non-unique rack names between
   datacenters (CASSANDRA-3152)
 * Improve caching of same-version Messages on digest and repair paths
   (CASSANDRA-3158)
 * Randomize choice of first replica for counter increment (CASSANDRA-2890)
 * Fix using read_repair_chance instead of merge_shard_change (CASSANDRA-3202)
 * Avoid streaming data to nodes that already have it, on move as well as
   decommission (CASSANDRA-3041)
 * Fix divide by zero error in GCInspector (CASSANDRA-3164)
 * allow quoting of the ColumnFamily name in CLI `create column family`
   statement (CASSANDRA-3195)
 * Fix rolling upgrade from 0.7 to 0.8 problem (CASSANDRA-3166)
 * Accomodate missing encryption_options in IncomingTcpConnection.stream
   (CASSANDRA-3212)


0.8.5
 * fix NPE when encryption_options is unspecified (CASSANDRA-3007)
 * include column name in validation failure exceptions (CASSANDRA-2849)
 * make sure truncate clears out the commitlog so replay won't re-
   populate with truncated data (CASSANDRA-2950)
 * fix NPE when debug logging is enabled and dropped CF is present
   in a commitlog segment (CASSANDRA-3021)
 * fix cassandra.bat when CASSANDRA_HOME contains spaces (CASSANDRA-2952)
 * fix to SSTableSimpleUnsortedWriter bufferSize calculation (CASSANDRA-3027)
 * make cleanup and normal compaction able to skip empty rows
   (rows containing nothing but expired tombstones) (CASSANDRA-3039)
 * work around native memory leak in com.sun.management.GarbageCollectorMXBean
   (CASSANDRA-2868)
 * validate that column names in column_metadata are not equal to key_alias
   on create/update of the ColumnFamily and CQL 'ALTER' statement (CASSANDRA-3036)
 * return an InvalidRequestException if an indexed column is assigned
   a value larger than 64KB (CASSANDRA-3057)
 * fix of numeric-only and string column names handling in CLI "drop index"
   (CASSANDRA-3054)
 * prune index scan resultset back to original request for lazy
   resultset expansion case (CASSANDRA-2964)
 * (Hadoop) fail jobs when Cassandra node has failed but TaskTracker
   has not (CASSANDRA-2388)
 * fix dynamic snitch ignoring nodes when read_repair_chance is zero
   (CASSANDRA-2662)
 * avoid retaining references to dropped CFS objects in
   CompactionManager.estimatedCompactions (CASSANDRA-2708)
 * expose rpc timeouts per host in MessagingServiceMBean (CASSANDRA-2941)
 * avoid including cwd in classpath for deb and rpm packages (CASSANDRA-2881)
 * remove gossip state when a new IP takes over a token (CASSANDRA-3071)
 * allow sstable2json to work on index sstable files (CASSANDRA-3059)
 * always hint counters (CASSANDRA-3099)
 * fix log4j initialization in EmbeddedCassandraService (CASSANDRA-2857)
 * remove gossip state when a new IP takes over a token (CASSANDRA-3071)
 * work around native memory leak in com.sun.management.GarbageCollectorMXBean
    (CASSANDRA-2868)
 * fix UnavailableException with writes at CL.EACH_QUORM (CASSANDRA-3084)
 * fix parsing of the Keyspace and ColumnFamily names in numeric
   and string representations in CLI (CASSANDRA-3075)
 * fix corner cases in Range.differenceToFetch (CASSANDRA-3084)
 * fix ip address String representation in the ring cache (CASSANDRA-3044)
 * fix ring cache compatibility when mixing pre-0.8.4 nodes with post-
   in the same cluster (CASSANDRA-3023)
 * make repair report failure when a node participating dies (instead of
   hanging forever) (CASSANDRA-2433)
 * fix handling of the empty byte buffer by ReversedType (CASSANDRA-3111)
 * Add validation that Keyspace names are case-insensitively unique (CASSANDRA-3066)
 * catch invalid key_validation_class before instantiating UpdateColumnFamily (CASSANDRA-3102)
 * make Range and Bounds objects client-safe (CASSANDRA-3108)
 * optionally skip log4j configuration (CASSANDRA-3061)
 * bundle sstableloader with the debian package (CASSANDRA-3113)
 * don't try to build secondary indexes when there is none (CASSANDRA-3123)
 * improve SSTableSimpleUnsortedWriter speed for large rows (CASSANDRA-3122)
 * handle keyspace arguments correctly in nodetool snapshot (CASSANDRA-3038)
 * Fix SSTableImportTest on windows (CASSANDRA-3043)
 * expose compactionThroughputMbPerSec through JMX (CASSANDRA-3117)
 * log keyspace and CF of large rows being compacted


0.8.4
 * change TokenRing.endpoints to be a list of rpc addresses instead of
   listen/broadcast addresses (CASSANDRA-1777)
 * include files-to-be-streamed in StreamInSession.getSources (CASSANDRA-2972)
 * use JAVA env var in cassandra-env.sh (CASSANDRA-2785, 2992)
 * avoid doing read for no-op replicate-on-write at CL=1 (CASSANDRA-2892)
 * refuse counter write for CL.ANY (CASSANDRA-2990)
 * switch back to only logging recent dropped messages (CASSANDRA-3004)
 * always deserialize RowMutation for counters (CASSANDRA-3006)
 * ignore saved replication_factor strategy_option for NTS (CASSANDRA-3011)
 * make sure pre-truncate CL segments are discarded (CASSANDRA-2950)


0.8.3
 * add ability to drop local reads/writes that are going to timeout
   (CASSANDRA-2943)
 * revamp token removal process, keep gossip states for 3 days (CASSANDRA-2496)
 * don't accept extra args for 0-arg nodetool commands (CASSANDRA-2740)
 * log unavailableexception details at debug level (CASSANDRA-2856)
 * expose data_dir though jmx (CASSANDRA-2770)
 * don't include tmp files as sstable when create cfs (CASSANDRA-2929)
 * log Java classpath on startup (CASSANDRA-2895)
 * keep gossipped version in sync with actual on migration coordinator
   (CASSANDRA-2946)
 * use lazy initialization instead of class initialization in NodeId
   (CASSANDRA-2953)
 * check column family validity in nodetool repair (CASSANDRA-2933)
 * speedup bytes to hex conversions dramatically (CASSANDRA-2850)
 * Flush memtables on shutdown when durable writes are disabled
   (CASSANDRA-2958)
 * improved POSIX compatibility of start scripts (CASsANDRA-2965)
 * add counter support to Hadoop InputFormat (CASSANDRA-2981)
 * fix bug where dirty commitlog segments were removed (and avoid keeping
   segments with no post-flush activity permanently dirty) (CASSANDRA-2829)
 * fix throwing exception with batch mutation of counter super columns
   (CASSANDRA-2949)
 * ignore system tables during repair (CASSANDRA-2979)
 * throw exception when NTS is given replication_factor as an option
   (CASSANDRA-2960)
 * fix assertion error during compaction of counter CFs (CASSANDRA-2968)
 * avoid trying to create index names, when no index exists (CASSANDRA-2867)
 * don't sample the system table when choosing a bootstrap token
   (CASSANDRA-2825)
 * gossiper notifies of local state changes (CASSANDRA-2948)
 * add asynchronous and half-sync/half-async (hsha) thrift servers
   (CASSANDRA-1405)
 * fix potential use of free'd native memory in SerializingCache
   (CASSANDRA-2951)
 * prune index scan resultset back to original request for lazy
   resultset expansion case (CASSANDRA-2964)
 * (Hadoop) fail jobs when Cassandra node has failed but TaskTracker
    has not (CASSANDRA-2388)


0.8.2
 * CQL:
   - include only one row per unique key for IN queries (CASSANDRA-2717)
   - respect client timestamp on full row deletions (CASSANDRA-2912)
 * improve thread-safety in StreamOutSession (CASSANDRA-2792)
 * allow deleting a row and updating indexed columns in it in the
   same mutation (CASSANDRA-2773)
 * Expose number of threads blocked on submitting memtable to flush
   in JMX (CASSANDRA-2817)
 * add ability to return "endpoints" to nodetool (CASSANDRA-2776)
 * Add support for multiple (comma-delimited) coordinator addresses
   to ColumnFamilyInputFormat (CASSANDRA-2807)
 * fix potential NPE while scheduling read repair for range slice
   (CASSANDRA-2823)
 * Fix race in SystemTable.getCurrentLocalNodeId (CASSANDRA-2824)
 * Correctly set default for replicate_on_write (CASSANDRA-2835)
 * improve nodetool compactionstats formatting (CASSANDRA-2844)
 * fix index-building status display (CASSANDRA-2853)
 * fix CLI perpetuating obsolete KsDef.replication_factor (CASSANDRA-2846)
 * improve cli treatment of multiline comments (CASSANDRA-2852)
 * handle row tombstones correctly in EchoedRow (CASSANDRA-2786)
 * add MessagingService.get[Recently]DroppedMessages and
   StorageService.getExceptionCount (CASSANDRA-2804)
 * fix possibility of spurious UnavailableException for LOCAL_QUORUM
   reads with dynamic snitch + read repair disabled (CASSANDRA-2870)
 * add ant-optional as dependence for the debian package (CASSANDRA-2164)
 * add option to specify limit for get_slice in the CLI (CASSANDRA-2646)
 * decrease HH page size (CASSANDRA-2832)
 * reset cli keyspace after dropping the current one (CASSANDRA-2763)
 * add KeyRange option to Hadoop inputformat (CASSANDRA-1125)
 * fix protocol versioning (CASSANDRA-2818, 2860)
 * support spaces in path to log4j configuration (CASSANDRA-2383)
 * avoid including inferred types in CF update (CASSANDRA-2809)
 * fix JMX bulkload call (CASSANDRA-2908)
 * fix updating KS with durable_writes=false (CASSANDRA-2907)
 * add simplified facade to SSTableWriter for bulk loading use
   (CASSANDRA-2911)
 * fix re-using index CF sstable names after drop/recreate (CASSANDRA-2872)
 * prepend CF to default index names (CASSANDRA-2903)
 * fix hint replay (CASSANDRA-2928)
 * Properly synchronize repair's merkle tree computation (CASSANDRA-2816)


0.8.1
 * CQL:
   - support for insert, delete in BATCH (CASSANDRA-2537)
   - support for IN to SELECT, UPDATE (CASSANDRA-2553)
   - timestamp support for INSERT, UPDATE, and BATCH (CASSANDRA-2555)
   - TTL support (CASSANDRA-2476)
   - counter support (CASSANDRA-2473)
   - ALTER COLUMNFAMILY (CASSANDRA-1709)
   - DROP INDEX (CASSANDRA-2617)
   - add SCHEMA/TABLE as aliases for KS/CF (CASSANDRA-2743)
   - server handles wait-for-schema-agreement (CASSANDRA-2756)
   - key alias support (CASSANDRA-2480)
 * add support for comparator parameters and a generic ReverseType
   (CASSANDRA-2355)
 * add CompositeType and DynamicCompositeType (CASSANDRA-2231)
 * optimize batches containing multiple updates to the same row
   (CASSANDRA-2583)
 * adjust hinted handoff page size to avoid OOM with large columns
   (CASSANDRA-2652)
 * mark BRAF buffer invalid post-flush so we don't re-flush partial
   buffers again, especially on CL writes (CASSANDRA-2660)
 * add DROP INDEX support to CLI (CASSANDRA-2616)
 * don't perform HH to client-mode [storageproxy] nodes (CASSANDRA-2668)
 * Improve forceDeserialize/getCompactedRow encapsulation (CASSANDRA-2659)
 * Don't write CounterUpdateColumn to disk in tests (CASSANDRA-2650)
 * Add sstable bulk loading utility (CASSANDRA-1278)
 * avoid replaying hints to dropped columnfamilies (CASSANDRA-2685)
 * add placeholders for missing rows in range query pseudo-RR (CASSANDRA-2680)
 * remove no-op HHOM.renameHints (CASSANDRA-2693)
 * clone super columns to avoid modifying them during flush (CASSANDRA-2675)
 * allow writes to bypass the commitlog for certain keyspaces (CASSANDRA-2683)
 * avoid NPE when bypassing commitlog during memtable flush (CASSANDRA-2781)
 * Added support for making bootstrap retry if nodes flap (CASSANDRA-2644)
 * Added statusthrift to nodetool to report if thrift server is running (CASSANDRA-2722)
 * Fixed rows being cached if they do not exist (CASSANDRA-2723)
 * Support passing tableName and cfName to RowCacheProviders (CASSANDRA-2702)
 * close scrub file handles (CASSANDRA-2669)
 * throttle migration replay (CASSANDRA-2714)
 * optimize column serializer creation (CASSANDRA-2716)
 * Added support for making bootstrap retry if nodes flap (CASSANDRA-2644)
 * Added statusthrift to nodetool to report if thrift server is running
   (CASSANDRA-2722)
 * Fixed rows being cached if they do not exist (CASSANDRA-2723)
 * fix truncate/compaction race (CASSANDRA-2673)
 * workaround large resultsets causing large allocation retention
   by nio sockets (CASSANDRA-2654)
 * fix nodetool ring use with Ec2Snitch (CASSANDRA-2733)
 * fix removing columns and subcolumns that are supressed by a row or
   supercolumn tombstone during replica resolution (CASSANDRA-2590)
 * support sstable2json against snapshot sstables (CASSANDRA-2386)
 * remove active-pull schema requests (CASSANDRA-2715)
 * avoid marking entire list of sstables as actively being compacted
   in multithreaded compaction (CASSANDRA-2765)
 * seek back after deserializing a row to update cache with (CASSANDRA-2752)
 * avoid skipping rows in scrub for counter column family (CASSANDRA-2759)
 * fix ConcurrentModificationException in repair when dealing with 0.7 node
   (CASSANDRA-2767)
 * use threadsafe collections for StreamInSession (CASSANDRA-2766)
 * avoid infinite loop when creating merkle tree (CASSANDRA-2758)
 * avoids unmarking compacting sstable prematurely in cleanup (CASSANDRA-2769)
 * fix NPE when the commit log is bypassed (CASSANDRA-2718)
 * don't throw an exception in SS.isRPCServerRunning (CASSANDRA-2721)
 * make stress.jar executable (CASSANDRA-2744)
 * add daemon mode to java stress (CASSANDRA-2267)
 * expose the DC and rack of a node through JMX and nodetool ring (CASSANDRA-2531)
 * fix cache mbean getSize (CASSANDRA-2781)
 * Add Date, Float, Double, and Boolean types (CASSANDRA-2530)
 * Add startup flag to renew counter node id (CASSANDRA-2788)
 * add jamm agent to cassandra.bat (CASSANDRA-2787)
 * fix repair hanging if a neighbor has nothing to send (CASSANDRA-2797)
 * purge tombstone even if row is in only one sstable (CASSANDRA-2801)
 * Fix wrong purge of deleted cf during compaction (CASSANDRA-2786)
 * fix race that could result in Hadoop writer failing to throw an
   exception encountered after close() (CASSANDRA-2755)
 * fix scan wrongly throwing assertion error (CASSANDRA-2653)
 * Always use even distribution for merkle tree with RandomPartitionner
   (CASSANDRA-2841)
 * fix describeOwnership for OPP (CASSANDRA-2800)
 * ensure that string tokens do not contain commas (CASSANDRA-2762)


0.8.0-final
 * fix CQL grammar warning and cqlsh regression from CASSANDRA-2622
 * add ant generate-cql-html target (CASSANDRA-2526)
 * update CQL consistency levels (CASSANDRA-2566)
 * debian packaging fixes (CASSANDRA-2481, 2647)
 * fix UUIDType, IntegerType for direct buffers (CASSANDRA-2682, 2684)
 * switch to native Thrift for Hadoop map/reduce (CASSANDRA-2667)
 * fix StackOverflowError when building from eclipse (CASSANDRA-2687)
 * only provide replication_factor to strategy_options "help" for
   SimpleStrategy, OldNetworkTopologyStrategy (CASSANDRA-2678, 2713)
 * fix exception adding validators to non-string columns (CASSANDRA-2696)
 * avoid instantiating DatabaseDescriptor in JDBC (CASSANDRA-2694)
 * fix potential stack overflow during compaction (CASSANDRA-2626)
 * clone super columns to avoid modifying them during flush (CASSANDRA-2675)
 * reset underlying iterator in EchoedRow constructor (CASSANDRA-2653)


0.8.0-rc1
 * faster flushes and compaction from fixing excessively pessimistic
   rebuffering in BRAF (CASSANDRA-2581)
 * fix returning null column values in the python cql driver (CASSANDRA-2593)
 * fix merkle tree splitting exiting early (CASSANDRA-2605)
 * snapshot_before_compaction directory name fix (CASSANDRA-2598)
 * Disable compaction throttling during bootstrap (CASSANDRA-2612)
 * fix CQL treatment of > and < operators in range slices (CASSANDRA-2592)
 * fix potential double-application of counter updates on commitlog replay
   by moving replay position from header to sstable metadata (CASSANDRA-2419)
 * JDBC CQL driver exposes getColumn for access to timestamp
 * JDBC ResultSetMetadata properties added to AbstractType
 * r/m clustertool (CASSANDRA-2607)
 * add support for presenting row key as a column in CQL result sets
   (CASSANDRA-2622)
 * Don't allow {LOCAL|EACH}_QUORUM unless strategy is NTS (CASSANDRA-2627)
 * validate keyspace strategy_options during CQL create (CASSANDRA-2624)
 * fix empty Result with secondary index when limit=1 (CASSANDRA-2628)
 * Fix regression where bootstrapping a node with no schema fails
   (CASSANDRA-2625)
 * Allow removing LocationInfo sstables (CASSANDRA-2632)
 * avoid attempting to replay mutations from dropped keyspaces (CASSANDRA-2631)
 * avoid using cached position of a key when GT is requested (CASSANDRA-2633)
 * fix counting bloom filter true positives (CASSANDRA-2637)
 * initialize local ep state prior to gossip startup if needed (CASSANDRA-2638)
 * fix counter increment lost after restart (CASSANDRA-2642)
 * add quote-escaping via backslash to CLI (CASSANDRA-2623)
 * fix pig example script (CASSANDRA-2487)
 * fix dynamic snitch race in adding latencies (CASSANDRA-2618)
 * Start/stop cassandra after more important services such as mdadm in
   debian packaging (CASSANDRA-2481)


0.8.0-beta2
 * fix NPE compacting index CFs (CASSANDRA-2528)
 * Remove checking all column families on startup for compaction candidates
   (CASSANDRA-2444)
 * validate CQL create keyspace options (CASSANDRA-2525)
 * fix nodetool setcompactionthroughput (CASSANDRA-2550)
 * move	gossip heartbeat back to its own thread (CASSANDRA-2554)
 * validate cql TRUNCATE columnfamily before truncating (CASSANDRA-2570)
 * fix batch_mutate for mixed standard-counter mutations (CASSANDRA-2457)
 * disallow making schema changes to system keyspace (CASSANDRA-2563)
 * fix sending mutation messages multiple times (CASSANDRA-2557)
 * fix incorrect use of NBHM.size in ReadCallback that could cause
   reads to time out even when responses were received (CASSANDRA-2552)
 * trigger read repair correctly for LOCAL_QUORUM reads (CASSANDRA-2556)
 * Allow configuring the number of compaction thread (CASSANDRA-2558)
 * forceUserDefinedCompaction will attempt to compact what it is given
   even if the pessimistic estimate is that there is not enough disk space;
   automatic compactions will only compact 2 or more sstables (CASSANDRA-2575)
 * refuse to apply migrations with older timestamps than the current
   schema (CASSANDRA-2536)
 * remove unframed Thrift transport option
 * include indexes in snapshots (CASSANDRA-2596)
 * improve ignoring of obsolete mutations in index maintenance (CASSANDRA-2401)
 * recognize attempt to drop just the index while leaving the column
   definition alone (CASSANDRA-2619)


0.8.0-beta1
 * remove Avro RPC support (CASSANDRA-926)
 * support for columns that act as incr/decr counters
   (CASSANDRA-1072, 1937, 1944, 1936, 2101, 2093, 2288, 2105, 2384, 2236, 2342,
   2454)
 * CQL (CASSANDRA-1703, 1704, 1705, 1706, 1707, 1708, 1710, 1711, 1940,
   2124, 2302, 2277, 2493)
 * avoid double RowMutation serialization on write path (CASSANDRA-1800)
 * make NetworkTopologyStrategy the default (CASSANDRA-1960)
 * configurable internode encryption (CASSANDRA-1567, 2152)
 * human readable column names in sstable2json output (CASSANDRA-1933)
 * change default JMX port to 7199 (CASSANDRA-2027)
 * backwards compatible internal messaging (CASSANDRA-1015)
 * atomic switch of memtables and sstables (CASSANDRA-2284)
 * add pluggable SeedProvider (CASSANDRA-1669)
 * Fix clustertool to not throw exception when calling get_endpoints (CASSANDRA-2437)
 * upgrade to thrift 0.6 (CASSANDRA-2412)
 * repair works on a token range instead of full ring (CASSANDRA-2324)
 * purge tombstones from row cache (CASSANDRA-2305)
 * push replication_factor into strategy_options (CASSANDRA-1263)
 * give snapshots the same name on each node (CASSANDRA-1791)
 * remove "nodetool loadbalance" (CASSANDRA-2448)
 * multithreaded compaction (CASSANDRA-2191)
 * compaction throttling (CASSANDRA-2156)
 * add key type information and alias (CASSANDRA-2311, 2396)
 * cli no longer divides read_repair_chance by 100 (CASSANDRA-2458)
 * made CompactionInfo.getTaskType return an enum (CASSANDRA-2482)
 * add a server-wide cap on measured memtable memory usage and aggressively
   flush to keep under that threshold (CASSANDRA-2006)
 * add unified UUIDType (CASSANDRA-2233)
 * add off-heap row cache support (CASSANDRA-1969)


0.7.5
 * improvements/fixes to PIG driver (CASSANDRA-1618, CASSANDRA-2387,
   CASSANDRA-2465, CASSANDRA-2484)
 * validate index names (CASSANDRA-1761)
 * reduce contention on Table.flusherLock (CASSANDRA-1954)
 * try harder to detect failures during streaming, cleaning up temporary
   files more reliably (CASSANDRA-2088)
 * shut down server for OOM on a Thrift thread (CASSANDRA-2269)
 * fix tombstone handling in repair and sstable2json (CASSANDRA-2279)
 * preserve version when streaming data from old sstables (CASSANDRA-2283)
 * don't start repair if a neighboring node is marked as dead (CASSANDRA-2290)
 * purge tombstones from row cache (CASSANDRA-2305)
 * Avoid seeking when sstable2json exports the entire file (CASSANDRA-2318)
 * clear Built flag in system table when dropping an index (CASSANDRA-2320)
 * don't allow arbitrary argument for stress.java (CASSANDRA-2323)
 * validate values for index predicates in get_indexed_slice (CASSANDRA-2328)
 * queue secondary indexes for flush before the parent (CASSANDRA-2330)
 * allow job configuration to set the CL used in Hadoop jobs (CASSANDRA-2331)
 * add memtable_flush_queue_size defaulting to 4 (CASSANDRA-2333)
 * Allow overriding of initial_token, storage_port and rpc_port from system
   properties (CASSANDRA-2343)
 * fix comparator used for non-indexed secondary expressions in index scan
   (CASSANDRA-2347)
 * ensure size calculation and write phase of large-row compaction use
   the same threshold for TTL expiration (CASSANDRA-2349)
 * fix race when iterating CFs during add/drop (CASSANDRA-2350)
 * add ConsistencyLevel command to CLI (CASSANDRA-2354)
 * allow negative numbers in the cli (CASSANDRA-2358)
 * hard code serialVersionUID for tokens class (CASSANDRA-2361)
 * fix potential infinite loop in ByteBufferUtil.inputStream (CASSANDRA-2365)
 * fix encoding bugs in HintedHandoffManager, SystemTable when default
   charset is not UTF8 (CASSANDRA-2367)
 * avoids having removed node reappearing in Gossip (CASSANDRA-2371)
 * fix incorrect truncation of long to int when reading columns via block
   index (CASSANDRA-2376)
 * fix NPE during stream session (CASSANDRA-2377)
 * fix race condition that could leave orphaned data files when dropping CF or
   KS (CASSANDRA-2381)
 * fsync statistics component on write (CASSANDRA-2382)
 * fix duplicate results from CFS.scan (CASSANDRA-2406)
 * add IntegerType to CLI help (CASSANDRA-2414)
 * avoid caching token-only decoratedkeys (CASSANDRA-2416)
 * convert mmap assertion to if/throw so scrub can catch it (CASSANDRA-2417)
 * don't overwrite gc log (CASSANDR-2418)
 * invalidate row cache for streamed row to avoid inconsitencies
   (CASSANDRA-2420)
 * avoid copies in range/index scans (CASSANDRA-2425)
 * make sure we don't wipe data during cleanup if the node has not join
   the ring (CASSANDRA-2428)
 * Try harder to close files after compaction (CASSANDRA-2431)
 * re-set bootstrapped flag after move finishes (CASSANDRA-2435)
 * display validation_class in CLI 'describe keyspace' (CASSANDRA-2442)
 * make cleanup compactions cleanup the row cache (CASSANDRA-2451)
 * add column fields validation to scrub (CASSANDRA-2460)
 * use 64KB flush buffer instead of in_memory_compaction_limit (CASSANDRA-2463)
 * fix backslash substitutions in CLI (CASSANDRA-2492)
 * disable cache saving for system CFS (CASSANDRA-2502)
 * fixes for verifying destination availability under hinted conditions
   so UE can be thrown intead of timing out (CASSANDRA-2514)
 * fix update of validation class in column metadata (CASSANDRA-2512)
 * support LOCAL_QUORUM, EACH_QUORUM CLs outside of NTS (CASSANDRA-2516)
 * preserve version when streaming data from old sstables (CASSANDRA-2283)
 * fix backslash substitutions in CLI (CASSANDRA-2492)
 * count a row deletion as one operation towards memtable threshold
   (CASSANDRA-2519)
 * support LOCAL_QUORUM, EACH_QUORUM CLs outside of NTS (CASSANDRA-2516)


0.7.4
 * add nodetool join command (CASSANDRA-2160)
 * fix secondary indexes on pre-existing or streamed data (CASSANDRA-2244)
 * initialize endpoint in gossiper earlier (CASSANDRA-2228)
 * add ability to write to Cassandra from Pig (CASSANDRA-1828)
 * add rpc_[min|max]_threads (CASSANDRA-2176)
 * add CL.TWO, CL.THREE (CASSANDRA-2013)
 * avoid exporting an un-requested row in sstable2json, when exporting
   a key that does not exist (CASSANDRA-2168)
 * add incremental_backups option (CASSANDRA-1872)
 * add configurable row limit to Pig loadfunc (CASSANDRA-2276)
 * validate column values in batches as well as single-Column inserts
   (CASSANDRA-2259)
 * move sample schema from cassandra.yaml to schema-sample.txt,
   a cli scripts (CASSANDRA-2007)
 * avoid writing empty rows when scrubbing tombstoned rows (CASSANDRA-2296)
 * fix assertion error in range and index scans for CL < ALL
   (CASSANDRA-2282)
 * fix commitlog replay when flush position refers to data that didn't
   get synced before server died (CASSANDRA-2285)
 * fix fd leak in sstable2json with non-mmap'd i/o (CASSANDRA-2304)
 * reduce memory use during streaming of multiple sstables (CASSANDRA-2301)
 * purge tombstoned rows from cache after GCGraceSeconds (CASSANDRA-2305)
 * allow zero replicas in a NTS datacenter (CASSANDRA-1924)
 * make range queries respect snitch for local replicas (CASSANDRA-2286)
 * fix HH delivery when column index is larger than 2GB (CASSANDRA-2297)
 * make 2ary indexes use parent CF flush thresholds during initial build
   (CASSANDRA-2294)
 * update memtable_throughput to be a long (CASSANDRA-2158)


0.7.3
 * Keep endpoint state until aVeryLongTime (CASSANDRA-2115)
 * lower-latency read repair (CASSANDRA-2069)
 * add hinted_handoff_throttle_delay_in_ms option (CASSANDRA-2161)
 * fixes for cache save/load (CASSANDRA-2172, -2174)
 * Handle whole-row deletions in CFOutputFormat (CASSANDRA-2014)
 * Make memtable_flush_writers flush in parallel (CASSANDRA-2178)
 * Add compaction_preheat_key_cache option (CASSANDRA-2175)
 * refactor stress.py to have only one copy of the format string
   used for creating row keys (CASSANDRA-2108)
 * validate index names for \w+ (CASSANDRA-2196)
 * Fix Cassandra cli to respect timeout if schema does not settle
   (CASSANDRA-2187)
 * fix for compaction and cleanup writing old-format data into new-version
   sstable (CASSANDRA-2211, -2216)
 * add nodetool scrub (CASSANDRA-2217, -2240)
 * fix sstable2json large-row pagination (CASSANDRA-2188)
 * fix EOFing on requests for the last bytes in a file (CASSANDRA-2213)
 * fix BufferedRandomAccessFile bugs (CASSANDRA-2218, -2241)
 * check for memtable flush_after_mins exceeded every 10s (CASSANDRA-2183)
 * fix cache saving on Windows (CASSANDRA-2207)
 * add validateSchemaAgreement call + synchronization to schema
   modification operations (CASSANDRA-2222)
 * fix for reversed slice queries on large rows (CASSANDRA-2212)
 * fat clients were writing local data (CASSANDRA-2223)
 * set DEFAULT_MEMTABLE_LIFETIME_IN_MINS to 24h
 * improve detection and cleanup of partially-written sstables
   (CASSANDRA-2206)
 * fix supercolumn de/serialization when subcolumn comparator is different
   from supercolumn's (CASSANDRA-2104)
 * fix starting up on Windows when CASSANDRA_HOME contains whitespace
   (CASSANDRA-2237)
 * add [get|set][row|key]cacheSavePeriod to JMX (CASSANDRA-2100)
 * fix Hadoop ColumnFamilyOutputFormat dropping of mutations
   when batch fills up (CASSANDRA-2255)
 * move file deletions off of scheduledtasks executor (CASSANDRA-2253)


0.7.2
 * copy DecoratedKey.key when inserting into caches to avoid retaining
   a reference to the underlying buffer (CASSANDRA-2102)
 * format subcolumn names with subcomparator (CASSANDRA-2136)
 * fix column bloom filter deserialization (CASSANDRA-2165)


0.7.1
 * refactor MessageDigest creation code. (CASSANDRA-2107)
 * buffer network stack to avoid inefficient small TCP messages while avoiding
   the nagle/delayed ack problem (CASSANDRA-1896)
 * check log4j configuration for changes every 10s (CASSANDRA-1525, 1907)
 * more-efficient cross-DC replication (CASSANDRA-1530, -2051, -2138)
 * avoid polluting page cache with commitlog or sstable writes
   and seq scan operations (CASSANDRA-1470)
 * add RMI authentication options to nodetool (CASSANDRA-1921)
 * make snitches configurable at runtime (CASSANDRA-1374)
 * retry hadoop split requests on connection failure (CASSANDRA-1927)
 * implement describeOwnership for BOP, COPP (CASSANDRA-1928)
 * make read repair behave as expected for ConsistencyLevel > ONE
   (CASSANDRA-982, 2038)
 * distributed test harness (CASSANDRA-1859, 1964)
 * reduce flush lock contention (CASSANDRA-1930)
 * optimize supercolumn deserialization (CASSANDRA-1891)
 * fix CFMetaData.apply to only compare objects of the same class
   (CASSANDRA-1962)
 * allow specifying specific SSTables to compact from JMX (CASSANDRA-1963)
 * fix race condition in MessagingService.targets (CASSANDRA-1959, 2094, 2081)
 * refuse to open sstables from a future version (CASSANDRA-1935)
 * zero-copy reads (CASSANDRA-1714)
 * fix copy bounds for word Text in wordcount demo (CASSANDRA-1993)
 * fixes for contrib/javautils (CASSANDRA-1979)
 * check more frequently for memtable expiration (CASSANDRA-2000)
 * fix writing SSTable column count statistics (CASSANDRA-1976)
 * fix streaming of multiple CFs during bootstrap (CASSANDRA-1992)
 * explicitly set JVM GC new generation size with -Xmn (CASSANDRA-1968)
 * add short options for CLI flags (CASSANDRA-1565)
 * make keyspace argument to "describe keyspace" in CLI optional
   when authenticated to keyspace already (CASSANDRA-2029)
 * added option to specify -Dcassandra.join_ring=false on startup
   to allow "warm spare" nodes or performing JMX maintenance before
   joining the ring (CASSANDRA-526)
 * log migrations at INFO (CASSANDRA-2028)
 * add CLI verbose option in file mode (CASSANDRA-2030)
 * add single-line "--" comments to CLI (CASSANDRA-2032)
 * message serialization tests (CASSANDRA-1923)
 * switch from ivy to maven-ant-tasks (CASSANDRA-2017)
 * CLI attempts to block for new schema to propagate (CASSANDRA-2044)
 * fix potential overflow in nodetool cfstats (CASSANDRA-2057)
 * add JVM shutdownhook to sync commitlog (CASSANDRA-1919)
 * allow nodes to be up without being part of  normal traffic (CASSANDRA-1951)
 * fix CLI "show keyspaces" with null options on NTS (CASSANDRA-2049)
 * fix possible ByteBuffer race conditions (CASSANDRA-2066)
 * reduce garbage generated by MessagingService to prevent load spikes
   (CASSANDRA-2058)
 * fix math in RandomPartitioner.describeOwnership (CASSANDRA-2071)
 * fix deletion of sstable non-data components (CASSANDRA-2059)
 * avoid blocking gossip while deleting handoff hints (CASSANDRA-2073)
 * ignore messages from newer versions, keep track of nodes in gossip
   regardless of version (CASSANDRA-1970)
 * cache writing moved to CompactionManager to reduce i/o contention and
   updated to use non-cache-polluting writes (CASSANDRA-2053)
 * page through large rows when exporting to JSON (CASSANDRA-2041)
 * add flush_largest_memtables_at and reduce_cache_sizes_at options
   (CASSANDRA-2142)
 * add cli 'describe cluster' command (CASSANDRA-2127)
 * add cli support for setting username/password at 'connect' command
   (CASSANDRA-2111)
 * add -D option to Stress.java to allow reading hosts from a file
   (CASSANDRA-2149)
 * bound hints CF throughput between 32M and 256M (CASSANDRA-2148)
 * continue starting when invalid saved cache entries are encountered
   (CASSANDRA-2076)
 * add max_hint_window_in_ms option (CASSANDRA-1459)


0.7.0-final
 * fix offsets to ByteBuffer.get (CASSANDRA-1939)


0.7.0-rc4
 * fix cli crash after backgrounding (CASSANDRA-1875)
 * count timeouts in storageproxy latencies, and include latency
   histograms in StorageProxyMBean (CASSANDRA-1893)
 * fix CLI get recognition of supercolumns (CASSANDRA-1899)
 * enable keepalive on intra-cluster sockets (CASSANDRA-1766)
 * count timeouts towards dynamicsnitch latencies (CASSANDRA-1905)
 * Expose index-building status in JMX + cli schema description
   (CASSANDRA-1871)
 * allow [LOCAL|EACH]_QUORUM to be used with non-NetworkTopology
   replication Strategies
 * increased amount of index locks for faster commitlog replay
 * collect secondary index tombstones immediately (CASSANDRA-1914)
 * revert commitlog changes from #1780 (CASSANDRA-1917)
 * change RandomPartitioner min token to -1 to avoid collision w/
   tokens on actual nodes (CASSANDRA-1901)
 * examine the right nibble when validating TimeUUID (CASSANDRA-1910)
 * include secondary indexes in cleanup (CASSANDRA-1916)
 * CFS.scrubDataDirectories should also cleanup invalid secondary indexes
   (CASSANDRA-1904)
 * ability to disable/enable gossip on nodes to force them down
   (CASSANDRA-1108)


0.7.0-rc3
 * expose getNaturalEndpoints in StorageServiceMBean taking byte[]
   key; RMI cannot serialize ByteBuffer (CASSANDRA-1833)
 * infer org.apache.cassandra.locator for replication strategy classes
   when not otherwise specified
 * validation that generates less garbage (CASSANDRA-1814)
 * add TTL support to CLI (CASSANDRA-1838)
 * cli defaults to bytestype for subcomparator when creating
   column families (CASSANDRA-1835)
 * unregister index MBeans when index is dropped (CASSANDRA-1843)
 * make ByteBufferUtil.clone thread-safe (CASSANDRA-1847)
 * change exception for read requests during bootstrap from
   InvalidRequest to Unavailable (CASSANDRA-1862)
 * respect row-level tombstones post-flush in range scans
   (CASSANDRA-1837)
 * ReadResponseResolver check digests against each other (CASSANDRA-1830)
 * return InvalidRequest when remove of subcolumn without supercolumn
   is requested (CASSANDRA-1866)
 * flush before repair (CASSANDRA-1748)
 * SSTableExport validates key order (CASSANDRA-1884)
 * large row support for SSTableExport (CASSANDRA-1867)
 * Re-cache hot keys post-compaction without hitting disk (CASSANDRA-1878)
 * manage read repair in coordinator instead of data source, to
   provide latency information to dynamic snitch (CASSANDRA-1873)


0.7.0-rc2
 * fix live-column-count of slice ranges including tombstoned supercolumn
   with live subcolumn (CASSANDRA-1591)
 * rename o.a.c.internal.AntientropyStage -> AntiEntropyStage,
   o.a.c.request.Request_responseStage -> RequestResponseStage,
   o.a.c.internal.Internal_responseStage -> InternalResponseStage
 * add AbstractType.fromString (CASSANDRA-1767)
 * require index_type to be present when specifying index_name
   on ColumnDef (CASSANDRA-1759)
 * fix add/remove index bugs in CFMetadata (CASSANDRA-1768)
 * rebuild Strategy during system_update_keyspace (CASSANDRA-1762)
 * cli updates prompt to ... in continuation lines (CASSANDRA-1770)
 * support multiple Mutations per key in hadoop ColumnFamilyOutputFormat
   (CASSANDRA-1774)
 * improvements to Debian init script (CASSANDRA-1772)
 * use local classloader to check for version.properties (CASSANDRA-1778)
 * Validate that column names in column_metadata are valid for the
   defined comparator, and decode properly in cli (CASSANDRA-1773)
 * use cross-platform newlines in cli (CASSANDRA-1786)
 * add ExpiringColumn support to sstable import/export (CASSANDRA-1754)
 * add flush for each append to periodic commitlog mode; added
   periodic_without_flush option to disable this (CASSANDRA-1780)
 * close file handle used for post-flush truncate (CASSANDRA-1790)
 * various code cleanup (CASSANDRA-1793, -1794, -1795)
 * fix range queries against wrapped range (CASSANDRA-1781)
 * fix consistencylevel calculations for NetworkTopologyStrategy
   (CASSANDRA-1804)
 * cli support index type enum names (CASSANDRA-1810)
 * improved validation of column_metadata (CASSANDRA-1813)
 * reads at ConsistencyLevel > 1 throw UnavailableException
   immediately if insufficient live nodes exist (CASSANDRA-1803)
 * copy bytebuffers for local writes to avoid retaining the entire
   Thrift frame (CASSANDRA-1801)
 * fix NPE adding index to column w/o prior metadata (CASSANDRA-1764)
 * reduce fat client timeout (CASSANDRA-1730)
 * fix botched merge of CASSANDRA-1316


0.7.0-rc1
 * fix compaction and flush races with schema updates (CASSANDRA-1715)
 * add clustertool, config-converter, sstablekeys, and schematool
   Windows .bat files (CASSANDRA-1723)
 * reject range queries received during bootstrap (CASSANDRA-1739)
 * fix wrapping-range queries on non-minimum token (CASSANDRA-1700)
 * add nodetool cfhistogram (CASSANDRA-1698)
 * limit repaired ranges to what the nodes have in common (CASSANDRA-1674)
 * index scan treats missing columns as not matching secondary
   expressions (CASSANDRA-1745)
 * Fix misuse of DataOutputBuffer.getData in AntiEntropyService
   (CASSANDRA-1729)
 * detect and warn when obsolete version of JNA is present (CASSANDRA-1760)
 * reduce fat client timeout (CASSANDRA-1730)
 * cleanup smallest CFs first to increase free temp space for larger ones
   (CASSANDRA-1811)
 * Update windows .bat files to work outside of main Cassandra
   directory (CASSANDRA-1713)
 * fix read repair regression from 0.6.7 (CASSANDRA-1727)
 * more-efficient read repair (CASSANDRA-1719)
 * fix hinted handoff replay (CASSANDRA-1656)
 * log type of dropped messages (CASSANDRA-1677)
 * upgrade to SLF4J 1.6.1
 * fix ByteBuffer bug in ExpiringColumn.updateDigest (CASSANDRA-1679)
 * fix IntegerType.getString (CASSANDRA-1681)
 * make -Djava.net.preferIPv4Stack=true the default (CASSANDRA-628)
 * add INTERNAL_RESPONSE verb to differentiate from responses related
   to client requests (CASSANDRA-1685)
 * log tpstats when dropping messages (CASSANDRA-1660)
 * include unreachable nodes in describeSchemaVersions (CASSANDRA-1678)
 * Avoid dropping messages off the client request path (CASSANDRA-1676)
 * fix jna errno reporting (CASSANDRA-1694)
 * add friendlier error for UnknownHostException on startup (CASSANDRA-1697)
 * include jna dependency in RPM package (CASSANDRA-1690)
 * add --skip-keys option to stress.py (CASSANDRA-1696)
 * improve cli handling of non-string keys and column names
   (CASSANDRA-1701, -1693)
 * r/m extra subcomparator line in cli keyspaces output (CASSANDRA-1712)
 * add read repair chance to cli "show keyspaces"
 * upgrade to ConcurrentLinkedHashMap 1.1 (CASSANDRA-975)
 * fix index scan routing (CASSANDRA-1722)
 * fix tombstoning of supercolumns in range queries (CASSANDRA-1734)
 * clear endpoint cache after updating keyspace metadata (CASSANDRA-1741)
 * fix wrapping-range queries on non-minimum token (CASSANDRA-1700)
 * truncate includes secondary indexes (CASSANDRA-1747)
 * retain reference to PendingFile sstables (CASSANDRA-1749)
 * fix sstableimport regression (CASSANDRA-1753)
 * fix for bootstrap when no non-system tables are defined (CASSANDRA-1732)
 * handle replica unavailability in index scan (CASSANDRA-1755)
 * fix service initialization order deadlock (CASSANDRA-1756)
 * multi-line cli commands (CASSANDRA-1742)
 * fix race between snapshot and compaction (CASSANDRA-1736)
 * add listEndpointsPendingHints, deleteHintsForEndpoint JMX methods
   (CASSANDRA-1551)


0.7.0-beta3
 * add strategy options to describe_keyspace output (CASSANDRA-1560)
 * log warning when using randomly generated token (CASSANDRA-1552)
 * re-organize JMX into .db, .net, .internal, .request (CASSANDRA-1217)
 * allow nodes to change IPs between restarts (CASSANDRA-1518)
 * remember ring state between restarts by default (CASSANDRA-1518)
 * flush index built flag so we can read it before log replay (CASSANDRA-1541)
 * lock row cache updates to prevent race condition (CASSANDRA-1293)
 * remove assertion causing rare (and harmless) error messages in
   commitlog (CASSANDRA-1330)
 * fix moving nodes with no keyspaces defined (CASSANDRA-1574)
 * fix unbootstrap when no data is present in a transfer range (CASSANDRA-1573)
 * take advantage of AVRO-495 to simplify our avro IDL (CASSANDRA-1436)
 * extend authorization hierarchy to column family (CASSANDRA-1554)
 * deletion support in secondary indexes (CASSANDRA-1571)
 * meaningful error message for invalid replication strategy class
   (CASSANDRA-1566)
 * allow keyspace creation with RF > N (CASSANDRA-1428)
 * improve cli error handling (CASSANDRA-1580)
 * add cache save/load ability (CASSANDRA-1417, 1606, 1647)
 * add StorageService.getDrainProgress (CASSANDRA-1588)
 * Disallow bootstrap to an in-use token (CASSANDRA-1561)
 * Allow dynamic secondary index creation and destruction (CASSANDRA-1532)
 * log auto-guessed memtable thresholds (CASSANDRA-1595)
 * add ColumnDef support to cli (CASSANDRA-1583)
 * reduce index sample time by 75% (CASSANDRA-1572)
 * add cli support for column, strategy metadata (CASSANDRA-1578, 1612)
 * add cli support for schema modification (CASSANDRA-1584)
 * delete temp files on failed compactions (CASSANDRA-1596)
 * avoid blocking for dead nodes during removetoken (CASSANDRA-1605)
 * remove ConsistencyLevel.ZERO (CASSANDRA-1607)
 * expose in-progress compaction type in jmx (CASSANDRA-1586)
 * removed IClock & related classes from internals (CASSANDRA-1502)
 * fix removing tokens from SystemTable on decommission and removetoken
   (CASSANDRA-1609)
 * include CF metadata in cli 'show keyspaces' (CASSANDRA-1613)
 * switch from Properties to HashMap in PropertyFileSnitch to
   avoid synchronization bottleneck (CASSANDRA-1481)
 * PropertyFileSnitch configuration file renamed to
   cassandra-topology.properties
 * add cli support for get_range_slices (CASSANDRA-1088, CASSANDRA-1619)
 * Make memtable flush thresholds per-CF instead of global
   (CASSANDRA-1007, 1637)
 * add cli support for binary data without CfDef hints (CASSANDRA-1603)
 * fix building SSTable statistics post-stream (CASSANDRA-1620)
 * fix potential infinite loop in 2ary index queries (CASSANDRA-1623)
 * allow creating NTS keyspaces with no replicas configured (CASSANDRA-1626)
 * add jmx histogram of sstables accessed per read (CASSANDRA-1624)
 * remove system_rename_column_family and system_rename_keyspace from the
   client API until races can be fixed (CASSANDRA-1630, CASSANDRA-1585)
 * add cli sanity tests (CASSANDRA-1582)
 * update GC settings in cassandra.bat (CASSANDRA-1636)
 * cli support for index queries (CASSANDRA-1635)
 * cli support for updating schema memtable settings (CASSANDRA-1634)
 * cli --file option (CASSANDRA-1616)
 * reduce automatically chosen memtable sizes by 50% (CASSANDRA-1641)
 * move endpoint cache from snitch to strategy (CASSANDRA-1643)
 * fix commitlog recovery deleting the newly-created segment as well as
   the old ones (CASSANDRA-1644)
 * upgrade to Thrift 0.5 (CASSANDRA-1367)
 * renamed CL.DCQUORUM to LOCAL_QUORUM and DCQUORUMSYNC to EACH_QUORUM
 * cli truncate support (CASSANDRA-1653)
 * update GC settings in cassandra.bat (CASSANDRA-1636)
 * avoid logging when a node's ip/token is gossipped back to it (CASSANDRA-1666)


0.7-beta2
 * always use UTF-8 for hint keys (CASSANDRA-1439)
 * remove cassandra.yaml dependency from Hadoop and Pig (CASSADRA-1322)
 * expose CfDef metadata in describe_keyspaces (CASSANDRA-1363)
 * restore use of mmap_index_only option (CASSANDRA-1241)
 * dropping a keyspace with no column families generated an error
   (CASSANDRA-1378)
 * rename RackAwareStrategy to OldNetworkTopologyStrategy, RackUnawareStrategy
   to SimpleStrategy, DatacenterShardStrategy to NetworkTopologyStrategy,
   AbstractRackAwareSnitch to AbstractNetworkTopologySnitch (CASSANDRA-1392)
 * merge StorageProxy.mutate, mutateBlocking (CASSANDRA-1396)
 * faster UUIDType, LongType comparisons (CASSANDRA-1386, 1393)
 * fix setting read_repair_chance from CLI addColumnFamily (CASSANDRA-1399)
 * fix updates to indexed columns (CASSANDRA-1373)
 * fix race condition leaving to FileNotFoundException (CASSANDRA-1382)
 * fix sharded lock hash on index write path (CASSANDRA-1402)
 * add support for GT/E, LT/E in subordinate index clauses (CASSANDRA-1401)
 * cfId counter got out of sync when CFs were added (CASSANDRA-1403)
 * less chatty schema updates (CASSANDRA-1389)
 * rename column family mbeans. 'type' will now include either
   'IndexColumnFamilies' or 'ColumnFamilies' depending on the CFS type.
   (CASSANDRA-1385)
 * disallow invalid keyspace and column family names. This includes name that
   matches a '^\w+' regex. (CASSANDRA-1377)
 * use JNA, if present, to take snapshots (CASSANDRA-1371)
 * truncate hints if starting 0.7 for the first time (CASSANDRA-1414)
 * fix FD leak in single-row slicepredicate queries (CASSANDRA-1416)
 * allow index expressions against columns that are not part of the
   SlicePredicate (CASSANDRA-1410)
 * config-converter properly handles snitches and framed support
   (CASSANDRA-1420)
 * remove keyspace argument from multiget_count (CASSANDRA-1422)
 * allow specifying cassandra.yaml location as (local or remote) URL
   (CASSANDRA-1126)
 * fix using DynamicEndpointSnitch with NetworkTopologyStrategy
   (CASSANDRA-1429)
 * Add CfDef.default_validation_class (CASSANDRA-891)
 * fix EstimatedHistogram.max (CASSANDRA-1413)
 * quorum read optimization (CASSANDRA-1622)
 * handle zero-length (or missing) rows during HH paging (CASSANDRA-1432)
 * include secondary indexes during schema migrations (CASSANDRA-1406)
 * fix commitlog header race during schema change (CASSANDRA-1435)
 * fix ColumnFamilyStoreMBeanIterator to use new type name (CASSANDRA-1433)
 * correct filename generated by xml->yaml converter (CASSANDRA-1419)
 * add CMSInitiatingOccupancyFraction=75 and UseCMSInitiatingOccupancyOnly
   to default JVM options
 * decrease jvm heap for cassandra-cli (CASSANDRA-1446)
 * ability to modify keyspaces and column family definitions on a live cluster
   (CASSANDRA-1285)
 * support for Hadoop Streaming [non-jvm map/reduce via stdin/out]
   (CASSANDRA-1368)
 * Move persistent sstable stats from the system table to an sstable component
   (CASSANDRA-1430)
 * remove failed bootstrap attempt from pending ranges when gossip times
   it out after 1h (CASSANDRA-1463)
 * eager-create tcp connections to other cluster members (CASSANDRA-1465)
 * enumerate stages and derive stage from message type instead of
   transmitting separately (CASSANDRA-1465)
 * apply reversed flag during collation from different data sources
   (CASSANDRA-1450)
 * make failure to remove commitlog segment non-fatal (CASSANDRA-1348)
 * correct ordering of drain operations so CL.recover is no longer
   necessary (CASSANDRA-1408)
 * removed keyspace from describe_splits method (CASSANDRA-1425)
 * rename check_schema_agreement to describe_schema_versions
   (CASSANDRA-1478)
 * fix QUORUM calculation for RF > 3 (CASSANDRA-1487)
 * remove tombstones during non-major compactions when bloom filter
   verifies that row does not exist in other sstables (CASSANDRA-1074)
 * nodes that coordinated a loadbalance in the past could not be seen by
   newly added nodes (CASSANDRA-1467)
 * exposed endpoint states (gossip details) via jmx (CASSANDRA-1467)
 * ensure that compacted sstables are not included when new readers are
   instantiated (CASSANDRA-1477)
 * by default, calculate heap size and memtable thresholds at runtime (CASSANDRA-1469)
 * fix races dealing with adding/dropping keyspaces and column families in
   rapid succession (CASSANDRA-1477)
 * clean up of Streaming system (CASSANDRA-1503, 1504, 1506)
 * add options to configure Thrift socket keepalive and buffer sizes (CASSANDRA-1426)
 * make contrib CassandraServiceDataCleaner recursive (CASSANDRA-1509)
 * min, max compaction threshold are configurable and persistent
   per-ColumnFamily (CASSANDRA-1468)
 * fix replaying the last mutation in a commitlog unnecessarily
   (CASSANDRA-1512)
 * invoke getDefaultUncaughtExceptionHandler from DTPE with the original
   exception rather than the ExecutionException wrapper (CASSANDRA-1226)
 * remove Clock from the Thrift (and Avro) API (CASSANDRA-1501)
 * Close intra-node sockets when connection is broken (CASSANDRA-1528)
 * RPM packaging spec file (CASSANDRA-786)
 * weighted request scheduler (CASSANDRA-1485)
 * treat expired columns as deleted (CASSANDRA-1539)
 * make IndexInterval configurable (CASSANDRA-1488)
 * add describe_snitch to Thrift API (CASSANDRA-1490)
 * MD5 authenticator compares plain text submitted password with MD5'd
   saved property, instead of vice versa (CASSANDRA-1447)
 * JMX MessagingService pending and completed counts (CASSANDRA-1533)
 * fix race condition processing repair responses (CASSANDRA-1511)
 * make repair blocking (CASSANDRA-1511)
 * create EndpointSnitchInfo and MBean to expose rack and DC (CASSANDRA-1491)
 * added option to contrib/word_count to output results back to Cassandra
   (CASSANDRA-1342)
 * rewrite Hadoop ColumnFamilyRecordWriter to pool connections, retry to
   multiple Cassandra nodes, and smooth impact on the Cassandra cluster
   by using smaller batch sizes (CASSANDRA-1434)
 * fix setting gc_grace_seconds via CLI (CASSANDRA-1549)
 * support TTL'd index values (CASSANDRA-1536)
 * make removetoken work like decommission (CASSANDRA-1216)
 * make cli comparator-aware and improve quote rules (CASSANDRA-1523,-1524)
 * make nodetool compact and cleanup blocking (CASSANDRA-1449)
 * add memtable, cache information to GCInspector logs (CASSANDRA-1558)
 * enable/disable HintedHandoff via JMX (CASSANDRA-1550)
 * Ignore stray files in the commit log directory (CASSANDRA-1547)
 * Disallow bootstrap to an in-use token (CASSANDRA-1561)


0.7-beta1
 * sstable versioning (CASSANDRA-389)
 * switched to slf4j logging (CASSANDRA-625)
 * add (optional) expiration time for column (CASSANDRA-699)
 * access levels for authentication/authorization (CASSANDRA-900)
 * add ReadRepairChance to CF definition (CASSANDRA-930)
 * fix heisenbug in system tests, especially common on OS X (CASSANDRA-944)
 * convert to byte[] keys internally and all public APIs (CASSANDRA-767)
 * ability to alter schema definitions on a live cluster (CASSANDRA-44)
 * renamed configuration file to cassandra.xml, and log4j.properties to
   log4j-server.properties, which must now be loaded from
   the classpath (which is how our scripts in bin/ have always done it)
   (CASSANDRA-971)
 * change get_count to require a SlicePredicate. create multi_get_count
   (CASSANDRA-744)
 * re-organized endpointsnitch implementations and added SimpleSnitch
   (CASSANDRA-994)
 * Added preload_row_cache option (CASSANDRA-946)
 * add CRC to commitlog header (CASSANDRA-999)
 * removed deprecated batch_insert and get_range_slice methods (CASSANDRA-1065)
 * add truncate thrift method (CASSANDRA-531)
 * http mini-interface using mx4j (CASSANDRA-1068)
 * optimize away copy of sliced row on memtable read path (CASSANDRA-1046)
 * replace constant-size 2GB mmaped segments and special casing for index
   entries spanning segment boundaries, with SegmentedFile that computes
   segments that always contain entire entries/rows (CASSANDRA-1117)
 * avoid reading large rows into memory during compaction (CASSANDRA-16)
 * added hadoop OutputFormat (CASSANDRA-1101)
 * efficient Streaming (no more anticompaction) (CASSANDRA-579)
 * split commitlog header into separate file and add size checksum to
   mutations (CASSANDRA-1179)
 * avoid allocating a new byte[] for each mutation on replay (CASSANDRA-1219)
 * revise HH schema to be per-endpoint (CASSANDRA-1142)
 * add joining/leaving status to nodetool ring (CASSANDRA-1115)
 * allow multiple repair sessions per node (CASSANDRA-1190)
 * optimize away MessagingService for local range queries (CASSANDRA-1261)
 * make framed transport the default so malformed requests can't OOM the
   server (CASSANDRA-475)
 * significantly faster reads from row cache (CASSANDRA-1267)
 * take advantage of row cache during range queries (CASSANDRA-1302)
 * make GCGraceSeconds a per-ColumnFamily value (CASSANDRA-1276)
 * keep persistent row size and column count statistics (CASSANDRA-1155)
 * add IntegerType (CASSANDRA-1282)
 * page within a single row during hinted handoff (CASSANDRA-1327)
 * push DatacenterShardStrategy configuration into keyspace definition,
   eliminating datacenter.properties. (CASSANDRA-1066)
 * optimize forward slices starting with '' and single-index-block name
   queries by skipping the column index (CASSANDRA-1338)
 * streaming refactor (CASSANDRA-1189)
 * faster comparison for UUID types (CASSANDRA-1043)
 * secondary index support (CASSANDRA-749 and subtasks)
 * make compaction buckets deterministic (CASSANDRA-1265)


0.6.6
 * Allow using DynamicEndpointSnitch with RackAwareStrategy (CASSANDRA-1429)
 * remove the remaining vestiges of the unfinished DatacenterShardStrategy
   (replaced by NetworkTopologyStrategy in 0.7)


0.6.5
 * fix key ordering in range query results with RandomPartitioner
   and ConsistencyLevel > ONE (CASSANDRA-1145)
 * fix for range query starting with the wrong token range (CASSANDRA-1042)
 * page within a single row during hinted handoff (CASSANDRA-1327)
 * fix compilation on non-sun JDKs (CASSANDRA-1061)
 * remove String.trim() call on row keys in batch mutations (CASSANDRA-1235)
 * Log summary of dropped messages instead of spamming log (CASSANDRA-1284)
 * add dynamic endpoint snitch (CASSANDRA-981)
 * fix streaming for keyspaces with hyphens in their name (CASSANDRA-1377)
 * fix errors in hard-coded bloom filter optKPerBucket by computing it
   algorithmically (CASSANDRA-1220
 * remove message deserialization stage, and uncap read/write stages
   so slow reads/writes don't block gossip processing (CASSANDRA-1358)
 * add jmx port configuration to Debian package (CASSANDRA-1202)
 * use mlockall via JNA, if present, to prevent Linux from swapping
   out parts of the JVM (CASSANDRA-1214)


0.6.4
 * avoid queuing multiple hint deliveries for the same endpoint
   (CASSANDRA-1229)
 * better performance for and stricter checking of UTF8 column names
   (CASSANDRA-1232)
 * extend option to lower compaction priority to hinted handoff
   as well (CASSANDRA-1260)
 * log errors in gossip instead of re-throwing (CASSANDRA-1289)
 * avoid aborting commitlog replay prematurely if a flushed-but-
   not-removed commitlog segment is encountered (CASSANDRA-1297)
 * fix duplicate rows being read during mapreduce (CASSANDRA-1142)
 * failure detection wasn't closing command sockets (CASSANDRA-1221)
 * cassandra-cli.bat works on windows (CASSANDRA-1236)
 * pre-emptively drop requests that cannot be processed within RPCTimeout
   (CASSANDRA-685)
 * add ack to Binary write verb and update CassandraBulkLoader
   to wait for acks for each row (CASSANDRA-1093)
 * added describe_partitioner Thrift method (CASSANDRA-1047)
 * Hadoop jobs no longer require the Cassandra storage-conf.xml
   (CASSANDRA-1280, CASSANDRA-1047)
 * log thread pool stats when GC is excessive (CASSANDRA-1275)
 * remove gossip message size limit (CASSANDRA-1138)
 * parallelize local and remote reads during multiget, and respect snitch
   when determining whether to do local read for CL.ONE (CASSANDRA-1317)
 * fix read repair to use requested consistency level on digest mismatch,
   rather than assuming QUORUM (CASSANDRA-1316)
 * process digest mismatch re-reads in parallel (CASSANDRA-1323)
 * switch hints CF comparator to BytesType (CASSANDRA-1274)


0.6.3
 * retry to make streaming connections up to 8 times. (CASSANDRA-1019)
 * reject describe_ring() calls on invalid keyspaces (CASSANDRA-1111)
 * fix cache size calculation for size of 100% (CASSANDRA-1129)
 * fix cache capacity only being recalculated once (CASSANDRA-1129)
 * remove hourly scan of all hints on the off chance that the gossiper
   missed a status change; instead, expose deliverHintsToEndpoint to JMX
   so it can be done manually, if necessary (CASSANDRA-1141)
 * don't reject reads at CL.ALL (CASSANDRA-1152)
 * reject deletions to supercolumns in CFs containing only standard
   columns (CASSANDRA-1139)
 * avoid preserving login information after client disconnects
   (CASSANDRA-1057)
 * prefer sun jdk to openjdk in debian init script (CASSANDRA-1174)
 * detect partioner config changes between restarts and fail fast
   (CASSANDRA-1146)
 * use generation time to resolve node token reassignment disagreements
   (CASSANDRA-1118)
 * restructure the startup ordering of Gossiper and MessageService to avoid
   timing anomalies (CASSANDRA-1160)
 * detect incomplete commit log hearders (CASSANDRA-1119)
 * force anti-entropy service to stream files on the stream stage to avoid
   sending streams out of order (CASSANDRA-1169)
 * remove inactive stream managers after AES streams files (CASSANDRA-1169)
 * allow removing entire row through batch_mutate Deletion (CASSANDRA-1027)
 * add JMX metrics for row-level bloom filter false positives (CASSANDRA-1212)
 * added a redhat init script to contrib (CASSANDRA-1201)
 * use midpoint when bootstrapping a new machine into range with not
   much data yet instead of random token (CASSANDRA-1112)
 * kill server on OOM in executor stage as well as Thrift (CASSANDRA-1226)
 * remove opportunistic repairs, when two machines with overlapping replica
   responsibilities happen to finish major compactions of the same CF near
   the same time.  repairs are now fully manual (CASSANDRA-1190)
 * add ability to lower compaction priority (default is no change from 0.6.2)
   (CASSANDRA-1181)


0.6.2
 * fix contrib/word_count build. (CASSANDRA-992)
 * split CommitLogExecutorService into BatchCommitLogExecutorService and
   PeriodicCommitLogExecutorService (CASSANDRA-1014)
 * add latency histograms to CFSMBean (CASSANDRA-1024)
 * make resolving timestamp ties deterministic by using value bytes
   as a tiebreaker (CASSANDRA-1039)
 * Add option to turn off Hinted Handoff (CASSANDRA-894)
 * fix windows startup (CASSANDRA-948)
 * make concurrent_reads, concurrent_writes configurable at runtime via JMX
   (CASSANDRA-1060)
 * disable GCInspector on non-Sun JVMs (CASSANDRA-1061)
 * fix tombstone handling in sstable rows with no other data (CASSANDRA-1063)
 * fix size of row in spanned index entries (CASSANDRA-1056)
 * install json2sstable, sstable2json, and sstablekeys to Debian package
 * StreamingService.StreamDestinations wouldn't empty itself after streaming
   finished (CASSANDRA-1076)
 * added Collections.shuffle(splits) before returning the splits in
   ColumnFamilyInputFormat (CASSANDRA-1096)
 * do not recalculate cache capacity post-compaction if it's been manually
   modified (CASSANDRA-1079)
 * better defaults for flush sorter + writer executor queue sizes
   (CASSANDRA-1100)
 * windows scripts for SSTableImport/Export (CASSANDRA-1051)
 * windows script for nodetool (CASSANDRA-1113)
 * expose PhiConvictThreshold (CASSANDRA-1053)
 * make repair of RF==1 a no-op (CASSANDRA-1090)
 * improve default JVM GC options (CASSANDRA-1014)
 * fix SlicePredicate serialization inside Hadoop jobs (CASSANDRA-1049)
 * close Thrift sockets in Hadoop ColumnFamilyRecordReader (CASSANDRA-1081)


0.6.1
 * fix NPE in sstable2json when no excluded keys are given (CASSANDRA-934)
 * keep the replica set constant throughout the read repair process
   (CASSANDRA-937)
 * allow querying getAllRanges with empty token list (CASSANDRA-933)
 * fix command line arguments inversion in clustertool (CASSANDRA-942)
 * fix race condition that could trigger a false-positive assertion
   during post-flush discard of old commitlog segments (CASSANDRA-936)
 * fix neighbor calculation for anti-entropy repair (CASSANDRA-924)
 * perform repair even for small entropy differences (CASSANDRA-924)
 * Use hostnames in CFInputFormat to allow Hadoop's naive string-based
   locality comparisons to work (CASSANDRA-955)
 * cache read-only BufferedRandomAccessFile length to avoid
   3 system calls per invocation (CASSANDRA-950)
 * nodes with IPv6 (and no IPv4) addresses could not join cluster
   (CASSANDRA-969)
 * Retrieve the correct number of undeleted columns, if any, from
   a supercolumn in a row that had been deleted previously (CASSANDRA-920)
 * fix index scans that cross the 2GB mmap boundaries for both mmap
   and standard i/o modes (CASSANDRA-866)
 * expose drain via nodetool (CASSANDRA-978)


0.6.0-RC1
 * JMX drain to flush memtables and run through commit log (CASSANDRA-880)
 * Bootstrapping can skip ranges under the right conditions (CASSANDRA-902)
 * fix merging row versions in range_slice for CL > ONE (CASSANDRA-884)
 * default write ConsistencyLeven chaned from ZERO to ONE
 * fix for index entries spanning mmap buffer boundaries (CASSANDRA-857)
 * use lexical comparison if time part of TimeUUIDs are the same
   (CASSANDRA-907)
 * bound read, mutation, and response stages to fix possible OOM
   during log replay (CASSANDRA-885)
 * Use microseconds-since-epoch (UTC) in cli, instead of milliseconds
 * Treat batch_mutate Deletion with null supercolumn as "apply this predicate
   to top level supercolumns" (CASSANDRA-834)
 * Streaming destination nodes do not update their JMX status (CASSANDRA-916)
 * Fix internal RPC timeout calculation (CASSANDRA-911)
 * Added Pig loadfunc to contrib/pig (CASSANDRA-910)


0.6.0-beta3
 * fix compaction bucketing bug (CASSANDRA-814)
 * update windows batch file (CASSANDRA-824)
 * deprecate KeysCachedFraction configuration directive in favor
   of KeysCached; move to unified-per-CF key cache (CASSANDRA-801)
 * add invalidateRowCache to ColumnFamilyStoreMBean (CASSANDRA-761)
 * send Handoff hints to natural locations to reduce load on
   remaining nodes in a failure scenario (CASSANDRA-822)
 * Add RowWarningThresholdInMB configuration option to warn before very
   large rows get big enough to threaten node stability, and -x option to
   be able to remove them with sstable2json if the warning is unheeded
   until it's too late (CASSANDRA-843)
 * Add logging of GC activity (CASSANDRA-813)
 * fix ConcurrentModificationException in commitlog discard (CASSANDRA-853)
 * Fix hardcoded row count in Hadoop RecordReader (CASSANDRA-837)
 * Add a jmx status to the streaming service and change several DEBUG
   messages to INFO (CASSANDRA-845)
 * fix classpath in cassandra-cli.bat for Windows (CASSANDRA-858)
 * allow re-specifying host, port to cassandra-cli if invalid ones
   are first tried (CASSANDRA-867)
 * fix race condition handling rpc timeout in the coordinator
   (CASSANDRA-864)
 * Remove CalloutLocation and StagingFileDirectory from storage-conf files
   since those settings are no longer used (CASSANDRA-878)
 * Parse a long from RowWarningThresholdInMB instead of an int (CASSANDRA-882)
 * Remove obsolete ControlPort code from DatabaseDescriptor (CASSANDRA-886)
 * move skipBytes side effect out of assert (CASSANDRA-899)
 * add "double getLoad" to StorageServiceMBean (CASSANDRA-898)
 * track row stats per CF at compaction time (CASSANDRA-870)
 * disallow CommitLogDirectory matching a DataFileDirectory (CASSANDRA-888)
 * default key cache size is 200k entries, changed from 10% (CASSANDRA-863)
 * add -Dcassandra-foreground=yes to cassandra.bat
 * exit if cluster name is changed unexpectedly (CASSANDRA-769)


0.6.0-beta1/beta2
 * add batch_mutate thrift command, deprecating batch_insert (CASSANDRA-336)
 * remove get_key_range Thrift API, deprecated in 0.5 (CASSANDRA-710)
 * add optional login() Thrift call for authentication (CASSANDRA-547)
 * support fat clients using gossiper and StorageProxy to perform
   replication in-process [jvm-only] (CASSANDRA-535)
 * support mmapped I/O for reads, on by default on 64bit JVMs
   (CASSANDRA-408, CASSANDRA-669)
 * improve insert concurrency, particularly during Hinted Handoff
   (CASSANDRA-658)
 * faster network code (CASSANDRA-675)
 * stress.py moved to contrib (CASSANDRA-635)
 * row caching [must be explicitly enabled per-CF in config] (CASSANDRA-678)
 * present a useful measure of compaction progress in JMX (CASSANDRA-599)
 * add bin/sstablekeys (CASSNADRA-679)
 * add ConsistencyLevel.ANY (CASSANDRA-687)
 * make removetoken remove nodes from gossip entirely (CASSANDRA-644)
 * add ability to set cache sizes at runtime (CASSANDRA-708)
 * report latency and cache hit rate statistics with lifetime totals
   instead of average over the last minute (CASSANDRA-702)
 * support get_range_slice for RandomPartitioner (CASSANDRA-745)
 * per-keyspace replication factory and replication strategy (CASSANDRA-620)
 * track latency in microseconds (CASSANDRA-733)
 * add describe_ Thrift methods, deprecating get_string_property and
   get_string_list_property
 * jmx interface for tracking operation mode and streams in general.
   (CASSANDRA-709)
 * keep memtables in sorted order to improve range query performance
   (CASSANDRA-799)
 * use while loop instead of recursion when trimming sstables compaction list
   to avoid blowing stack in pathological cases (CASSANDRA-804)
 * basic Hadoop map/reduce support (CASSANDRA-342)


0.5.1
 * ensure all files for an sstable are streamed to the same directory.
   (CASSANDRA-716)
 * more accurate load estimate for bootstrapping (CASSANDRA-762)
 * tolerate dead or unavailable bootstrap target on write (CASSANDRA-731)
 * allow larger numbers of keys (> 140M) in a sstable bloom filter
   (CASSANDRA-790)
 * include jvm argument improvements from CASSANDRA-504 in debian package
 * change streaming chunk size to 32MB to accomodate Windows XP limitations
   (was 64MB) (CASSANDRA-795)
 * fix get_range_slice returning results in the wrong order (CASSANDRA-781)


0.5.0 final
 * avoid attempting to delete temporary bootstrap files twice (CASSANDRA-681)
 * fix bogus NaN in nodeprobe cfstats output (CASSANDRA-646)
 * provide a policy for dealing with single thread executors w/ a full queue
   (CASSANDRA-694)
 * optimize inner read in MessagingService, vastly improving multiple-node
   performance (CASSANDRA-675)
 * wait for table flush before streaming data back to a bootstrapping node.
   (CASSANDRA-696)
 * keep track of bootstrapping sources by table so that bootstrapping doesn't
   give the indication of finishing early (CASSANDRA-673)


0.5.0 RC3
 * commit the correct version of the patch for CASSANDRA-663


0.5.0 RC2 (unreleased)
 * fix bugs in converting get_range_slice results to Thrift
   (CASSANDRA-647, CASSANDRA-649)
 * expose java.util.concurrent.TimeoutException in StorageProxy methods
   (CASSANDRA-600)
 * TcpConnectionManager was holding on to disconnected connections,
   giving the false indication they were being used. (CASSANDRA-651)
 * Remove duplicated write. (CASSANDRA-662)
 * Abort bootstrap if IP is already in the token ring (CASSANDRA-663)
 * increase default commitlog sync period, and wait for last sync to
   finish before submitting another (CASSANDRA-668)


0.5.0 RC1
 * Fix potential NPE in get_range_slice (CASSANDRA-623)
 * add CRC32 to commitlog entries (CASSANDRA-605)
 * fix data streaming on windows (CASSANDRA-630)
 * GC compacted sstables after cleanup and compaction (CASSANDRA-621)
 * Speed up anti-entropy validation (CASSANDRA-629)
 * Fix anti-entropy assertion error (CASSANDRA-639)
 * Fix pending range conflicts when bootstapping or moving
   multiple nodes at once (CASSANDRA-603)
 * Handle obsolete gossip related to node movement in the case where
   one or more nodes is down when the movement occurs (CASSANDRA-572)
 * Include dead nodes in gossip to avoid a variety of problems
   and fix HH to removed nodes (CASSANDRA-634)
 * return an InvalidRequestException for mal-formed SlicePredicates
   (CASSANDRA-643)
 * fix bug determining closest neighbor for use in multiple datacenters
   (CASSANDRA-648)
 * Vast improvements in anticompaction speed (CASSANDRA-607)
 * Speed up log replay and writes by avoiding redundant serializations
   (CASSANDRA-652)


0.5.0 beta 2
 * Bootstrap improvements (several tickets)
 * add nodeprobe repair anti-entropy feature (CASSANDRA-193, CASSANDRA-520)
 * fix possibility of partition when many nodes restart at once
   in clusters with multiple seeds (CASSANDRA-150)
 * fix NPE in get_range_slice when no data is found (CASSANDRA-578)
 * fix potential NPE in hinted handoff (CASSANDRA-585)
 * fix cleanup of local "system" keyspace (CASSANDRA-576)
 * improve computation of cluster load balance (CASSANDRA-554)
 * added super column read/write, column count, and column/row delete to
   cassandra-cli (CASSANDRA-567, CASSANDRA-594)
 * fix returning live subcolumns of deleted supercolumns (CASSANDRA-583)
 * respect JAVA_HOME in bin/ scripts (several tickets)
 * add StorageService.initClient for fat clients on the JVM (CASSANDRA-535)
   (see contrib/client_only for an example of use)
 * make consistency_level functional in get_range_slice (CASSANDRA-568)
 * optimize key deserialization for RandomPartitioner (CASSANDRA-581)
 * avoid GCing tombstones except on major compaction (CASSANDRA-604)
 * increase failure conviction threshold, resulting in less nodes
   incorrectly (and temporarily) marked as down (CASSANDRA-610)
 * respect memtable thresholds during log replay (CASSANDRA-609)
 * support ConsistencyLevel.ALL on read (CASSANDRA-584)
 * add nodeprobe removetoken command (CASSANDRA-564)


0.5.0 beta
 * Allow multiple simultaneous flushes, improving flush throughput
   on multicore systems (CASSANDRA-401)
 * Split up locks to improve write and read throughput on multicore systems
   (CASSANDRA-444, CASSANDRA-414)
 * More efficient use of memory during compaction (CASSANDRA-436)
 * autobootstrap option: when enabled, all non-seed nodes will attempt
   to bootstrap when started, until bootstrap successfully
   completes. -b option is removed.  (CASSANDRA-438)
 * Unless a token is manually specified in the configuration xml,
   a bootstraping node will use a token that gives it half the
   keys from the most-heavily-loaded node in the cluster,
   instead of generating a random token.
   (CASSANDRA-385, CASSANDRA-517)
 * Miscellaneous bootstrap fixes (several tickets)
 * Ability to change a node's token even after it has data on it
   (CASSANDRA-541)
 * Ability to decommission a live node from the ring (CASSANDRA-435)
 * Semi-automatic loadbalancing via nodeprobe (CASSANDRA-192)
 * Add ability to set compaction thresholds at runtime via
   JMX / nodeprobe.  (CASSANDRA-465)
 * Add "comment" field to ColumnFamily definition. (CASSANDRA-481)
 * Additional JMX metrics (CASSANDRA-482)
 * JSON based export and import tools (several tickets)
 * Hinted Handoff fixes (several tickets)
 * Add key cache to improve read performance (CASSANDRA-423)
 * Simplified construction of custom ReplicationStrategy classes
   (CASSANDRA-497)
 * Graphical application (Swing) for ring integrity verification and
   visualization was added to contrib (CASSANDRA-252)
 * Add DCQUORUM, DCQUORUMSYNC consistency levels and corresponding
   ReplicationStrategy / EndpointSnitch classes.  Experimental.
   (CASSANDRA-492)
 * Web client interface added to contrib (CASSANDRA-457)
 * More-efficient flush for Random, CollatedOPP partitioners
   for normal writes (CASSANDRA-446) and bulk load (CASSANDRA-420)
 * Add MemtableFlushAfterMinutes, a global replacement for the old
   per-CF FlushPeriodInMinutes setting (CASSANDRA-463)
 * optimizations to slice reading (CASSANDRA-350) and supercolumn
   queries (CASSANDRA-510)
 * force binding to given listenaddress for nodes with multiple
   interfaces (CASSANDRA-546)
 * stress.py benchmarking tool improvements (several tickets)
 * optimized replica placement code (CASSANDRA-525)
 * faster log replay on restart (CASSANDRA-539, CASSANDRA-540)
 * optimized local-node writes (CASSANDRA-558)
 * added get_range_slice, deprecating get_key_range (CASSANDRA-344)
 * expose TimedOutException to thrift (CASSANDRA-563)


0.4.2
 * Add validation disallowing null keys (CASSANDRA-486)
 * Fix race conditions in TCPConnectionManager (CASSANDRA-487)
 * Fix using non-utf8-aware comparison as a sanity check.
   (CASSANDRA-493)
 * Improve default garbage collector options (CASSANDRA-504)
 * Add "nodeprobe flush" (CASSANDRA-505)
 * remove NotFoundException from get_slice throws list (CASSANDRA-518)
 * fix get (not get_slice) of entire supercolumn (CASSANDRA-508)
 * fix null token during bootstrap (CASSANDRA-501)


0.4.1
 * Fix FlushPeriod columnfamily configuration regression
   (CASSANDRA-455)
 * Fix long column name support (CASSANDRA-460)
 * Fix for serializing a row that only contains tombstones
   (CASSANDRA-458)
 * Fix for discarding unneeded commitlog segments (CASSANDRA-459)
 * Add SnapshotBeforeCompaction configuration option (CASSANDRA-426)
 * Fix compaction abort under insufficient disk space (CASSANDRA-473)
 * Fix reading subcolumn slice from tombstoned CF (CASSANDRA-484)
 * Fix race condition in RVH causing occasional NPE (CASSANDRA-478)


0.4.0
 * fix get_key_range problems when a node is down (CASSANDRA-440)
   and add UnavailableException to more Thrift methods
 * Add example EndPointSnitch contrib code (several tickets)


0.4.0 RC2
 * fix SSTable generation clash during compaction (CASSANDRA-418)
 * reject method calls with null parameters (CASSANDRA-308)
 * properly order ranges in nodeprobe output (CASSANDRA-421)
 * fix logging of certain errors on executor threads (CASSANDRA-425)


0.4.0 RC1
 * Bootstrap feature is live; use -b on startup (several tickets)
 * Added multiget api (CASSANDRA-70)
 * fix Deadlock with SelectorManager.doProcess and TcpConnection.write
   (CASSANDRA-392)
 * remove key cache b/c of concurrency bugs in third-party
   CLHM library (CASSANDRA-405)
 * update non-major compaction logic to use two threshold values
   (CASSANDRA-407)
 * add periodic / batch commitlog sync modes (several tickets)
 * inline BatchMutation into batch_insert params (CASSANDRA-403)
 * allow setting the logging level at runtime via mbean (CASSANDRA-402)
 * change default comparator to BytesType (CASSANDRA-400)
 * add forwards-compatible ConsistencyLevel parameter to get_key_range
   (CASSANDRA-322)
 * r/m special case of blocking for local destination when writing with
   ConsistencyLevel.ZERO (CASSANDRA-399)
 * Fixes to make BinaryMemtable [bulk load interface] useful (CASSANDRA-337);
   see contrib/bmt_example for an example of using it.
 * More JMX properties added (several tickets)
 * Thrift changes (several tickets)
    - Merged _super get methods with the normal ones; return values
      are now of ColumnOrSuperColumn.
    - Similarly, merged batch_insert_super into batch_insert.



0.4.0 beta
 * On-disk data format has changed to allow billions of keys/rows per
   node instead of only millions
 * Multi-keyspace support
 * Scan all sstables for all queries to avoid situations where
   different types of operation on the same ColumnFamily could
   disagree on what data was present
 * Snapshot support via JMX
 * Thrift API has changed a _lot_:
    - removed time-sorted CFs; instead, user-defined comparators
      may be defined on the column names, which are now byte arrays.
      Default comparators are provided for UTF8, Bytes, Ascii, Long (i64),
      and UUID types.
    - removed colon-delimited strings in thrift api in favor of explicit
      structs such as ColumnPath, ColumnParent, etc.  Also normalized
      thrift struct and argument naming.
    - Added columnFamily argument to get_key_range.
    - Change signature of get_slice to accept starting and ending
      columns as well as an offset.  (This allows use of indexes.)
      Added "ascending" flag to allow reasonably-efficient reverse
      scans as well.  Removed get_slice_by_range as redundant.
    - get_key_range operates on one CF at a time
    - changed `block` boolean on insert methods to ConsistencyLevel enum,
      with options of NONE, ONE, QUORUM, and ALL.
    - added similar consistency_level parameter to read methods
    - column-name-set slice with no names given now returns zero columns
      instead of all of them.  ("all" can run your server out of memory.
      use a range-based slice with a high max column count instead.)
 * Removed the web interface. Node information can now be obtained by
   using the newly introduced nodeprobe utility.
 * More JMX stats
 * Remove magic values from internals (e.g. special key to indicate
   when to flush memtables)
 * Rename configuration "table" to "keyspace"
 * Moved to crash-only design; no more shutdown (just kill the process)
 * Lots of bug fixes

Full list of issues resolved in 0.4 is at https://issues.apache.org/jira/secure/IssueNavigator.jspa?reset=true&&pid=12310865&fixfor=12313862&resolution=1&sorter/field=issuekey&sorter/order=DESC


0.3.0 RC3
 * Fix potential deadlock under load in TCPConnection.
   (CASSANDRA-220)


0.3.0 RC2
 * Fix possible data loss when server is stopped after replaying
   log but before new inserts force memtable flush.
   (CASSANDRA-204)
 * Added BUGS file


0.3.0 RC1
 * Range queries on keys, including user-defined key collation
 * Remove support
 * Workarounds for a weird bug in JDK select/register that seems
   particularly common on VM environments. Cassandra should deploy
   fine on EC2 now
 * Much improved infrastructure: the beginnings of a decent test suite
   ("ant test" for unit tests; "nosetests" for system tests), code
   coverage reporting, etc.
 * Expanded node status reporting via JMX
 * Improved error reporting/logging on both server and client
 * Reduced memory footprint in default configuration
 * Combined blocking and non-blocking versions of insert APIs
 * Added FlushPeriodInMinutes configuration parameter to force
   flushing of infrequently-updated ColumnFamilies<|MERGE_RESOLUTION|>--- conflicted
+++ resolved
@@ -39,24 +39,6 @@
  * Propagate row deletions in 2i tables on upgrade (CASSANDRA-13320)
  * Slice.isEmpty() returns false for some empty slices (CASSANDRA-13305)
  * Add formatted row output to assertEmpty in CQL Tester (CASSANDRA-13238)
-<<<<<<< HEAD
-=======
- * Legacy caching options can prevent 3.0 upgrade (CASSANDRA-13384)
- * Nodetool upgradesstables/scrub/compact ignores system tables (CASSANDRA-13410)
-Merged from 2.2:
- * Honor truststore-password parameter in cassandra-stress (CASSANDRA-12773)
- * Discard in-flight shadow round responses (CASSANDRA-12653)
- * Don't anti-compact repaired data to avoid inconsistencies (CASSANDRA-13153)
- * Wrong logger name in AnticompactionTask (CASSANDRA-13343)
- * Commitlog replay may fail if last mutation is within 4 bytes of end of segment (CASSANDRA-13282)
- * Fix queries updating multiple time the same list (CASSANDRA-13130)
- * Fix GRANT/REVOKE when keyspace isn't specified (CASSANDRA-13053)
-Merged from 2.1:
- * Fix 2ndary index queries on partition keys for tables with static columns CASSANDRA-13147
- * Fix ParseError unhashable type list in cqlsh copy from (CASSANDRA-13364)
-
-3.0.12
->>>>>>> 833c993b
  * Prevent data loss on upgrade 2.1 - 3.0 by adding component separator to LogRecord absolute path (CASSANDRA-13294)
  * Improve testing on macOS by eliminating sigar logging (CASSANDRA-13233)
  * Cqlsh copy-from should error out when csv contains invalid data for collections (CASSANDRA-13071)
@@ -95,6 +77,7 @@
  * Fix negative mean latency metric (CASSANDRA-12876)
  * Use only one file pointer when creating commitlog segments (CASSANDRA-12539)
 Merged from 2.1:
+ * Fix 2ndary index queries on partition keys for tables with static columns (CASSANDRA-13147)
  * Fix ParseError unhashable type list in cqlsh copy from (CASSANDRA-13364)
  * Remove unused repositories (CASSANDRA-13278)
  * Log stacktrace of uncaught exceptions (CASSANDRA-13108)
