/*
 * Licensed to the Apache Software Foundation (ASF) under one
 * or more contributor license agreements.  See the NOTICE file
 * distributed with this work for additional information
 * regarding copyright ownership.  The ASF licenses this file
 * to you under the Apache License, Version 2.0 (the
 * "License"); you may not use this file except in compliance
 * with the License.  You may obtain a copy of the License at
 *
 *     http://www.apache.org/licenses/LICENSE-2.0
 *
 * Unless required by applicable law or agreed to in writing, software
 * distributed under the License is distributed on an "AS IS" BASIS,
 * WITHOUT WARRANTIES OR CONDITIONS OF ANY KIND, either express or implied.
 * See the License for the specific language governing permissions and
 * limitations under the License.
 */

package org.apache.cassandra.repair.consistent;

import java.util.HashMap;
import java.util.Map;
import java.util.Set;
import java.util.function.Consumer;
import java.util.function.Supplier;
import java.util.stream.Collectors;

import com.google.common.annotations.VisibleForTesting;
import com.google.common.base.Preconditions;
import com.google.common.collect.Iterables;

import org.apache.cassandra.concurrent.ImmediateExecutor;
import org.apache.cassandra.repair.SharedContext;
import org.apache.cassandra.repair.CoordinatedRepairResult;
import org.apache.cassandra.repair.messages.FinalizePromise;
import org.apache.cassandra.repair.messages.PrepareConsistentResponse;
import org.apache.cassandra.utils.concurrent.AsyncPromise;
import org.apache.cassandra.utils.concurrent.Future;

import org.apache.commons.lang3.time.DurationFormatUtils;
import org.slf4j.Logger;
import org.slf4j.LoggerFactory;

import org.apache.cassandra.exceptions.RepairException;
import org.apache.cassandra.locator.InetAddressAndPort;
import org.apache.cassandra.net.Message;
import org.apache.cassandra.net.Verb;
import org.apache.cassandra.repair.SomeRepairFailedException;
import org.apache.cassandra.repair.messages.FailSession;
import org.apache.cassandra.repair.messages.FinalizeCommit;
import org.apache.cassandra.repair.messages.FinalizePropose;
import org.apache.cassandra.repair.messages.PrepareConsistentRequest;
import org.apache.cassandra.service.ActiveRepairService;
import org.apache.cassandra.utils.concurrent.ImmediateFuture;

import static org.apache.cassandra.repair.messages.RepairMessage.notDone;
import static org.apache.cassandra.repair.messages.RepairMessage.sendAck;
import static org.apache.cassandra.repair.messages.RepairMessage.sendFailureResponse;
import static org.apache.cassandra.repair.messages.RepairMessage.sendMessageWithRetries;

/**
 * Coordinator side logic and state of a consistent repair session. Like {@link ActiveRepairService.ParentRepairSession},
 * there is only one {@code CoordinatorSession} per user repair command, regardless of the number of tables and token
 * ranges involved.
 */
public class CoordinatorSession extends ConsistentSession
{
    private static final Logger logger = LoggerFactory.getLogger(CoordinatorSession.class);

    private final SharedContext ctx;
    private final Map<InetAddressAndPort, State> participantStates = new HashMap<>();
    private final AsyncPromise<Void> prepareFuture = AsyncPromise.uncancellable();
    private final AsyncPromise<Void> finalizeProposeFuture = AsyncPromise.uncancellable();

    private volatile long sessionStart = Long.MIN_VALUE;
    private volatile long repairStart = Long.MIN_VALUE;
    private volatile long finalizeStart = Long.MIN_VALUE;

    private final Consumer<CoordinatorSession> listener;

    public CoordinatorSession(Builder builder)
    {
        super(builder);
<<<<<<< HEAD
        ctx = builder.ctx == null ? SharedContext.Global.instance : builder.ctx;
=======
        this.listener = builder.listener;
>>>>>>> afb422dd
        for (InetAddressAndPort participant : participants)
        {
            participantStates.put(participant, State.PREPARING);
        }
    }

    public static class Builder extends AbstractBuilder
    {
<<<<<<< HEAD
        private SharedContext ctx;

        public Builder(SharedContext ctx)
        {
            super(ctx);
        }

        public Builder withContext(SharedContext ctx)
        {
            this.ctx = ctx;
            return this;
=======
        Consumer<CoordinatorSession> listener;

        public void withListener(Consumer<CoordinatorSession> listener)
        {
            this.listener = listener;
>>>>>>> afb422dd
        }

        public CoordinatorSession build()
        {
            validate();
            return new CoordinatorSession(this);
        }
    }

    public static Builder builder(SharedContext ctx)
    {
        return new Builder(ctx);
    }

    public void setState(State state)
    {
        logger.trace("Setting coordinator state to {} for repair {}", state, sessionID);
        super.setState(state);
        if (listener != null)
            listener.accept(this);
    }

    @VisibleForTesting
    synchronized State getParticipantState(InetAddressAndPort participant)
    {
        return participantStates.get(participant);
    }

    public synchronized void setParticipantState(InetAddressAndPort participant, State state)
    {
        logger.trace("Setting participant {} to state {} for repair {}", participant, state, sessionID);
        Preconditions.checkArgument(participantStates.containsKey(participant),
                                    "Session %s doesn't include %s",
                                    sessionID, participant);
        Preconditions.checkArgument(participantStates.get(participant).canTransitionTo(state),
                                    "Invalid state transition %s -> %s",
                                    participantStates.get(participant), state);
        participantStates.put(participant, state);

        // update coordinator state if all participants are at the value being set
        if (Iterables.all(participantStates.values(), s -> s == state))
        {
            setState(state);
        }
    }

    synchronized void setAll(State state)
    {
        for (InetAddressAndPort participant : participants)
        {
            setParticipantState(participant, state);
        }
    }

    synchronized boolean allStates(State state)
    {
        return getState() == state && Iterables.all(participantStates.values(), v -> v == state);
    }

    synchronized boolean hasFailed()
    {
        return getState() == State.FAILED || Iterables.any(participantStates.values(), v -> v == State.FAILED);
    }

    public Future<Void> prepare()
    {
        Preconditions.checkArgument(allStates(State.PREPARING));

        logger.info("Beginning prepare phase of incremental repair session {}", sessionID);

        PrepareConsistentRequest request = new PrepareConsistentRequest(sessionID, coordinator, participants);
        for (final InetAddressAndPort participant : participants)
        {
            sendMessageWithRetries(ctx,
                                   notDone(prepareFuture),
                                   request,
                                   Verb.PREPARE_CONSISTENT_REQ,
                                   participant);
        }
        return prepareFuture;
    }

    public synchronized void handlePrepareResponse(Message<PrepareConsistentResponse> msg)
    {
        InetAddressAndPort participant = msg.payload.participant;
        boolean success = msg.payload.success;
        if (getState() == State.FAILED)
        {
            logger.trace("Incremental repair {} has failed, ignoring prepare response from {}", sessionID, participant);
            sendFailureResponse(ctx, msg);
            return;
        }
        sendAck(ctx, msg);
        if (getParticipantState(participant) != State.PREPARING)
            return;
        if (!success)
        {
            logger.warn("{} failed the prepare phase for incremental repair session {}", participant, sessionID);
            sendFailureMessageToParticipants();
            setParticipantState(participant, State.FAILED);
        }
        else
        {
            logger.trace("Successful prepare response received from {} for repair session {}", participant, sessionID);
            setParticipantState(participant, State.PREPARED);
        }

        // don't progress until we've heard from all replicas
        if(Iterables.any(participantStates.values(), v -> v == State.PREPARING))
            return;

        if (getState() == State.PREPARED)
        {
            logger.info("Incremental repair session {} successfully prepared.", sessionID);
            prepareFuture.trySuccess(null);
        }
        else
        {
            fail();
        }
    }

    public synchronized void setRepairing()
    {
        setAll(State.REPAIRING);
    }

    public synchronized Future<Void> finalizePropose()
    {
        Preconditions.checkArgument(allStates(State.REPAIRING));
        logger.info("Proposing finalization of repair session {}", sessionID);
        FinalizePropose request = new FinalizePropose(sessionID);
        for (final InetAddressAndPort participant : participants)
        {
            sendMessageWithRetries(ctx, notDone(finalizeProposeFuture), request, Verb.FINALIZE_PROPOSE_MSG, participant);
        }
        return finalizeProposeFuture;
    }

    public synchronized void handleFinalizePromise(Message<FinalizePromise> message)
    {
        InetAddressAndPort participant = message.payload.participant;
        boolean success = message.payload.promised;
        if (getState() == State.FAILED)
        {
            logger.trace("Incremental repair {} has failed, ignoring finalize promise from {}", sessionID, participant);
            sendFailureResponse(ctx, message);
            return;
        }
        sendAck(ctx, message);
        if (getParticipantState(participant) != State.REPAIRING)
        {
            // this message is a retry, or we failed the session; in either case there is nothing more to do than ack
            return;
        }
        else if (!success)
        {
            logger.warn("Finalization proposal of session {} rejected by {}. Aborting session", sessionID, participant);
            fail();
        }
        else
        {
            logger.trace("Successful finalize promise received from {} for repair session {}", participant, sessionID);
            setParticipantState(participant, State.FINALIZE_PROMISED);
            if (getState() == State.FINALIZE_PROMISED)
            {
                logger.info("Finalization proposal for repair session {} accepted by all participants.", sessionID);
                finalizeProposeFuture.trySuccess(null);
            }
        }
    }

    public synchronized void finalizeCommit()
    {
        Preconditions.checkArgument(allStates(State.FINALIZE_PROMISED));
        logger.info("Committing finalization of repair session {}", sessionID);
        FinalizeCommit payload = new FinalizeCommit(sessionID);
        for (final InetAddressAndPort participant : participants)
        {
            sendMessageWithRetries(ctx, payload, Verb.FINALIZE_COMMIT_MSG, participant);
        }
        setAll(State.FINALIZED);
        logger.info("Incremental repair session {} completed", sessionID);
    }

    private void sendFailureMessageToParticipants()
    {
        FailSession payload = new FailSession(sessionID);
        for (final InetAddressAndPort participant : participants)
        {
            if (participantStates.get(participant) != State.FAILED)
            {
                sendMessageWithRetries(ctx, payload, Verb.FAILED_SESSION_MSG, participant);
            }
        }
    }

    public synchronized void fail()
    {
        Set<Map.Entry<InetAddressAndPort, State>> cantFail = participantStates.entrySet()
                                                                              .stream()
                                                                              .filter(entry -> !entry.getValue().canTransitionTo(State.FAILED))
                                                                              .collect(Collectors.toSet());
        if (!cantFail.isEmpty())
        {
            logger.error("Can't transition endpoints {} to FAILED", cantFail, new RuntimeException());
            return;
        }
        logger.info("Incremental repair session {} failed", sessionID);
        sendFailureMessageToParticipants();
        setAll(State.FAILED);

        String exceptionMsg = String.format("Incremental repair session %s has failed", sessionID);
        finalizeProposeFuture.tryFailure(RepairException.warn(exceptionMsg));
        prepareFuture.tryFailure(RepairException.warn(exceptionMsg));
    }

    private static String formatDuration(long then, long now)
    {
        if (then == Long.MIN_VALUE || now == Long.MIN_VALUE)
        {
            // if neither of the times were initially set, don't return a non-sensical answer
            return "n/a";
        }
        return DurationFormatUtils.formatDurationWords(now - then, true, true);
    }

    /**
     * Runs the asynchronous consistent repair session. Actual repair sessions are scheduled via a submitter to make unit testing easier
     */
    public Future<CoordinatedRepairResult> execute(Supplier<Future<CoordinatedRepairResult>> sessionSubmitter)
    {
        logger.info("Beginning coordination of incremental repair session {}", sessionID);

        sessionStart = ctx.clock().currentTimeMillis();
        Future<Void> prepareResult = prepare();

        // run repair sessions normally
        Future<CoordinatedRepairResult> repairSessionResults = prepareResult.flatMap(ignore -> {
            repairStart = ctx.clock().currentTimeMillis();
            if (logger.isDebugEnabled())
                logger.debug("Incremental repair {} prepare phase completed in {}", sessionID, formatDuration(sessionStart, repairStart));
            setRepairing();
            return sessionSubmitter.get();
        });

        // if any session failed, then fail the future
        Future<CoordinatedRepairResult> onlySuccessSessionResults = repairSessionResults.flatMap(result -> {
            finalizeStart = ctx.clock().currentTimeMillis();
            if (result.hasFailed())
            {
                if (logger.isDebugEnabled())
                    logger.debug("Incremental repair {} validation/stream phase completed in {}", sessionID, formatDuration(repairStart, finalizeStart));
                return ImmediateFuture.failure(SomeRepairFailedException.INSTANCE);
            }
            return ImmediateFuture.success(result);
        });

        // mark propose finalization and commit
        Future<CoordinatedRepairResult> proposeFuture = onlySuccessSessionResults.flatMap(results -> finalizePropose().map(ignore -> {
            if (logger.isDebugEnabled())
                logger.debug("Incremental repair {} finalization phase completed in {}", sessionID, formatDuration(finalizeStart, ctx.clock().currentTimeMillis()));
            finalizeCommit();
            if (logger.isDebugEnabled())
                logger.debug("Incremental repair {} phase completed in {}", sessionID, formatDuration(sessionStart, ctx.clock().currentTimeMillis()));
            return results;
        }));

        return proposeFuture.addCallback((ignore, failure) -> {
            if (failure != null)
            {
                if (logger.isDebugEnabled())
                    logger.debug("Incremental repair {} phase failed in {}", sessionID, formatDuration(sessionStart, ctx.clock().currentTimeMillis()));
                fail();
            }
        }, ImmediateExecutor.INSTANCE);
    }
}<|MERGE_RESOLUTION|>--- conflicted
+++ resolved
@@ -81,11 +81,8 @@
     public CoordinatorSession(Builder builder)
     {
         super(builder);
-<<<<<<< HEAD
+        this.listener = builder.listener;
         ctx = builder.ctx == null ? SharedContext.Global.instance : builder.ctx;
-=======
-        this.listener = builder.listener;
->>>>>>> afb422dd
         for (InetAddressAndPort participant : participants)
         {
             participantStates.put(participant, State.PREPARING);
@@ -94,25 +91,23 @@
 
     public static class Builder extends AbstractBuilder
     {
-<<<<<<< HEAD
+        Consumer<CoordinatorSession> listener;
         private SharedContext ctx;
 
         public Builder(SharedContext ctx)
         {
             super(ctx);
+        }
+
+        public void withListener(Consumer<CoordinatorSession> listener)
+        {
+            this.listener = listener;
         }
 
         public Builder withContext(SharedContext ctx)
         {
             this.ctx = ctx;
             return this;
-=======
-        Consumer<CoordinatorSession> listener;
-
-        public void withListener(Consumer<CoordinatorSession> listener)
-        {
-            this.listener = listener;
->>>>>>> afb422dd
         }
 
         public CoordinatorSession build()
