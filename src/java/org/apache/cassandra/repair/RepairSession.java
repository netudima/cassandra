/*
 * Licensed to the Apache Software Foundation (ASF) under one
 * or more contributor license agreements.  See the NOTICE file
 * distributed with this work for additional information
 * regarding copyright ownership.  The ASF licenses this file
 * to you under the Apache License, Version 2.0 (the
 * "License"); you may not use this file except in compliance
 * with the License.  You may obtain a copy of the License at
 *
 *     http://www.apache.org/licenses/LICENSE-2.0
 *
 * Unless required by applicable law or agreed to in writing, software
 * distributed under the License is distributed on an "AS IS" BASIS,
 * WITHOUT WARRANTIES OR CONDITIONS OF ANY KIND, either express or implied.
 * See the License for the specific language governing permissions and
 * limitations under the License.
 */
package org.apache.cassandra.repair;

import java.io.IOException;
import java.net.InetAddress;
import java.util.*;
import java.util.concurrent.ConcurrentHashMap;
import java.util.concurrent.ConcurrentLinkedQueue;
import java.util.concurrent.Executors;
import java.util.concurrent.atomic.AtomicBoolean;
import java.util.concurrent.locks.Condition;

import com.google.common.util.concurrent.ListeningExecutorService;
import com.google.common.util.concurrent.MoreExecutors;
import org.slf4j.Logger;
import org.slf4j.LoggerFactory;

import org.apache.cassandra.concurrent.NamedThreadFactory;
import org.apache.cassandra.config.DatabaseDescriptor;
import org.apache.cassandra.dht.Range;
import org.apache.cassandra.dht.Token;
import org.apache.cassandra.exceptions.RepairException;
import org.apache.cassandra.gms.*;
import org.apache.cassandra.service.ActiveRepairService;
import org.apache.cassandra.utils.*;
import org.apache.cassandra.utils.concurrent.SimpleCondition;

/**
 * Coordinates the (active) repair of a token range.
 *
 * A given RepairSession repairs a set of replicas for a given range on a list
 * of column families. For each of the column family to repair, RepairSession
 * creates a RepairJob that handles the repair of that CF.
 *
 * A given RepairJob has the 2 main phases:
 *   1. Validation phase: the job requests merkle trees from each of the replica involves
 *      (RepairJob.sendTreeRequests()) and waits until all trees are received (in
 *      validationComplete()).
 *   2. Synchonization phase: once all trees are received, the job compares each tree with
 *      all the other using a so-called Differencer (started by submitDifferencers()). If
 *      differences there is between 2 trees, the concerned Differencer will start a streaming
 *      of the difference between the 2 endpoint concerned (Differencer.performStreamingRepair).
 * The job is done once all its Differencer are done (i.e. have either computed no differences
 * or the streaming they started is done (syncComplete())).
 *
 * A given session will execute the first phase (validation phase) of each of it's job
 * sequentially. In other words, it will start the first job and only start the next one
 * once that first job validation phase is complete. This is done so that the replica only
 * create one merkle tree at a time, which is our way to ensure that such creation starts
 * roughly at the same time on every node (see CASSANDRA-2816). However the synchronization
 * phases are allowed to run concurrently (with each other and with validation phases).
 *
 * A given RepairJob has 2 modes: either sequential or not (isSequential flag). If sequential,
 * it will requests merkle tree creation from each replica in sequence (though in that case
 * we still first send a message to each node to flush and snapshot data so each merkle tree
 * creation is still done on similar data, even if the actual creation is not
 * done simulatneously). If not sequential, all merkle tree are requested in parallel.
 * Similarly, if a job is sequential, it will handle one Differencer at a time, but will handle
 * all of them in parallel otherwise.
 */
public class RepairSession extends WrappedRunnable implements IEndpointStateChangeSubscriber,
                                                              IFailureDetectionEventListener,
                                                              IRepairJobEventListener
{
    private static Logger logger = LoggerFactory.getLogger(RepairSession.class);

    /** Repair session ID */
    private final UUID id;
    public final String keyspace;
    private final String[] cfnames;
    public final RepairParallelism parallelismDegree;
    /** Range to repair */
    public final Range<Token> range;
    public final Set<InetAddress> endpoints;

    private volatile Exception exception;
    private final AtomicBoolean isFailed = new AtomicBoolean(false);
    private final AtomicBoolean fdUnregistered = new AtomicBoolean(false);

    // First, all RepairJobs are added to this queue,
    final Queue<RepairJob> jobs = new ConcurrentLinkedQueue<>();

    // and after receiving all validation, the job is moved to
    // this map, keyed by CF name.
    final Map<String, RepairJob> syncingJobs = new ConcurrentHashMap<>();

    // Tasks(snapshot, validate request, differencing, ...) are run on taskExecutor
    private final ListeningExecutorService taskExecutor = MoreExecutors.listeningDecorator(Executors.newCachedThreadPool(new NamedThreadFactory("RepairJobTask")));

    private final SimpleCondition completed = new SimpleCondition();
    public final Condition differencingDone = new SimpleCondition();
    public final UUID parentRepairSession;

    private volatile boolean terminated = false;

    /**
     * Create new repair session.
     *
     * @param range range to repair
     * @param keyspace name of keyspace
<<<<<<< HEAD
     * @param isSequential true if performing repair on snapshots sequentially
     * @param endpoints the data centers that should be part of the repair; null for all DCs
     * @param cfnames names of columnfamilies
     */
    public RepairSession(UUID parentRepairSession, Range<Token> range, String keyspace, boolean isSequential, Set<InetAddress> endpoints, String... cfnames)
    {
        this(parentRepairSession, UUIDGen.getTimeUUID(), range, keyspace, isSequential, endpoints, cfnames);
    }

    public RepairSession(UUID parentRepairSession, UUID id, Range<Token> range, String keyspace, boolean isSequential, Set<InetAddress> endpoints, String[] cfnames)
=======
     * @param parallelismDegree specifies the degree of parallelism when calculating the merkle trees
     * @param dataCenters the data centers that should be part of the repair; null for all DCs
     * @param cfnames names of columnfamilies
     */
    public RepairSession(Range<Token> range, String keyspace, RepairParallelism parallelismDegree, Collection<String> dataCenters, Collection<String> hosts, String... cfnames)
    {
        this(UUIDGen.getTimeUUID(), range, keyspace, parallelismDegree, dataCenters, hosts, cfnames);
    }

    public RepairSession(UUID id, Range<Token> range, String keyspace, RepairParallelism parallelismDegree, Collection<String> dataCenters, Collection<String> hosts, String[] cfnames)
>>>>>>> 41469ecf
    {
        this.parentRepairSession = parentRepairSession;
        this.id = id;
        this.parallelismDegree = parallelismDegree;
        this.keyspace = keyspace;
        this.cfnames = cfnames;
        assert cfnames.length > 0 : "Repairing no column families seems pointless, doesn't it";
        this.range = range;
        this.endpoints = endpoints;
    }

    public UUID getId()
    {
        return id;
    }

    public Range<Token> getRange()
    {
        return range;
    }

    /**
     * Receive merkle tree response or failed response from {@code endpoint} for current repair job.
     *
     * @param desc repair job description
     * @param endpoint endpoint that sent merkle tree
     * @param tree calculated merkle tree, or null if validation failed
     */
    public void validationComplete(RepairJobDesc desc, InetAddress endpoint, MerkleTree tree)
    {
        RepairJob job = jobs.peek();
        if (job == null)
        {
            assert terminated;
            return;
        }

        if (tree == null)
        {
            exception = new RepairException(desc, "Validation failed in " + endpoint);
            forceShutdown();
            return;
        }

        logger.info(String.format("[repair #%s] Received merkle tree for %s from %s", getId(), desc.columnFamily, endpoint));

        assert job.desc.equals(desc);
        if (job.addTree(endpoint, tree) == 0)
        {
            logger.debug("All responses received for {}/{}", getId(), desc.columnFamily);
            if (!job.isFailed())
            {
                syncingJobs.put(job.desc.columnFamily, job);
                job.submitDifferencers();
            }

            // This job is complete, switching to next in line (note that only one thread will ever do this)
            jobs.poll();
            RepairJob nextJob = jobs.peek();
            if (nextJob == null)
            {
                // Unregister from FailureDetector once we've completed synchronizing Merkle trees.
                // After this point, we rely on tcp_keepalive for individual sockets to notify us when a connection is down.
                // See CASSANDRA-3569
                if (fdUnregistered.compareAndSet(false, true))
                    FailureDetector.instance.unregisterFailureDetectionEventListener(this);

                // We are done with this repair session as far as differencing
                // is considered. Just inform the session
                differencingDone.signalAll();
            }
            else
            {
                nextJob.sendTreeRequests(endpoints);
            }
        }
    }

    /**
     * Notify this session that sync completed/failed with given {@code NodePair}.
     *
     * @param desc synced repair job
     * @param nodes nodes that completed sync
     * @param success true if sync succeeded
     */
    public void syncComplete(RepairJobDesc desc, NodePair nodes, boolean success)
    {
        RepairJob job = syncingJobs.get(desc.columnFamily);
        if (job == null)
        {
            assert terminated;
            return;
        }

        if (!success)
        {
            exception = new RepairException(desc, String.format("Sync failed between %s and %s", nodes.endpoint1, nodes.endpoint2));
            forceShutdown();
            return;
        }

        logger.debug(String.format("[repair #%s] Repair completed between %s and %s on %s", getId(), nodes.endpoint1, nodes.endpoint2, desc.columnFamily));

        if (job.completedSynchronization())
        {
            RepairJob completedJob = syncingJobs.remove(job.desc.columnFamily);
            String remaining = syncingJobs.size() == 0 ? "" : String.format(" (%d remaining column family to sync for this session)", syncingJobs.size());
            if (completedJob != null && completedJob.isFailed())
                logger.warn(String.format("[repair #%s] %s sync failed%s", getId(), desc.columnFamily, remaining));
            else
                logger.info(String.format("[repair #%s] %s is fully synced%s", getId(), desc.columnFamily, remaining));

            if (jobs.isEmpty() && syncingJobs.isEmpty())
            {
                taskExecutor.shutdown();
                // this repair session is completed
                completed.signalAll();
            }
        }
    }

    private String repairedNodes()
    {
        StringBuilder sb = new StringBuilder();
        sb.append(FBUtilities.getBroadcastAddress());
        for (InetAddress ep : endpoints)
            sb.append(", ").append(ep);
        return sb.toString();
    }

    // we don't care about the return value but care about it throwing exception
    public void runMayThrow() throws Exception
    {
        logger.info(String.format("[repair #%s] new session: will sync %s on range %s for %s.%s", getId(), repairedNodes(), range, keyspace, Arrays.toString(cfnames)));

        if (endpoints.isEmpty())
        {
            differencingDone.signalAll();
            logger.info(String.format("[repair #%s] No neighbors to repair with on range %s: session completed", getId(), range));
            return;
        }

        // Checking all nodes are live
        for (InetAddress endpoint : endpoints)
        {
            if (!FailureDetector.instance.isAlive(endpoint))
            {
                String message = String.format("Cannot proceed on repair because a neighbor (%s) is dead: session failed", endpoint);
                differencingDone.signalAll();
                logger.error("[repair #{}] {}", getId(), message);
                throw new IOException(message);
            }
        }

        ActiveRepairService.instance.addToActiveSessions(this);
        try
        {
            // Create and queue a RepairJob for each column family
            for (String cfname : cfnames)
            {
<<<<<<< HEAD
                RepairJob job = new RepairJob(this, parentRepairSession, id, keyspace, cfname, range, isSequential, taskExecutor);
=======
                RepairJob job = new RepairJob(this, id, keyspace, cfname, range, parallelismDegree, taskExecutor);
>>>>>>> 41469ecf
                jobs.offer(job);
            }
            logger.debug("Sending tree requests to endpoints {}", endpoints);
            jobs.peek().sendTreeRequests(endpoints);

            // block whatever thread started this session until all requests have been returned:
            // if this thread dies, the session will still complete in the background
            completed.await();

            if (exception == null)
            {
                logger.info(String.format("[repair #%s] session completed successfully", getId()));
            }
            else
            {
                logger.error(String.format("[repair #%s] session completed with the following error", getId()), exception);
                throw exception;
            }
        }
        catch (InterruptedException e)
        {
            throw new RuntimeException("Interrupted while waiting for repair.");
        }
        finally
        {
            // mark this session as terminated
            terminate();

            ActiveRepairService.instance.removeFromActiveSessions(this);

            // If we've reached here in an exception state without completing Merkle Tree sync, we'll still be registered
            // with the FailureDetector.
            if (fdUnregistered.compareAndSet(false, true))
                FailureDetector.instance.unregisterFailureDetectionEventListener(this);
        }
    }

    public void terminate()
    {
        terminated = true;
        jobs.clear();
        syncingJobs.clear();
    }

    /**
     * clear all RepairJobs and terminate this session.
     */
    public void forceShutdown()
    {
        taskExecutor.shutdownNow();
        differencingDone.signalAll();
        completed.signalAll();
    }

    public void failedSnapshot()
    {
        exception = new IOException("Failed during snapshot creation.");
        forceShutdown();
    }

    void failedNode(InetAddress remote)
    {
        String errorMsg = String.format("Endpoint %s died", remote);
        exception = new IOException(errorMsg);
        // If a node failed during Merkle creation, we stop everything (though there could still be some activity in the background)
        forceShutdown();
    }

    public void onJoin(InetAddress endpoint, EndpointState epState) {}
    public void beforeChange(InetAddress endpoint, EndpointState currentState, ApplicationState newStateKey, VersionedValue newValue) {}
    public void onChange(InetAddress endpoint, ApplicationState state, VersionedValue value) {}
    public void onAlive(InetAddress endpoint, EndpointState state) {}
    public void onDead(InetAddress endpoint, EndpointState state) {}

    public void onRemove(InetAddress endpoint)
    {
        convict(endpoint, Double.MAX_VALUE);
    }

    public void onRestart(InetAddress endpoint, EndpointState epState)
    {
        convict(endpoint, Double.MAX_VALUE);
    }

    public void convict(InetAddress endpoint, double phi)
    {
        if (!endpoints.contains(endpoint))
            return;

        // We want a higher confidence in the failure detection than usual because failing a repair wrongly has a high cost.
        if (phi < 2 * DatabaseDescriptor.getPhiConvictThreshold())
            return;

        // Though unlikely, it is possible to arrive here multiple time and we
        // want to avoid print an error message twice
        if (!isFailed.compareAndSet(false, true))
            return;

        failedNode(endpoint);
    }
}<|MERGE_RESOLUTION|>--- conflicted
+++ resolved
@@ -114,29 +114,16 @@
      *
      * @param range range to repair
      * @param keyspace name of keyspace
-<<<<<<< HEAD
-     * @param isSequential true if performing repair on snapshots sequentially
+     * @param parallelismDegree specifies the degree of parallelism when calculating the merkle trees
      * @param endpoints the data centers that should be part of the repair; null for all DCs
      * @param cfnames names of columnfamilies
      */
-    public RepairSession(UUID parentRepairSession, Range<Token> range, String keyspace, boolean isSequential, Set<InetAddress> endpoints, String... cfnames)
-    {
-        this(parentRepairSession, UUIDGen.getTimeUUID(), range, keyspace, isSequential, endpoints, cfnames);
-    }
-
-    public RepairSession(UUID parentRepairSession, UUID id, Range<Token> range, String keyspace, boolean isSequential, Set<InetAddress> endpoints, String[] cfnames)
-=======
-     * @param parallelismDegree specifies the degree of parallelism when calculating the merkle trees
-     * @param dataCenters the data centers that should be part of the repair; null for all DCs
-     * @param cfnames names of columnfamilies
-     */
-    public RepairSession(Range<Token> range, String keyspace, RepairParallelism parallelismDegree, Collection<String> dataCenters, Collection<String> hosts, String... cfnames)
-    {
-        this(UUIDGen.getTimeUUID(), range, keyspace, parallelismDegree, dataCenters, hosts, cfnames);
-    }
-
-    public RepairSession(UUID id, Range<Token> range, String keyspace, RepairParallelism parallelismDegree, Collection<String> dataCenters, Collection<String> hosts, String[] cfnames)
->>>>>>> 41469ecf
+    public RepairSession(UUID parentRepairSession, Range<Token> range, String keyspace, RepairParallelism parallelismDegree, Set<InetAddress> endpoints, String... cfnames)
+    {
+        this(parentRepairSession, UUIDGen.getTimeUUID(), range, keyspace, parallelismDegree, endpoints, cfnames);
+    }
+
+    public RepairSession(UUID parentRepairSession, UUID id, Range<Token> range, String keyspace, RepairParallelism parallelismDegree, Set<InetAddress> endpoints, String[] cfnames)
     {
         this.parentRepairSession = parentRepairSession;
         this.id = id;
@@ -297,11 +284,7 @@
             // Create and queue a RepairJob for each column family
             for (String cfname : cfnames)
             {
-<<<<<<< HEAD
-                RepairJob job = new RepairJob(this, parentRepairSession, id, keyspace, cfname, range, isSequential, taskExecutor);
-=======
-                RepairJob job = new RepairJob(this, id, keyspace, cfname, range, parallelismDegree, taskExecutor);
->>>>>>> 41469ecf
+                RepairJob job = new RepairJob(this, parentRepairSession, id, keyspace, cfname, range, parallelismDegree, taskExecutor);
                 jobs.offer(job);
             }
             logger.debug("Sending tree requests to endpoints {}", endpoints);
