/*
 * Licensed to the Apache Software Foundation (ASF) under one
 * or more contributor license agreements.  See the NOTICE file
 * distributed with this work for additional information
 * regarding copyright ownership.  The ASF licenses this file
 * to you under the Apache License, Version 2.0 (the
 * "License"); you may not use this file except in compliance
 * with the License.  You may obtain a copy of the License at
 *
 *     http://www.apache.org/licenses/LICENSE-2.0
 *
 * Unless required by applicable law or agreed to in writing, software
 * distributed under the License is distributed on an "AS IS" BASIS,
 * WITHOUT WARRANTIES OR CONDITIONS OF ANY KIND, either express or implied.
 * See the License for the specific language governing permissions and
 * limitations under the License.
 */
package org.apache.cassandra.tools.nodetool;

import static com.google.common.base.Preconditions.checkArgument;
import static org.apache.commons.lang3.StringUtils.join;
import io.airlift.command.Arguments;
import io.airlift.command.Command;
import io.airlift.command.Option;

import java.io.PrintStream;
import java.util.ArrayList;
import java.util.Collections;
import java.util.List;
import java.util.Map;
import java.util.Map.Entry;

import javax.management.openmbean.CompositeData;
import javax.management.openmbean.OpenDataException;
import javax.management.openmbean.TabularDataSupport;

import org.apache.cassandra.metrics.TableMetrics;
import org.apache.cassandra.metrics.TableMetrics.Sampler;
import org.apache.cassandra.tools.NodeProbe;
import org.apache.cassandra.tools.NodeTool.NodeToolCmd;

import com.google.common.collect.Lists;
import com.google.common.collect.Ordering;

@Command(name = "toppartitions", description = "Sample and print the most active partitions for a given column family")
public class TopPartitions extends NodeToolCmd
{
    @Arguments(usage = "<keyspace> <cfname> <duration>", description = "The keyspace, column family name, and duration in milliseconds")
    private List<String> args = new ArrayList<>();
    @Option(name = "-s", description = "Capacity of stream summary, closer to the actual cardinality of partitions will yield more accurate results (Default: 256)")
    private int size = 256;
    @Option(name = "-k", description = "Number of the top partitions to list (Default: 10)")
    private int topCount = 10;
    @Option(name = "-a", description = "Comma separated list of samplers to use (Default: all)")
    private String samplers = join(TableMetrics.Sampler.values(), ',');
    @Override
    public void execute(NodeProbe probe)
    {
        checkArgument(args.size() == 3, "toppartitions requires keyspace, column family name, and duration");
        checkArgument(topCount < size, "TopK count (-k) option must be smaller then the summary capacity (-s)");
        PrintStream out = probe.output().out;
        String keyspace = args.get(0);
        String cfname = args.get(1);
        Integer duration = Integer.valueOf(args.get(2));
        // generate the list of samplers
        List<Sampler> targets = Lists.newArrayList();
        for (String s : samplers.split(","))
        {
            try
            {
                targets.add(Sampler.valueOf(s.toUpperCase()));
            } catch (Exception e)
            {
                throw new IllegalArgumentException(s + " is not a valid sampler, choose one of: " + join(Sampler.values(), ", "));
            }
        }

        Map<Sampler, CompositeData> results;
        try
        {
            results = probe.getPartitionSample(keyspace, cfname, size, duration, topCount, targets);
        } catch (OpenDataException e)
        {
            throw new RuntimeException(e);
        }
        boolean first = true;
        for(Entry<Sampler, CompositeData> result : results.entrySet())
        {
            CompositeData sampling = result.getValue();
            // weird casting for http://bugs.sun.com/view_bug.do?bug_id=6548436
            List<CompositeData> topk = (List<CompositeData>) (Object) Lists.newArrayList(((TabularDataSupport) sampling.get("partitions")).values());
            Collections.sort(topk, new Ordering<CompositeData>()
            {
                public int compare(CompositeData left, CompositeData right)
                {
                    return Long.compare((long) right.get("count"), (long) left.get("count"));
                }
            });
            if(!first)
<<<<<<< HEAD
                System.out.println();
            System.out.println(result.getKey().toString()+ " Sampler:");
            System.out.printf("  Cardinality: ~%d (%d capacity)%n", sampling.get("cardinality"), size);
            System.out.printf("  Top %d partitions:%n", topCount);
=======
                out.println();
            out.println(result.getKey().toString()+ " Sampler:");
            out.printf("  Cardinality: ~%d (%d capacity)%n", (long) sampling.get("cardinality"), size);
            out.printf("  Top %d partitions:%n", topCount);
>>>>>>> 5bb76ba9
            if (topk.size() == 0)
            {
                out.println("\tNothing recorded during sampling period...");
            } else
            {
                int offset = 0;
                for (CompositeData entry : topk)
                    offset = Math.max(offset, entry.get("string").toString().length());
                out.printf("\t%-" + offset + "s%10s%10s%n", "Partition", "Count", "+/-");
                for (CompositeData entry : topk)
                    out.printf("\t%-" + offset + "s%10d%10d%n", entry.get("string").toString(), entry.get("count"), entry.get("error"));
            }
            first = false;
        }
    }
}<|MERGE_RESOLUTION|>--- conflicted
+++ resolved
@@ -97,17 +97,10 @@
                 }
             });
             if(!first)
-<<<<<<< HEAD
-                System.out.println();
-            System.out.println(result.getKey().toString()+ " Sampler:");
-            System.out.printf("  Cardinality: ~%d (%d capacity)%n", sampling.get("cardinality"), size);
-            System.out.printf("  Top %d partitions:%n", topCount);
-=======
                 out.println();
             out.println(result.getKey().toString()+ " Sampler:");
-            out.printf("  Cardinality: ~%d (%d capacity)%n", (long) sampling.get("cardinality"), size);
+            out.printf("  Cardinality: ~%d (%d capacity)%n", sampling.get("cardinality"), size);
             out.printf("  Top %d partitions:%n", topCount);
->>>>>>> 5bb76ba9
             if (topk.size() == 0)
             {
                 out.println("\tNothing recorded during sampling period...");
