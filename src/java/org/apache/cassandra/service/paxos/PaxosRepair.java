--- conflicted
+++ resolved
@@ -42,10 +42,6 @@
 import org.apache.cassandra.dht.Token;
 import org.apache.cassandra.exceptions.RequestFailureReason;
 import org.apache.cassandra.exceptions.UnavailableException;
-<<<<<<< HEAD
-=======
-import org.apache.cassandra.gms.IGossiper;
->>>>>>> ca0b77d7
 import org.apache.cassandra.io.IVersionedSerializer;
 import org.apache.cassandra.io.util.DataInputPlus;
 import org.apache.cassandra.io.util.DataOutputPlus;
@@ -662,16 +658,10 @@
         return (version.major == 4 && version.minor > 0) || version.major > 4;
     }
 
-<<<<<<< HEAD
     static boolean validatePeerCompatibility(ClusterMetadata metadata, Replica peer)
     {
         NodeId nodeId = metadata.directory.peerId(peer.endpoint());
         CassandraVersion version = metadata.directory.version(nodeId).cassandraVersion;
-=======
-    static boolean validatePeerCompatibility(IGossiper gossiper, Replica peer)
-    {
-        CassandraVersion version = gossiper.getReleaseVersion(peer.endpoint());
->>>>>>> ca0b77d7
         boolean result = validateVersionCompatibility(version);
         if (!result)
             logger.info("PaxosRepair isn't supported by {} on version {}", peer, version);
@@ -680,14 +670,9 @@
 
     static boolean validatePeerCompatibility(SharedContext ctx, TableMetadata table, Range<Token> range)
     {
-<<<<<<< HEAD
         ClusterMetadata metadata = ClusterMetadata.current();
-        Participants participants = Participants.get(table, range.right, ConsistencyLevel.SERIAL);
+        Participants participants = Participants.get(metadata, table, range.right, ConsistencyLevel.SERIAL, r -> ctx.failureDetector().isAlive(r.endpoint()));
         return Iterables.all(participants.all, (participant) -> validatePeerCompatibility(metadata, participant));
-=======
-        Participants participants = Participants.get(table, range.right, ConsistencyLevel.SERIAL, r -> ctx.failureDetector().isAlive(r.endpoint()));
-        return Iterables.all(participants.all, r -> validatePeerCompatibility(ctx.gossiper(), r));
->>>>>>> ca0b77d7
     }
 
     public static boolean validatePeerCompatibility(SharedContext ctx, TableMetadata table, Collection<Range<Token>> ranges)
