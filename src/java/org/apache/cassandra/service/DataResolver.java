/*
 * Licensed to the Apache Software Foundation (ASF) under one
 * or more contributor license agreements.  See the NOTICE file
 * distributed with this work for additional information
 * regarding copyright ownership.  The ASF licenses this file
 * to you under the Apache License, Version 2.0 (the
 * "License"); you may not use this file except in compliance
 * with the License.  You may obtain a copy of the License at
 *
 *     http://www.apache.org/licenses/LICENSE-2.0
 *
 * Unless required by applicable law or agreed to in writing, software
 * distributed under the License is distributed on an "AS IS" BASIS,
 * WITHOUT WARRANTIES OR CONDITIONS OF ANY KIND, either express or implied.
 * See the License for the specific language governing permissions and
 * limitations under the License.
 */
package org.apache.cassandra.service;

import java.net.InetAddress;
import java.util.*;
import java.util.concurrent.TimeoutException;

import com.google.common.annotations.VisibleForTesting;
import com.google.common.base.Joiner;
import com.google.common.collect.Iterables;

import org.apache.cassandra.concurrent.Stage;
import org.apache.cassandra.concurrent.StageManager;
import org.apache.cassandra.config.*;
import org.apache.cassandra.db.*;
import org.apache.cassandra.db.filter.*;
import org.apache.cassandra.db.filter.DataLimits.Counter;
import org.apache.cassandra.db.partitions.*;
import org.apache.cassandra.db.rows.*;
import org.apache.cassandra.db.transform.*;
import org.apache.cassandra.exceptions.ReadTimeoutException;
import org.apache.cassandra.net.*;
import org.apache.cassandra.tracing.Tracing;
import org.apache.cassandra.utils.FBUtilities;

public class DataResolver extends ResponseResolver
{
    @VisibleForTesting
    final List<AsyncOneResponse> repairResults = Collections.synchronizedList(new ArrayList<>());
    private final long queryStartNanoTime;

    public DataResolver(Keyspace keyspace, ReadCommand command, ConsistencyLevel consistency, int maxResponseCount, long queryStartNanoTime)
    {
        super(keyspace, command, consistency, maxResponseCount);
        this.queryStartNanoTime = queryStartNanoTime;
    }

    public PartitionIterator getData()
    {
        ReadResponse response = responses.iterator().next().payload;
        return UnfilteredPartitionIterators.filter(response.makeIterator(command), command.nowInSec());
    }

    public PartitionIterator resolve()
    {
        // We could get more responses while this method runs, which is ok (we're happy to ignore any response not here
        // at the beginning of this method), so grab the response count once and use that through the method.
        int count = responses.size();
        List<UnfilteredPartitionIterator> iters = new ArrayList<>(count);
        InetAddress[] sources = new InetAddress[count];
        for (int i = 0; i < count; i++)
        {
            MessageIn<ReadResponse> msg = responses.get(i);
            iters.add(msg.payload.makeIterator(command));
            sources[i] = msg.from;
        }

        /*
         * Even though every response, individually, will honor the limit, it is possible that we will, after the merge,
         * have more rows than the client requested. To make sure that we still conform to the original limit,
         * we apply a top-level post-reconciliation counter to the merged partition iterator.
         *
         * Short read protection logic (ShortReadRowProtection.moreContents()) relies on this counter to be applied
         * to the current partition to work. For this reason we have to apply the counter transformation before
         * empty partition discard logic kicks in - for it will eagerly consume the iterator.
         *
         * That's why the order here is: 1) merge; 2) filter rows; 3) count; 4) discard empty partitions
         *
         * See CASSANDRA-13747 for more details.
         */

        DataLimits.Counter counter = command.limits().newCounter(command.nowInSec(), true, command.selectsFullPartition());

        UnfilteredPartitionIterator merged = mergeWithShortReadProtection(iters, sources, counter);
        FilteredPartitions filtered = FilteredPartitions.filter(merged,
                                                                new Filter(command.nowInSec(),
                                                                           command.metadata().enforceStrictLiveness()));
        PartitionIterator counted = counter.applyTo(filtered);

        return command.isForThrift()
             ? counted
             : Transformation.apply(counted, new EmptyPartitionsDiscarder());
    }

    public void compareResponses()
    {
        // We need to fully consume the results to trigger read repairs if appropriate
        try (PartitionIterator iterator = resolve())
        {
            PartitionIterators.consume(iterator);
        }
    }

    private UnfilteredPartitionIterator mergeWithShortReadProtection(List<UnfilteredPartitionIterator> results,
                                                                     InetAddress[] sources,
                                                                     DataLimits.Counter resultCounter)
    {
        // If we have only one results, there is no read repair to do and we can't get short reads
        if (results.size() == 1)
            return results.get(0);

        UnfilteredPartitionIterators.MergeListener listener = new RepairMergeListener(sources);

        // So-called "short reads" stems from nodes returning only a subset of the results they have for a partition due to the limit,
        // but that subset not being enough post-reconciliation. So if we don't have limit, don't bother.
        if (!command.limits().isUnlimited())
        {
            for (int i = 0; i < results.size(); i++)
                results.set(i, Transformation.apply(results.get(i), new ShortReadProtection(sources[i], resultCounter, queryStartNanoTime)));
        }

        return UnfilteredPartitionIterators.merge(results, command.nowInSec(), listener);
    }

    private class RepairMergeListener implements UnfilteredPartitionIterators.MergeListener
    {
        private final InetAddress[] sources;

        public RepairMergeListener(InetAddress[] sources)
        {
            this.sources = sources;
        }

        public UnfilteredRowIterators.MergeListener getRowMergeListener(DecoratedKey partitionKey, List<UnfilteredRowIterator> versions)
        {
            return new MergeListener(partitionKey, columns(versions), isReversed(versions));
        }

        private PartitionColumns columns(List<UnfilteredRowIterator> versions)
        {
            Columns statics = Columns.NONE;
            Columns regulars = Columns.NONE;
            for (UnfilteredRowIterator iter : versions)
            {
                if (iter == null)
                    continue;

                PartitionColumns cols = iter.columns();
                statics = statics.mergeTo(cols.statics);
                regulars = regulars.mergeTo(cols.regulars);
            }
            return new PartitionColumns(statics, regulars);
        }

        private boolean isReversed(List<UnfilteredRowIterator> versions)
        {
            for (UnfilteredRowIterator iter : versions)
            {
                if (iter == null)
                    continue;

                // Everything will be in the same order
                return iter.isReverseOrder();
            }

            assert false : "Expected at least one iterator";
            return false;
        }

        public void close()
        {
            try
            {
                FBUtilities.waitOnFutures(repairResults, DatabaseDescriptor.getWriteRpcTimeout());
            }
            catch (TimeoutException ex)
            {
                // We got all responses, but timed out while repairing
                int blockFor = consistency.blockFor(keyspace);
                if (Tracing.isTracing())
                    Tracing.trace("Timed out while read-repairing after receiving all {} data and digest responses", blockFor);
                else
                    logger.debug("Timeout while read-repairing after receiving all {} data and digest responses", blockFor);

                throw new ReadTimeoutException(consistency, blockFor-1, blockFor, true);
            }
        }

        private class MergeListener implements UnfilteredRowIterators.MergeListener
        {
            private final DecoratedKey partitionKey;
            private final PartitionColumns columns;
            private final boolean isReversed;
            private final PartitionUpdate[] repairs = new PartitionUpdate[sources.length];

            private final Row.Builder[] currentRows = new Row.Builder[sources.length];
            private final RowDiffListener diffListener;

            // The partition level deletion for the merge row.
            private DeletionTime partitionLevelDeletion;
            // When merged has a currently open marker, its time. null otherwise.
            private DeletionTime mergedDeletionTime;
            // For each source, the time of the current deletion as known by the source.
            private final DeletionTime[] sourceDeletionTime = new DeletionTime[sources.length];
            // For each source, record if there is an open range to send as repair, and from where.
            private final ClusteringBound[] markerToRepair = new ClusteringBound[sources.length];

            public MergeListener(DecoratedKey partitionKey, PartitionColumns columns, boolean isReversed)
            {
                this.partitionKey = partitionKey;
                this.columns = columns;
                this.isReversed = isReversed;

                this.diffListener = new RowDiffListener()
                {
                    public void onPrimaryKeyLivenessInfo(int i, Clustering clustering, LivenessInfo merged, LivenessInfo original)
                    {
                        if (merged != null && !merged.equals(original))
                            currentRow(i, clustering).addPrimaryKeyLivenessInfo(merged);
                    }

                    public void onDeletion(int i, Clustering clustering, Row.Deletion merged, Row.Deletion original)
                    {
                        if (merged != null && !merged.equals(original))
                            currentRow(i, clustering).addRowDeletion(merged);
                    }

                    public void onComplexDeletion(int i, Clustering clustering, ColumnDefinition column, DeletionTime merged, DeletionTime original)
                    {
                        if (merged != null && !merged.equals(original))
                            currentRow(i, clustering).addComplexDeletion(column, merged);
                    }

                    public void onCell(int i, Clustering clustering, Cell merged, Cell original)
                    {
                        if (merged != null && !merged.equals(original) && isQueried(merged))
                            currentRow(i, clustering).addCell(merged);
                    }

                    private boolean isQueried(Cell cell)
                    {
                        // When we read, we may have some cell that have been fetched but are not selected by the user. Those cells may
                        // have empty values as optimization (see CASSANDRA-10655) and hence they should not be included in the read-repair.
                        // This is fine since those columns are not actually requested by the user and are only present for the sake of CQL
                        // semantic (making sure we can always distinguish between a row that doesn't exist from one that do exist but has
                        /// no value for the column requested by the user) and so it won't be unexpected by the user that those columns are
                        // not repaired.
                        ColumnDefinition column = cell.column();
                        ColumnFilter filter = command.columnFilter();
                        return column.isComplex() ? filter.fetchedCellIsQueried(column, cell.path()) : filter.fetchedColumnIsQueried(column);
                    }
                };
            }

            private PartitionUpdate update(int i)
            {
                if (repairs[i] == null)
                    repairs[i] = new PartitionUpdate(command.metadata(), partitionKey, columns, 1);
                return repairs[i];
            }

            /**
             * The partition level deletion with with which source {@code i} is currently repaired, or
             * {@code DeletionTime.LIVE} if the source is not repaired on the partition level deletion (meaning it was
             * up to date on it). The output* of this method is only valid after the call to
             * {@link #onMergedPartitionLevelDeletion}.
             */
            private DeletionTime partitionLevelRepairDeletion(int i)
            {
                return repairs[i] == null ? DeletionTime.LIVE : repairs[i].partitionLevelDeletion();
            }

            private Row.Builder currentRow(int i, Clustering clustering)
            {
                if (currentRows[i] == null)
                {
                    currentRows[i] = BTreeRow.sortedBuilder();
                    currentRows[i].newRow(clustering);
                }
                return currentRows[i];
            }

            public void onMergedPartitionLevelDeletion(DeletionTime mergedDeletion, DeletionTime[] versions)
            {
                this.partitionLevelDeletion = mergedDeletion;
                for (int i = 0; i < versions.length; i++)
                {
                    if (mergedDeletion.supersedes(versions[i]))
                        update(i).addPartitionDeletion(mergedDeletion);
                }
            }

            public void onMergedRows(Row merged, Row[] versions)
            {
                // If a row was shadowed post merged, it must be by a partition level or range tombstone, and we handle
                // those case directly in their respective methods (in other words, it would be inefficient to send a row
                // deletion as repair when we know we've already send a partition level or range tombstone that covers it).
                if (merged.isEmpty())
                    return;

                Rows.diff(diffListener, merged, versions);
                for (int i = 0; i < currentRows.length; i++)
                {
                    if (currentRows[i] != null)
                        update(i).add(currentRows[i].build());
                }
                Arrays.fill(currentRows, null);
            }

            private DeletionTime currentDeletion()
            {
                return mergedDeletionTime == null ? partitionLevelDeletion : mergedDeletionTime;
            }

            public void onMergedRangeTombstoneMarkers(RangeTombstoneMarker merged, RangeTombstoneMarker[] versions)
            {
                try
                {
                    // The code for merging range tombstones is a tad complex and we had the assertions there triggered
                    // unexpectedly in a few occasions (CASSANDRA-13237, CASSANDRA-13719). It's hard to get insights
                    // when that happen without more context that what the assertion errors give us however, hence the
                    // catch here that basically gather as much as context as reasonable.
                    internalOnMergedRangeTombstoneMarkers(merged, versions);
                }
                catch (AssertionError e)
                {
                    // The following can be pretty verbose, but it's really only triggered if a bug happen, so we'd
                    // rather get more info to debug than not.
                    CFMetaData table = command.metadata();
                    String details = String.format("Error merging RTs on %s.%s: merged=%s, versions=%s, sources={%s}, responses:%n %s",
                                                   table.ksName, table.cfName,
                                                   merged == null ? "null" : merged.toString(table),
                                                   '[' + Joiner.on(", ").join(Iterables.transform(Arrays.asList(versions), rt -> rt == null ? "null" : rt.toString(table))) + ']',
                                                   Arrays.toString(sources),
                                                   makeResponsesDebugString());
                    throw new AssertionError(details, e);
                }
            }

            private String makeResponsesDebugString()
            {
                return Joiner.on(",\n")
                             .join(Iterables.transform(getMessages(), m -> m.from + " => " + m.payload.toDebugString(command, partitionKey)));
            }

            private void internalOnMergedRangeTombstoneMarkers(RangeTombstoneMarker merged, RangeTombstoneMarker[] versions)
            {
                // The current deletion as of dealing with this marker.
                DeletionTime currentDeletion = currentDeletion();

                for (int i = 0; i < versions.length; i++)
                {
                    RangeTombstoneMarker marker = versions[i];

                    // Update what the source now thinks is the current deletion
                    if (marker != null)
                        sourceDeletionTime[i] = marker.isOpen(isReversed) ? marker.openDeletionTime(isReversed) : null;

                    // If merged == null, some of the source is opening or closing a marker
                    if (merged == null)
                    {
                        // but if it's not this source, move to the next one
                        if (marker == null)
                            continue;

                        // We have a close and/or open marker for a source, with nothing corresponding in merged.
                        // Because merged is a superset, this imply that we have a current deletion (being it due to an
                        // early opening in merged or a partition level deletion) and that this deletion will still be
                        // active after that point. Further whatever deletion was open or is open by this marker on the
                        // source, that deletion cannot supersedes the current one.
                        //
                        // But while the marker deletion (before and/or after this point) cannot supersede the current
                        // deletion, we want to know if it's equal to it (both before and after), because in that case
                        // the source is up to date and we don't want to include repair.
                        //
                        // So in practice we have 2 possible case:
                        //  1) the source was up-to-date on deletion up to that point: then it won't be from that point
                        //     on unless it's a boundary and the new opened deletion time is also equal to the current
                        //     deletion (note that this implies the boundary has the same closing and opening deletion
                        //     time, which should generally not happen, but can due to legacy reading code not avoiding
                        //     this for a while, see CASSANDRA-13237).
                        //  2) the source wasn't up-to-date on deletion up to that point and it may now be (if it isn't
                        //     we just have nothing to do for that marker).
                        assert !currentDeletion.isLive() : currentDeletion.toString();

                        // Is the source up to date on deletion? It's up to date if it doesn't have an open RT repair
                        // nor an "active" partition level deletion (where "active" means that it's greater or equal
                        // to the current deletion: if the source has a repaired partition deletion lower than the
                        // current deletion, this means the current deletion is due to a previously open range tombstone,
                        // and if the source isn't currently repaired for that RT, then it means it's up to date on it).
                        DeletionTime partitionRepairDeletion = partitionLevelRepairDeletion(i);
                        if (markerToRepair[i] == null && currentDeletion.supersedes(partitionRepairDeletion))
                        {
                            // Since there is an ongoing merged deletion, the only way we don't have an open repair for
                            // this source is that it had a range open with the same deletion as current and it's
                            // closing it.
                            assert marker.isClose(isReversed) && currentDeletion.equals(marker.closeDeletionTime(isReversed))
                                 : String.format("currentDeletion=%s, marker=%s", currentDeletion, marker.toString(command.metadata()));

                            // and so unless it's a boundary whose opening deletion time is still equal to the current
                            // deletion (see comment above for why this can actually happen), we have to repair the source
                            // from that point on.
                            if (!(marker.isOpen(isReversed) && currentDeletion.equals(marker.openDeletionTime(isReversed))))
                                markerToRepair[i] = marker.closeBound(isReversed).invert();
                        }
                        // In case 2) above, we only have something to do if the source is up-to-date after that point
                        // (which, since the source isn't up-to-date before that point, means we're opening a new deletion
                        // that is equal to the current one).
                        else if (marker.isOpen(isReversed) && currentDeletion.equals(marker.openDeletionTime(isReversed)))
                        {
                            closeOpenMarker(i, marker.openBound(isReversed).invert());
                        }
                    }
                    else
                    {
                        // We have a change of current deletion in merged (potentially to/from no deletion at all).

                        if (merged.isClose(isReversed))
                        {
                            // We're closing the merged range. If we're recorded that this should be repaird for the
                            // source, close and add said range to the repair to send.
                            if (markerToRepair[i] != null)
                                closeOpenMarker(i, merged.closeBound(isReversed));

                        }

                        if (merged.isOpen(isReversed))
                        {
                            // If we're opening a new merged range (or just switching deletion), then unless the source
                            // is up to date on that deletion (note that we've updated what the source deleteion is
                            // above), we'll have to sent the range to the source.
                            DeletionTime newDeletion = merged.openDeletionTime(isReversed);
                            DeletionTime sourceDeletion = sourceDeletionTime[i];
                            if (!newDeletion.equals(sourceDeletion))
                                markerToRepair[i] = merged.openBound(isReversed);
                        }
                    }
                }

                if (merged != null)
                    mergedDeletionTime = merged.isOpen(isReversed) ? merged.openDeletionTime(isReversed) : null;
            }

            private void closeOpenMarker(int i, ClusteringBound close)
            {
                ClusteringBound open = markerToRepair[i];
                update(i).add(new RangeTombstone(Slice.make(isReversed ? close : open, isReversed ? open : close), currentDeletion()));
                markerToRepair[i] = null;
            }

            public void close()
            {
                for (int i = 0; i < repairs.length; i++)
                {
                    if (repairs[i] == null)
                        continue;

                    // use a separate verb here because we don't want these to be get the white glove hint-
                    // on-timeout behavior that a "real" mutation gets
                    Tracing.trace("Sending read-repair-mutation to {}", sources[i]);
                    MessageOut<Mutation> msg = new Mutation(repairs[i]).createMessage(MessagingService.Verb.READ_REPAIR);
                    repairResults.add(MessagingService.instance().sendRR(msg, sources[i]));
                }
            }
        }
    }

    private class ShortReadProtection extends Transformation<UnfilteredRowIterator>
    {
        private final InetAddress source;
        private final DataLimits.Counter counter;
        private final DataLimits.Counter postReconciliationCounter;
        private final long queryStartNanoTime;

        private ShortReadProtection(InetAddress source, DataLimits.Counter postReconciliationCounter, long queryStartNanoTime)
        {
            this.source = source;
            this.counter = command.limits().newCounter(command.nowInSec(), false, command.selectsFullPartition()).onlyCount();
            this.postReconciliationCounter = postReconciliationCounter;
            this.queryStartNanoTime = queryStartNanoTime;
        }

        @Override
        public UnfilteredRowIterator applyToPartition(UnfilteredRowIterator partition)
        {
            ShortReadRowProtection protection = new ShortReadRowProtection(partition.metadata(), partition.partitionKey());

            partition = MoreRows.extend(partition, protection); // enable moreContents()

            /*
             * if we don't apply these transformations *after* extending the partition with MoreRows,
             * their applyToRow() method will not be called on the first row of the new extension iterator
             */
            partition = Transformation.apply(partition, protection); // track lastClustering
            partition = Transformation.apply(partition, counter);    // do the counting

            return partition;
        }

        private class ShortReadRowProtection extends Transformation implements MoreRows<UnfilteredRowIterator>
        {
            final CFMetaData metadata;
            final DecoratedKey partitionKey;
            Clustering lastClustering;
            int lastCount = 0;

            private ShortReadRowProtection(CFMetaData metadata, DecoratedKey partitionKey)
            {
                this.metadata = metadata;
                this.partitionKey = partitionKey;
            }

            @Override
            public Row applyToRow(Row row)
            {
                lastClustering = row.clustering();
                return row;
            }

            @Override
            public UnfilteredRowIterator moreContents()
            {
                assert !postReconciliationCounter.isDoneForPartition();

                // We have a short read if the node this is the result of has returned the requested number of
                // rows for that partition (i.e. it has stopped returning results due to the limit), but some of
                // those results haven't made it in the final result post-reconciliation due to other nodes
                // tombstones. If that is the case, then the node might have more results that we should fetch
                // as otherwise we might return less results than required, or results that shouldn't be returned
                // (because the node has tombstone that hides future results from other nodes but that haven't
                // been returned due to the limit).
                // Also note that we only get here once all the results for this node have been returned, and so
                // if the node had returned the requested number but we still get there, it imply some results were
                // skipped during reconciliation.
                if (lastCount == counted(counter) || !counter.isDoneForPartition())
                    return null;
<<<<<<< HEAD
                lastCount = counted(counter);
=======
>>>>>>> 35e32f20

                // clustering of the last row returned is empty, meaning that there is only one row per partition,
                // and we already have it.
                if (lastClustering == Clustering.EMPTY)
                    return null;

                lastCount = counter.counted();

                // We need to try to query enough additional results to fulfill our query, but because we could still
                // get short reads on that additional query, just querying the number of results we miss may not be
                // enough. But we know that when this node answered n rows (counter.countedInCurrentPartition), only
                // x rows (postReconciliationCounter.countedInCurrentPartition()) made it in the final result.
                // So our ratio of live rows to requested rows is x/n, so since we miss n-x rows, we estimate that
                // we should request m rows so that m * x/n = n-x, that is m = (n^2/x) - n.
                // Also note that it's ok if we retrieve more results that necessary since our top level iterator is a
                // counting iterator.
                int n = countedInCurrentPartition(postReconciliationCounter);
                int x = countedInCurrentPartition(counter);
                int toQuery = Math.max(((n * n) / Math.max(x, 1)) - n, 1);

                DataLimits retryLimits = command.limits().forShortReadRetry(toQuery);
                ClusteringIndexFilter filter = command.clusteringIndexFilter(partitionKey);
                ClusteringIndexFilter retryFilter = lastClustering == null ? filter : filter.forPaging(metadata.comparator, lastClustering, false);
                SinglePartitionReadCommand cmd = SinglePartitionReadCommand.create(command.metadata(),
                                                                                   command.nowInSec(),
                                                                                   command.columnFilter(),
                                                                                   command.rowFilter(),
                                                                                   retryLimits,
                                                                                   partitionKey,
                                                                                   retryFilter);

                Tracing.trace("Requesting {} extra rows from {} for short read protection", toQuery, source);
                Schema.instance.getColumnFamilyStoreInstance(cmd.metadata().cfId).metric.shortReadProtectionRequests.mark();

                return doShortReadRetry(cmd);
            }

            /**
             * Returns the number of results counted by the counter.
             *
             * @param counter the counter.
             * @return the number of results counted by the counter
             */
            private int counted(Counter counter)
            {
                // We are interested by the number of rows but for GROUP BY queries 'counted' returns the number of
                // groups.
                if (command.limits().isGroupByLimit())
                    return counter.rowCounted();

                return counter.counted();
            }

            /**
             * Returns the number of results counted in the partition by the counter.
             *
             * @param counter the counter.
             * @return the number of results counted in the partition by the counter
             */
            private int countedInCurrentPartition(Counter counter)
            {
                // We are interested by the number of rows but for GROUP BY queries 'countedInCurrentPartition' returns
                // the number of groups in the current partition.
                if (command.limits().isGroupByLimit())
                    return counter.rowCountedInCurrentPartition();

                return counter.countedInCurrentPartition();
            }

            private UnfilteredRowIterator doShortReadRetry(SinglePartitionReadCommand retryCommand)
            {
                DataResolver resolver = new DataResolver(keyspace, retryCommand, ConsistencyLevel.ONE, 1, queryStartNanoTime);
                ReadCallback handler = new ReadCallback(resolver, ConsistencyLevel.ONE, retryCommand, Collections.singletonList(source), queryStartNanoTime);
                if (StorageProxy.canDoLocalRequest(source))
                    StageManager.getStage(Stage.READ).maybeExecuteImmediately(new StorageProxy.LocalReadRunnable(retryCommand, handler));
                else
                    MessagingService.instance().sendRRWithFailure(retryCommand.createMessage(MessagingService.current_version), source, handler);

                // We don't call handler.get() because we want to preserve tombstones since we're still in the middle of merging node results.
                handler.awaitResults();
                assert resolver.responses.size() == 1;
                return UnfilteredPartitionIterators.getOnlyElement(resolver.responses.get(0).payload.makeIterator(command), retryCommand);
            }
        }
    }

    public boolean isDataPresent()
    {
        return !responses.isEmpty();
    }
}<|MERGE_RESOLUTION|>--- conflicted
+++ resolved
@@ -540,17 +540,13 @@
                 // skipped during reconciliation.
                 if (lastCount == counted(counter) || !counter.isDoneForPartition())
                     return null;
-<<<<<<< HEAD
-                lastCount = counted(counter);
-=======
->>>>>>> 35e32f20
 
                 // clustering of the last row returned is empty, meaning that there is only one row per partition,
                 // and we already have it.
                 if (lastClustering == Clustering.EMPTY)
                     return null;
 
-                lastCount = counter.counted();
+                lastCount = counted(counter);
 
                 // We need to try to query enough additional results to fulfill our query, but because we could still
                 // get short reads on that additional query, just querying the number of results we miss may not be
