/*
 * Licensed to the Apache Software Foundation (ASF) under one
 * or more contributor license agreements.  See the NOTICE file
 * distributed with this work for additional information
 * regarding copyright ownership.  The ASF licenses this file
 * to you under the Apache License, Version 2.0 (the
 * "License"); you may not use this file except in compliance
 * with the License.  You may obtain a copy of the License at
 *
 *     http://www.apache.org/licenses/LICENSE-2.0
 *
 * Unless required by applicable law or agreed to in writing, software
 * distributed under the License is distributed on an "AS IS" BASIS,
 * WITHOUT WARRANTIES OR CONDITIONS OF ANY KIND, either express or implied.
 * See the License for the specific language governing permissions and
 * limitations under the License.
 */
package org.apache.cassandra.service;


import java.io.ByteArrayInputStream;
import java.io.DataInputStream;
import java.io.IOError;
import java.io.IOException;
import java.net.InetAddress;
import java.net.InetSocketAddress;
import java.net.UnknownHostException;
import java.nio.ByteBuffer;
import java.time.Instant;
import java.util.ArrayList;
import java.util.Arrays;
import java.util.Collection;
import java.util.Collections;
import java.util.EnumMap;
import java.util.HashMap;
import java.util.HashSet;
import java.util.Iterator;
import java.util.LinkedHashMap;
import java.util.List;
import java.util.Map;
import java.util.Map.Entry;
import java.util.Optional;
import java.util.Scanner;
import java.util.Set;
import java.util.SortedMap;
import java.util.TreeMap;
import java.util.TreeSet;
import java.util.UUID;
import java.util.concurrent.ConcurrentHashMap;
import java.util.concurrent.CopyOnWriteArrayList;
import java.util.concurrent.ExecutionException;
import java.util.concurrent.ThreadLocalRandom;
import java.util.concurrent.TimeUnit;
import java.util.concurrent.TimeoutException;
import java.util.concurrent.atomic.AtomicBoolean;
import java.util.concurrent.atomic.AtomicInteger;
import java.util.function.Supplier;
import java.util.regex.MatchResult;
import java.util.regex.Pattern;
import java.util.stream.Collectors;
import java.util.stream.Stream;
import java.util.stream.StreamSupport;
import javax.annotation.Nullable;
import javax.management.NotificationBroadcasterSupport;
import javax.management.openmbean.CompositeData;
import javax.management.openmbean.OpenDataException;
import javax.management.openmbean.TabularData;
import javax.management.openmbean.TabularDataSupport;

import com.google.common.annotations.VisibleForTesting;
import com.google.common.base.Joiner;
import com.google.common.base.Preconditions;
import com.google.common.base.Predicate;
import com.google.common.base.Predicates;
import com.google.common.collect.HashMultimap;
import com.google.common.collect.ImmutableList;
import com.google.common.collect.ImmutableMap;
import com.google.common.collect.Iterables;
import com.google.common.collect.Lists;
import com.google.common.collect.Maps;
import com.google.common.collect.Multimap;
import com.google.common.collect.Ordering;
import com.google.common.collect.Sets;
import com.google.common.util.concurrent.FutureCallback;
import com.google.common.util.concurrent.RateLimiter;
import com.google.common.util.concurrent.Uninterruptibles;
import org.apache.commons.lang3.StringUtils;
import org.slf4j.Logger;
import org.slf4j.LoggerFactory;

import org.apache.cassandra.audit.AuditLogManager;
import org.apache.cassandra.audit.AuditLogOptions;
import org.apache.cassandra.auth.AuthCacheService;
import org.apache.cassandra.auth.AuthKeyspace;
import org.apache.cassandra.auth.AuthSchemaChangeListener;
import org.apache.cassandra.batchlog.BatchlogManager;
import org.apache.cassandra.concurrent.ExecutorLocals;
import org.apache.cassandra.concurrent.FutureTask;
import org.apache.cassandra.concurrent.FutureTaskWithResources;
import org.apache.cassandra.concurrent.NamedThreadFactory;
import org.apache.cassandra.concurrent.ScheduledExecutors;
import org.apache.cassandra.concurrent.Stage;
import org.apache.cassandra.config.CassandraRelevantProperties;
import org.apache.cassandra.config.Config;
import org.apache.cassandra.config.Config.PaxosStatePurging;
import org.apache.cassandra.config.DataStorageSpec;
import org.apache.cassandra.config.DatabaseDescriptor;
import org.apache.cassandra.config.DurationSpec;
import org.apache.cassandra.cql3.QueryHandler;
import org.apache.cassandra.cql3.QueryProcessor;
import org.apache.cassandra.db.ColumnFamilyStore;
import org.apache.cassandra.db.DecoratedKey;
import org.apache.cassandra.db.Keyspace;
import org.apache.cassandra.db.SizeEstimatesRecorder;
import org.apache.cassandra.db.SnapshotDetailsTabularData;
import org.apache.cassandra.db.SystemKeyspace;
import org.apache.cassandra.db.commitlog.CommitLog;
import org.apache.cassandra.db.compaction.CompactionManager;
import org.apache.cassandra.db.compaction.Verifier;
import org.apache.cassandra.db.lifecycle.LifecycleTransaction;
import org.apache.cassandra.db.virtual.VirtualKeyspaceRegistry;
import org.apache.cassandra.dht.BootStrapper;
import org.apache.cassandra.dht.IPartitioner;
import org.apache.cassandra.dht.Range;
import org.apache.cassandra.dht.RangeStreamer;
import org.apache.cassandra.dht.RangeStreamer.FetchReplica;
import org.apache.cassandra.dht.StreamStateStore;
import org.apache.cassandra.dht.Token;
import org.apache.cassandra.dht.Token.TokenFactory;
import org.apache.cassandra.exceptions.ConfigurationException;
import org.apache.cassandra.exceptions.InvalidRequestException;
import org.apache.cassandra.exceptions.UnavailableException;
import org.apache.cassandra.fql.FullQueryLogger;
import org.apache.cassandra.fql.FullQueryLoggerOptions;
import org.apache.cassandra.fql.FullQueryLoggerOptionsCompositeData;
import org.apache.cassandra.gms.ApplicationState;
import org.apache.cassandra.gms.EndpointState;
import org.apache.cassandra.gms.FailureDetector;
import org.apache.cassandra.gms.Gossiper;
import org.apache.cassandra.gms.IEndpointStateChangeSubscriber;
import org.apache.cassandra.gms.IFailureDetector;
import org.apache.cassandra.gms.TokenSerializer;
import org.apache.cassandra.gms.VersionedValue;
import org.apache.cassandra.hints.HintsService;
import org.apache.cassandra.io.sstable.SSTableLoader;
import org.apache.cassandra.io.sstable.format.SSTableFormat;
import org.apache.cassandra.io.sstable.format.VersionAndType;
import org.apache.cassandra.io.util.File;
import org.apache.cassandra.io.util.FileUtils;
import org.apache.cassandra.io.util.PathUtils;
import org.apache.cassandra.locator.AbstractReplicationStrategy;
import org.apache.cassandra.locator.DynamicEndpointSnitch;
import org.apache.cassandra.locator.EndpointsByRange;
import org.apache.cassandra.locator.EndpointsByReplica;
import org.apache.cassandra.locator.EndpointsForRange;
import org.apache.cassandra.locator.EndpointsForToken;
import org.apache.cassandra.locator.IEndpointSnitch;
import org.apache.cassandra.locator.InetAddressAndPort;
import org.apache.cassandra.locator.LocalStrategy;
import org.apache.cassandra.locator.NetworkTopologyStrategy;
import org.apache.cassandra.locator.RangesAtEndpoint;
import org.apache.cassandra.locator.RangesByEndpoint;
import org.apache.cassandra.locator.Replica;
import org.apache.cassandra.locator.ReplicaCollection.Builder.Conflict;
import org.apache.cassandra.locator.Replicas;
import org.apache.cassandra.locator.SystemReplicas;
import org.apache.cassandra.locator.TokenMetadata;
import org.apache.cassandra.metrics.StorageMetrics;
import org.apache.cassandra.net.AsyncOneResponse;
import org.apache.cassandra.net.Message;
import org.apache.cassandra.net.MessagingService;
import org.apache.cassandra.repair.RepairRunnable;
import org.apache.cassandra.repair.messages.RepairOption;
import org.apache.cassandra.schema.CompactionParams.TombstoneOption;
import org.apache.cassandra.schema.KeyspaceMetadata;
import org.apache.cassandra.schema.Keyspaces;
import org.apache.cassandra.schema.ReplicationParams;
import org.apache.cassandra.schema.Schema;
import org.apache.cassandra.schema.SchemaConstants;
import org.apache.cassandra.schema.SchemaTransformations;
import org.apache.cassandra.schema.SystemDistributedKeyspace;
import org.apache.cassandra.schema.TableId;
import org.apache.cassandra.schema.TableMetadata;
import org.apache.cassandra.schema.TableMetadataRef;
import org.apache.cassandra.schema.ViewMetadata;
import org.apache.cassandra.service.disk.usage.DiskUsageBroadcaster;
import org.apache.cassandra.service.paxos.Paxos;
import org.apache.cassandra.service.paxos.PaxosCommit;
import org.apache.cassandra.service.paxos.PaxosRepair;
import org.apache.cassandra.service.paxos.PaxosState;
import org.apache.cassandra.service.paxos.cleanup.PaxosCleanupLocalCoordinator;
import org.apache.cassandra.service.paxos.cleanup.PaxosTableRepairs;
import org.apache.cassandra.service.snapshot.SnapshotManager;
import org.apache.cassandra.service.snapshot.TableSnapshot;
import org.apache.cassandra.streaming.StreamManager;
import org.apache.cassandra.streaming.StreamOperation;
import org.apache.cassandra.streaming.StreamPlan;
import org.apache.cassandra.streaming.StreamResultFuture;
import org.apache.cassandra.streaming.StreamState;
import org.apache.cassandra.tracing.TraceKeyspace;
import org.apache.cassandra.transport.ClientResourceLimits;
import org.apache.cassandra.transport.ProtocolVersion;
import org.apache.cassandra.utils.ExecutorUtils;
import org.apache.cassandra.utils.FBUtilities;
import org.apache.cassandra.utils.JVMStabilityInspector;
import org.apache.cassandra.utils.MBeanWrapper;
import org.apache.cassandra.utils.MD5Digest;
import org.apache.cassandra.utils.OutputHandler;
import org.apache.cassandra.utils.Pair;
import org.apache.cassandra.utils.Throwables;
import org.apache.cassandra.utils.WrappedRunnable;
import org.apache.cassandra.utils.concurrent.Future;
import org.apache.cassandra.utils.concurrent.FutureCombiner;
import org.apache.cassandra.utils.concurrent.ImmediateFuture;
import org.apache.cassandra.utils.concurrent.UncheckedInterruptedException;
import org.apache.cassandra.utils.logging.LoggingSupportFactory;
import org.apache.cassandra.utils.progress.ProgressEvent;
import org.apache.cassandra.utils.progress.ProgressEventType;
import org.apache.cassandra.utils.progress.ProgressListener;
import org.apache.cassandra.utils.progress.jmx.JMXBroadcastExecutor;
import org.apache.cassandra.utils.progress.jmx.JMXProgressSupport;

import static com.google.common.collect.Iterables.transform;
import static com.google.common.collect.Iterables.tryFind;
import static java.util.Arrays.asList;
import static java.util.Arrays.stream;
import static java.util.concurrent.TimeUnit.MILLISECONDS;
import static java.util.concurrent.TimeUnit.MINUTES;
import static java.util.concurrent.TimeUnit.NANOSECONDS;
import static java.util.concurrent.TimeUnit.SECONDS;
import static java.util.stream.Collectors.toList;
import static java.util.stream.Collectors.toMap;
import static org.apache.cassandra.config.CassandraRelevantProperties.BOOTSTRAP_SCHEMA_DELAY_MS;
import static org.apache.cassandra.config.CassandraRelevantProperties.BOOTSTRAP_SKIP_SCHEMA_CHECK;
import static org.apache.cassandra.config.CassandraRelevantProperties.DRAIN_EXECUTOR_TIMEOUT_MS;
import static org.apache.cassandra.config.CassandraRelevantProperties.REPLACEMENT_ALLOW_EMPTY;
import static org.apache.cassandra.index.SecondaryIndexManager.getIndexName;
import static org.apache.cassandra.index.SecondaryIndexManager.isIndexColumnFamily;
import static org.apache.cassandra.net.NoPayload.noPayload;
import static org.apache.cassandra.net.Verb.REPLICATION_DONE_REQ;
import static org.apache.cassandra.service.ActiveRepairService.ParentRepairStatus;
import static org.apache.cassandra.service.ActiveRepairService.repairCommandExecutor;
import static org.apache.cassandra.utils.Clock.Global.currentTimeMillis;
import static org.apache.cassandra.utils.Clock.Global.nanoTime;
import static org.apache.cassandra.utils.FBUtilities.getBroadcastAddressAndPort;
import static org.apache.cassandra.utils.FBUtilities.now;

/**
 * This abstraction contains the token/identifier of this node
 * on the identifier space. This token gets gossiped around.
 * This class will also maintain histograms of the load information
 * of other nodes in the cluster.
 */
public class StorageService extends NotificationBroadcasterSupport implements IEndpointStateChangeSubscriber, StorageServiceMBean
{
    private static final Logger logger = LoggerFactory.getLogger(StorageService.class);

    public static final int INDEFINITE = -1;
    public static final int RING_DELAY_MILLIS = getRingDelay(); // delay after which we assume ring has stablized
    public static final int SCHEMA_DELAY_MILLIS = getSchemaDelay();

    private static final boolean REQUIRE_SCHEMAS = !BOOTSTRAP_SKIP_SCHEMA_CHECK.getBoolean();

    private final JMXProgressSupport progressSupport = new JMXProgressSupport(this);

    private static int getRingDelay()
    {
        String newdelay = CassandraRelevantProperties.RING_DELAY.getString();
        if (newdelay != null)
        {
            logger.info("Overriding RING_DELAY to {}ms", newdelay);
            return Integer.parseInt(newdelay);
        }
        else
        {
            return 30 * 1000;
        }
    }

    private static int getSchemaDelay()
    {
        String newdelay = BOOTSTRAP_SCHEMA_DELAY_MS.getString();
        if (newdelay != null)
        {
            logger.info("Overriding SCHEMA_DELAY_MILLIS to {}ms", newdelay);
            return Integer.parseInt(newdelay);
        }
        else
        {
            return 30 * 1000;
        }
    }

    /* This abstraction maintains the token/endpoint metadata information */
    private TokenMetadata tokenMetadata = new TokenMetadata();

    public volatile VersionedValue.VersionedValueFactory valueFactory = new VersionedValue.VersionedValueFactory(tokenMetadata.partitioner);

    private Thread drainOnShutdown = null;
    private volatile boolean isShutdown = false;
    private final List<Runnable> preShutdownHooks = new ArrayList<>();
    private final List<Runnable> postShutdownHooks = new ArrayList<>();

    private final SnapshotManager snapshotManager = new SnapshotManager();

    public static final StorageService instance = new StorageService();

    @Deprecated
    public boolean isInShutdownHook()
    {
        return isShutdown();
    }

    public boolean isShutdown()
    {
        return isShutdown;
    }

    /**
     * for in-jvm dtest use - forces isShutdown to be set to whatever passed in.
     */
    @VisibleForTesting
    public void setIsShutdownUnsafeForTests(boolean isShutdown)
    {
        this.isShutdown = isShutdown;
    }

    public RangesAtEndpoint getLocalReplicas(String keyspaceName)
    {
        return Keyspace.open(keyspaceName).getReplicationStrategy()
                .getAddressReplicas(FBUtilities.getBroadcastAddressAndPort());
    }

    public List<Range<Token>> getLocalRanges(String ks)
    {
        InetAddressAndPort broadcastAddress = FBUtilities.getBroadcastAddressAndPort();
        Keyspace keyspace = Keyspace.open(ks);
        List<Range<Token>> ranges = new ArrayList<>();
        for (Replica r : keyspace.getReplicationStrategy().getAddressReplicas(broadcastAddress))
            ranges.add(r.range());
        return ranges;
    }

    public List<Range<Token>> getLocalAndPendingRanges(String ks)
    {
        InetAddressAndPort broadcastAddress = FBUtilities.getBroadcastAddressAndPort();
        Keyspace keyspace = Keyspace.open(ks);
        List<Range<Token>> ranges = new ArrayList<>();
        for (Replica r : keyspace.getReplicationStrategy().getAddressReplicas(broadcastAddress))
            ranges.add(r.range());
        for (Replica r : getTokenMetadata().getPendingRanges(ks, broadcastAddress))
            ranges.add(r.range());
        return ranges;
    }

    public Collection<Range<Token>> getPrimaryRanges(String keyspace)
    {
        return getPrimaryRangesForEndpoint(keyspace, FBUtilities.getBroadcastAddressAndPort());
    }

    public Collection<Range<Token>> getPrimaryRangesWithinDC(String keyspace)
    {
        return getPrimaryRangeForEndpointWithinDC(keyspace, FBUtilities.getBroadcastAddressAndPort());
    }

    private final Set<InetAddressAndPort> replicatingNodes = Sets.newConcurrentHashSet();
    private CassandraDaemon daemon;

    private InetAddressAndPort removingNode;

    /* Are we starting this node in bootstrap mode? */
    private volatile boolean isBootstrapMode;

    /* we bootstrap but do NOT join the ring unless told to do so */
    private boolean isSurveyMode = Boolean.parseBoolean(System.getProperty
            ("cassandra.write_survey", "false"));
    /* true if node is rebuilding and receiving data */
    private final AtomicBoolean isRebuilding = new AtomicBoolean();
    private final AtomicBoolean isDecommissioning = new AtomicBoolean();

    private volatile boolean initialized = false;
    private volatile boolean joined = false;
    private volatile boolean gossipActive = false;
    private final AtomicBoolean authSetupCalled = new AtomicBoolean(false);
    private volatile boolean authSetupComplete = false;

    /* the probability for tracing any particular request, 0 disables tracing and 1 enables for all */
    private double traceProbability = 0.0;

    private enum Mode { STARTING, NORMAL, JOINING, LEAVING, DECOMMISSIONED, MOVING, DRAINING, DRAINED }
    private volatile Mode operationMode = Mode.STARTING;

    /* Used for tracking drain progress */
    private volatile int totalCFs, remainingCFs;

    private static final AtomicInteger nextRepairCommand = new AtomicInteger();

    private final List<IEndpointLifecycleSubscriber> lifecycleSubscribers = new CopyOnWriteArrayList<>();

    private final String jmxObjectName;

    private Collection<Token> bootstrapTokens = null;

    // true when keeping strict consistency while bootstrapping
    public static final boolean useStrictConsistency = Boolean.parseBoolean(System.getProperty("cassandra.consistent.rangemovement", "true"));
    private static final boolean allowSimultaneousMoves = Boolean.parseBoolean(System.getProperty("cassandra.consistent.simultaneousmoves.allow","false"));
    private static final boolean joinRing = Boolean.parseBoolean(System.getProperty("cassandra.join_ring", "true"));
    private boolean replacing;

    private final StreamStateStore streamStateStore = new StreamStateStore();

    public final SSTablesGlobalTracker sstablesTracker;

    public boolean isSurveyMode()
    {
        return isSurveyMode;
    }

    public boolean hasJoined()
    {
        return joined;
    }

    /**
     * This method updates the local token on disk
     */
    public void setTokens(Collection<Token> tokens)
    {
        assert tokens != null && !tokens.isEmpty() : "Node needs at least one token.";
        if (logger.isDebugEnabled())
            logger.debug("Setting tokens to {}", tokens);
        SystemKeyspace.updateTokens(tokens);
        Collection<Token> localTokens = getLocalTokens();
        setGossipTokens(localTokens);
        tokenMetadata.updateNormalTokens(tokens, FBUtilities.getBroadcastAddressAndPort());
        setMode(Mode.NORMAL, false);
        invalidateLocalRanges();
    }

    public void setGossipTokens(Collection<Token> tokens)
    {
        List<Pair<ApplicationState, VersionedValue>> states = new ArrayList<Pair<ApplicationState, VersionedValue>>();
        states.add(Pair.create(ApplicationState.TOKENS, valueFactory.tokens(tokens)));
        states.add(Pair.create(ApplicationState.STATUS_WITH_PORT, valueFactory.normal(tokens)));
        states.add(Pair.create(ApplicationState.STATUS, valueFactory.normal(tokens)));
        Gossiper.instance.addLocalApplicationStates(states);
    }

    public StorageService()
    {
        // use dedicated executor for handling JMX notifications
        super(JMXBroadcastExecutor.executor);

        jmxObjectName = "org.apache.cassandra.db:type=StorageService";
        MBeanWrapper.instance.registerMBean(this, jmxObjectName);
        MBeanWrapper.instance.registerMBean(StreamManager.instance, StreamManager.OBJECT_NAME);

        sstablesTracker = new SSTablesGlobalTracker(SSTableFormat.Type.current());
    }

    public void registerDaemon(CassandraDaemon daemon)
    {
        this.daemon = daemon;
    }

    public void register(IEndpointLifecycleSubscriber subscriber)
    {
        lifecycleSubscribers.add(subscriber);
    }

    public void unregister(IEndpointLifecycleSubscriber subscriber)
    {
        lifecycleSubscribers.remove(subscriber);
    }

    // should only be called via JMX
    public void stopGossiping()
    {
        if (gossipActive)
        {
            if (!isNormal() && joinRing)
                throw new IllegalStateException("Unable to stop gossip because the node is not in the normal state. Try to stop the node instead.");

            logger.warn("Stopping gossip by operator request");

            if (isNativeTransportRunning())
            {
                logger.warn("Disabling gossip while native transport is still active is unsafe");
            }

            Gossiper.instance.stop();
            gossipActive = false;
        }
    }

    // should only be called via JMX
    public synchronized void startGossiping()
    {
        if (!gossipActive)
        {
            checkServiceAllowedToStart("gossip");

            logger.warn("Starting gossip by operator request");
            Collection<Token> tokens = SystemKeyspace.getSavedTokens();

            boolean validTokens = tokens != null && !tokens.isEmpty();

            // shouldn't be called before these are set if we intend to join the ring/are in the process of doing so
            if (joined || joinRing)
                assert validTokens : "Cannot start gossiping for a node intended to join without valid tokens";

            if (validTokens)
                setGossipTokens(tokens);

            Gossiper.instance.forceNewerGeneration();
            Gossiper.instance.start((int) (currentTimeMillis() / 1000));
            gossipActive = true;
        }
    }

    // should only be called via JMX
    public boolean isGossipRunning()
    {
        return Gossiper.instance.isEnabled();
    }

    public synchronized void startNativeTransport()
    {
        checkServiceAllowedToStart("native transport");

        if (daemon == null)
        {
            throw new IllegalStateException("No configured daemon");
        }

        try
        {
            daemon.startNativeTransport();
        }
        catch (Exception e)
        {
            throw new RuntimeException("Error starting native transport: " + e.getMessage());
        }
    }

    public void stopNativeTransport()
    {
        if (daemon == null)
        {
            throw new IllegalStateException("No configured daemon");
        }
        daemon.stopNativeTransport();
    }

    public boolean isNativeTransportRunning()
    {
        if (daemon == null)
        {
            return false;
        }
        return daemon.isNativeTransportRunning();
    }

    @Override
    public void enableNativeTransportOldProtocolVersions()
    {
        DatabaseDescriptor.setNativeTransportAllowOlderProtocols(true);
    }

    @Override
    public void disableNativeTransportOldProtocolVersions()
    {
        DatabaseDescriptor.setNativeTransportAllowOlderProtocols(false);
    }

    public void stopTransports()
    {
        if (isNativeTransportRunning())
        {
            logger.error("Stopping native transport");
            stopNativeTransport();
        }
        if (isGossipActive())
        {
            logger.error("Stopping gossiper");
            stopGossiping();
        }
    }

    /**
     * Set the Gossip flag RPC_READY to false and then
     * shutdown the client services (thrift and CQL).
     *
     * Note that other nodes will do this for us when
     * they get the Gossip shutdown message, so even if
     * we don't get time to broadcast this, it is not a problem.
     *
     * See {@link Gossiper#markAsShutdown(InetAddressAndPort)}
     */
    private void shutdownClientServers()
    {
        setRpcReady(false);
        stopNativeTransport();
    }

    public void stopClient()
    {
        Gossiper.instance.unregister(this);
        Gossiper.instance.stop();
        MessagingService.instance().shutdown();
        // give it a second so that task accepted before the MessagingService shutdown gets submitted to the stage (to avoid RejectedExecutionException)
        Uninterruptibles.sleepUninterruptibly(1, TimeUnit.SECONDS);
        Stage.shutdownNow();
    }

    public boolean isInitialized()
    {
        return initialized;
    }

    public boolean isGossipActive()
    {
        return gossipActive;
    }

    public boolean isDaemonSetupCompleted()
    {
        return daemon != null && daemon.setupCompleted();
    }

    public void stopDaemon()
    {
        if (daemon == null)
            throw new IllegalStateException("No configured daemon");
        daemon.deactivate();
    }

    private synchronized UUID prepareForReplacement() throws ConfigurationException
    {
        if (SystemKeyspace.bootstrapComplete())
            throw new RuntimeException("Cannot replace address with a node that is already bootstrapped");

        if (!joinRing)
            throw new ConfigurationException("Cannot set both join_ring=false and attempt to replace a node");

        if (!shouldBootstrap() && !Boolean.getBoolean("cassandra.allow_unsafe_replace"))
            throw new RuntimeException("Replacing a node without bootstrapping risks invalidating consistency " +
                                       "guarantees as the expected data may not be present until repair is run. " +
                                       "To perform this operation, please restart with " +
                                       "-Dcassandra.allow_unsafe_replace=true");

        InetAddressAndPort replaceAddress = DatabaseDescriptor.getReplaceAddress();
        logger.info("Gathering node replacement information for {}", replaceAddress);
        Map<InetAddressAndPort, EndpointState> epStates = Gossiper.instance.doShadowRound();
        // as we've completed the shadow round of gossip, we should be able to find the node we're replacing
        EndpointState state = epStates.get(replaceAddress);
        if (state == null)
            throw new RuntimeException(String.format("Cannot replace_address %s because it doesn't exist in gossip", replaceAddress));

        validateEndpointSnitch(epStates.values().iterator());

        try
        {
            VersionedValue tokensVersionedValue = state.getApplicationState(ApplicationState.TOKENS);
            if (tokensVersionedValue == null)
                throw new RuntimeException(String.format("Could not find tokens for %s to replace", replaceAddress));

            Collection<Token> tokens = TokenSerializer.deserialize(tokenMetadata.partitioner, new DataInputStream(new ByteArrayInputStream(tokensVersionedValue.toBytes())));
            bootstrapTokens = validateReplacementBootstrapTokens(tokenMetadata, replaceAddress, tokens);

            if (state.isEmptyWithoutStatus() && REPLACEMENT_ALLOW_EMPTY.getBoolean())
            {
                logger.warn("Gossip state not present for replacing node {}. Adding temporary entry to continue.", replaceAddress);

                // When replacing a node, we take ownership of all its tokens.
                // If that node is currently down and not present in the gossip info
                // of any other live peers, then we will not be able to take ownership
                // of its tokens during bootstrap as they have no way of being propagated
                // to this node's TokenMetadata. TM is loaded at startup (in which case
                // it will be/ empty for a new replacement node) and only updated with
                // tokens for an endpoint during normal state propagation (which will not
                // occur if no peers have gossip state for it).
                // However, the presence of host id and tokens in the system tables implies
                // that the node managed to complete bootstrap at some point in the past.
                // Peers may include this information loaded directly from system tables
                // in a GossipDigestAck *only if* the GossipDigestSyn was sent as part of a
                // shadow round (otherwise, a GossipDigestAck contains only state about peers
                // learned via gossip).
                // It is safe to do this here as since we completed a shadow round we know
                // that :
                // * replaceAddress successfully bootstrapped at some point and owned these
                //   tokens
                // * we know that no other node currently owns these tokens
                // * we are going to completely take over replaceAddress's ownership of
                //   these tokens.
                tokenMetadata.updateNormalTokens(bootstrapTokens, replaceAddress);
                UUID hostId = Gossiper.instance.getHostId(replaceAddress, epStates);
                if (hostId != null)
                    tokenMetadata.updateHostId(hostId, replaceAddress);

                // If we were only able to learn about the node being replaced through the
                // shadow gossip round (i.e. there is no state in gossip across the cluster
                // about it, perhaps because the entire cluster has been bounced since it went
                // down), then we're safe to proceed with the replacement. In this case, there
                // will be no local endpoint state as we discard the results of the shadow
                // round after preparing replacement info. We inject a minimal EndpointState
                // to keep FailureDetector::isAlive and Gossiper::compareEndpointStartup from
                // failing later in the replacement, as they both expect the replaced node to
                // be fully present in gossip.
                // Otherwise, if the replaced node is present in gossip, we need check that
                // it is not in fact live.
                // We choose to not include the EndpointState provided during the shadow round
                // as its possible to include more state than is desired, so by creating a
                // new empty endpoint without that information we can control what is in our
                // local gossip state
                Gossiper.instance.initializeUnreachableNodeUnsafe(replaceAddress);
            }
        }
        catch (IOException e)
        {
            throw new RuntimeException(e);
        }

        UUID localHostId = SystemKeyspace.getOrInitializeLocalHostId();

        if (isReplacingSameAddress())
        {
            localHostId = Gossiper.instance.getHostId(replaceAddress, epStates);
            SystemKeyspace.setLocalHostId(localHostId); // use the replacee's host Id as our own so we receive hints, etc
        }

        return localHostId;
    }

    private static Collection<Token> validateReplacementBootstrapTokens(TokenMetadata tokenMetadata,
                                                                        InetAddressAndPort replaceAddress,
                                                                        Collection<Token> bootstrapTokens)
    {
        Map<Token, InetAddressAndPort> conflicts = new HashMap<>();
        for (Token token : bootstrapTokens)
        {
            InetAddressAndPort conflict = tokenMetadata.getEndpoint(token);
            if (null != conflict && !conflict.equals(replaceAddress))
                conflicts.put(token, tokenMetadata.getEndpoint(token));
        }

        if (!conflicts.isEmpty())
        {
            String error = String.format("Conflicting token ownership information detected between " +
                                         "gossip and current ring view during proposed replacement " +
                                         "of %s. Some tokens identified in gossip for the node being " +
                                         "replaced are currently owned by other peers: %s",
                                         replaceAddress,
                                         conflicts.entrySet()
                                                  .stream()
                                                  .map(e -> e.getKey() + "(" + e.getValue() + ")" )
                                                  .collect(Collectors.joining(",")));
            throw new RuntimeException(error);

        }
        return bootstrapTokens;
    }

    public synchronized void checkForEndpointCollision(UUID localHostId, Set<InetAddressAndPort> peers) throws ConfigurationException
    {
        if (Boolean.getBoolean("cassandra.allow_unsafe_join"))
        {
            logger.warn("Skipping endpoint collision check as cassandra.allow_unsafe_join=true");
            return;
        }

        logger.debug("Starting shadow gossip round to check for endpoint collision");
        Map<InetAddressAndPort, EndpointState> epStates = Gossiper.instance.doShadowRound(peers);

        if (epStates.isEmpty() && DatabaseDescriptor.getSeeds().contains(FBUtilities.getBroadcastAddressAndPort()))
            logger.info("Unable to gossip with any peers but continuing anyway since node is in its own seed list");

        // If bootstrapping, check whether any previously known status for the endpoint makes it unsafe to do so.
        // If not bootstrapping, compare the host id for this endpoint learned from gossip (if any) with the local
        // one, which was either read from system.local or generated at startup. If a learned id is present &
        // doesn't match the local, then the node needs replacing
        if (!Gossiper.instance.isSafeForStartup(FBUtilities.getBroadcastAddressAndPort(), localHostId, shouldBootstrap(), epStates))
        {
            throw new RuntimeException(String.format("A node with address %s already exists, cancelling join. " +
                                                     "Use cassandra.replace_address if you want to replace this node.",
                                                     FBUtilities.getBroadcastAddressAndPort()));
        }

        validateEndpointSnitch(epStates.values().iterator());

        if (shouldBootstrap() && useStrictConsistency && !allowSimultaneousMoves())
        {
            for (Map.Entry<InetAddressAndPort, EndpointState> entry : epStates.entrySet())
            {
                // ignore local node or empty status
                if (entry.getKey().equals(FBUtilities.getBroadcastAddressAndPort()) || (entry.getValue().getApplicationState(ApplicationState.STATUS_WITH_PORT) == null & entry.getValue().getApplicationState(ApplicationState.STATUS) == null))
                    continue;

                VersionedValue value = entry.getValue().getApplicationState(ApplicationState.STATUS_WITH_PORT);
                if (value == null)
                {
                    value = entry.getValue().getApplicationState(ApplicationState.STATUS);
                }

                String[] pieces = splitValue(value);
                assert (pieces.length > 0);
                String state = pieces[0];
                if (state.equals(VersionedValue.STATUS_BOOTSTRAPPING) || state.equals(VersionedValue.STATUS_LEAVING) || state.equals(VersionedValue.STATUS_MOVING))
                    throw new UnsupportedOperationException("Other bootstrapping/leaving/moving nodes detected, cannot bootstrap while cassandra.consistent.rangemovement is true");
            }
        }
    }

    private static void validateEndpointSnitch(Iterator<EndpointState> endpointStates)
    {
        Set<String> datacenters = new HashSet<>();
        Set<String> racks = new HashSet<>();
        while (endpointStates.hasNext())
        {
            EndpointState state = endpointStates.next();
            VersionedValue val = state.getApplicationState(ApplicationState.DC);
            if (val != null)
                datacenters.add(val.value);
            val = state.getApplicationState(ApplicationState.RACK);
            if (val != null)
                racks.add(val.value);
        }

        IEndpointSnitch snitch = DatabaseDescriptor.getEndpointSnitch();
        if (!snitch.validate(datacenters, racks))
        {
            throw new IllegalStateException();
        }
    }

    private boolean allowSimultaneousMoves()
    {
        return allowSimultaneousMoves && DatabaseDescriptor.getNumTokens() == 1;
    }

    // for testing only
    public void unsafeInitialize() throws ConfigurationException
    {
        initialized = true;
        gossipActive = true;
        Gossiper.instance.register(this);
        Gossiper.instance.start((int) (currentTimeMillis() / 1000)); // needed for node-ring gathering.
        Gossiper.instance.addLocalApplicationState(ApplicationState.NET_VERSION, valueFactory.networkVersion());
        MessagingService.instance().listen();
    }

    public synchronized void initServer() throws ConfigurationException
    {
        initServer(SCHEMA_DELAY_MILLIS, RING_DELAY_MILLIS);
    }

    public synchronized void initServer(int schemaAndRingDelayMillis) throws ConfigurationException
    {
        initServer(schemaAndRingDelayMillis, RING_DELAY_MILLIS);
    }

    public synchronized void initServer(int schemaTimeoutMillis, int ringTimeoutMillis) throws ConfigurationException
    {
        logger.info("Cassandra version: {}", FBUtilities.getReleaseVersionString());
        logger.info("CQL version: {}", QueryProcessor.CQL_VERSION);
        logger.info("Native protocol supported versions: {} (default: {})",
                    StringUtils.join(ProtocolVersion.supportedVersions(), ", "), ProtocolVersion.CURRENT);

        try
        {
            // Ensure StorageProxy is initialized on start-up; see CASSANDRA-3797.
            Class.forName("org.apache.cassandra.service.StorageProxy");
            // also IndexSummaryManager, which is otherwise unreferenced
            Class.forName("org.apache.cassandra.io.sstable.IndexSummaryManager");
        }
        catch (ClassNotFoundException e)
        {
            throw new AssertionError(e);
        }

        if (Boolean.parseBoolean(System.getProperty("cassandra.load_ring_state", "true")))
        {
            logger.info("Loading persisted ring state");
            populatePeerTokenMetadata();
            for (InetAddressAndPort endpoint : tokenMetadata.getAllEndpoints())
                Gossiper.runInGossipStageBlocking(() -> Gossiper.instance.addSavedEndpoint(endpoint));
        }

        // daemon threads, like our executors', continue to run while shutdown hooks are invoked
        drainOnShutdown = NamedThreadFactory.createThread(new WrappedRunnable()
        {
            @Override
            public void runMayThrow() throws InterruptedException, ExecutionException, IOException
            {
                drain(true);
                try
                {
                    ExecutorUtils.shutdownNowAndWait(1, MINUTES, ScheduledExecutors.scheduledFastTasks);
                }
                catch (Throwable t)
                {
                    logger.warn("Unable to terminate fast tasks within 1 minute.", t);
                }
                finally
                {
                    LoggingSupportFactory.getLoggingSupport().onShutdown();
                }
            }
        }, "StorageServiceShutdownHook");
        Runtime.getRuntime().addShutdownHook(drainOnShutdown);

        replacing = isReplacing();

        if (!Boolean.parseBoolean(System.getProperty("cassandra.start_gossip", "true")))
        {
            logger.info("Not starting gossip as requested.");
            initialized = true;
            return;
        }

        prepareToJoin();

        // Has to be called after the host id has potentially changed in prepareToJoin().
        try
        {
            CacheService.instance.counterCache.loadSavedAsync().get();
        }
        catch (Throwable t)
        {
            JVMStabilityInspector.inspectThrowable(t);
            logger.warn("Error loading counter cache", t);
        }

        if (joinRing)
        {
            joinTokenRing(schemaTimeoutMillis, ringTimeoutMillis);
        }
        else
        {
            Collection<Token> tokens = SystemKeyspace.getSavedTokens();
            if (!tokens.isEmpty())
            {
                tokenMetadata.updateNormalTokens(tokens, FBUtilities.getBroadcastAddressAndPort());
                // order is important here, the gossiper can fire in between adding these two states.  It's ok to send TOKENS without STATUS, but *not* vice versa.
                List<Pair<ApplicationState, VersionedValue>> states = new ArrayList<Pair<ApplicationState, VersionedValue>>();
                states.add(Pair.create(ApplicationState.TOKENS, valueFactory.tokens(tokens)));
                states.add(Pair.create(ApplicationState.STATUS_WITH_PORT, valueFactory.hibernate(true)));
                states.add(Pair.create(ApplicationState.STATUS, valueFactory.hibernate(true)));
                Gossiper.instance.addLocalApplicationStates(states);
            }
            doAuthSetup(true);
            logger.info("Not joining ring as requested. Use JMX (StorageService->joinRing()) to initiate ring joining");
        }

        initialized = true;
    }

    public void populateTokenMetadata()
    {
        if (Boolean.parseBoolean(System.getProperty("cassandra.load_ring_state", "true")))
        {
            populatePeerTokenMetadata();
            // if we have not completed bootstrapping, we should not add ourselves as a normal token
            if (!shouldBootstrap())
                tokenMetadata.updateNormalTokens(SystemKeyspace.getSavedTokens(), FBUtilities.getBroadcastAddressAndPort());

            logger.info("Token metadata: {}", tokenMetadata);
        }
    }

    private void populatePeerTokenMetadata()
    {
        logger.info("Populating token metadata from system tables");
        Multimap<InetAddressAndPort, Token> loadedTokens = SystemKeyspace.loadTokens();

        // entry has been mistakenly added, delete it
        if (loadedTokens.containsKey(FBUtilities.getBroadcastAddressAndPort()))
            SystemKeyspace.removeEndpoint(FBUtilities.getBroadcastAddressAndPort());

        Map<InetAddressAndPort, UUID> loadedHostIds = SystemKeyspace.loadHostIds();
        Map<UUID, InetAddressAndPort> hostIdToEndpointMap = new HashMap<>();
        for (InetAddressAndPort ep : loadedTokens.keySet())
        {
            UUID hostId = loadedHostIds.get(ep);
            if (hostId != null)
                hostIdToEndpointMap.put(hostId, ep);
        }
        tokenMetadata.updateNormalTokens(loadedTokens);
        tokenMetadata.updateHostIds(hostIdToEndpointMap);
    }

    public boolean isReplacing()
    {
        if (replacing)
            return true;

        if (System.getProperty("cassandra.replace_address_first_boot", null) != null && SystemKeyspace.bootstrapComplete())
        {
            logger.info("Replace address on first boot requested; this node is already bootstrapped");
            return false;
        }

        return DatabaseDescriptor.getReplaceAddress() != null;
    }

    /**
     * In the event of forceful termination we need to remove the shutdown hook to prevent hanging (OOM for instance)
     */
    public void removeShutdownHook()
    {
        PathUtils.clearOnExitThreads();

        if (drainOnShutdown != null)
            Runtime.getRuntime().removeShutdownHook(drainOnShutdown);
    }

    private boolean shouldBootstrap()
    {
        return DatabaseDescriptor.isAutoBootstrap() && !SystemKeyspace.bootstrapComplete() && !isSeed();
    }

    public static boolean isSeed()
    {
        return DatabaseDescriptor.getSeeds().contains(FBUtilities.getBroadcastAddressAndPort());
    }

    private void prepareToJoin() throws ConfigurationException
    {
        if (!joined)
        {
            Map<ApplicationState, VersionedValue> appStates = new EnumMap<>(ApplicationState.class);

            if (SystemKeyspace.wasDecommissioned())
            {
                if (Boolean.getBoolean("cassandra.override_decommission"))
                {
                    logger.warn("This node was decommissioned, but overriding by operator request.");
                    SystemKeyspace.setBootstrapState(SystemKeyspace.BootstrapState.COMPLETED);
                }
                else
                    throw new ConfigurationException("This node was decommissioned and will not rejoin the ring unless cassandra.override_decommission=true has been set, or all existing data is removed and the node is bootstrapped again");
            }

            if (DatabaseDescriptor.getReplaceTokens().size() > 0 || DatabaseDescriptor.getReplaceNode() != null)
                throw new RuntimeException("Replace method removed; use cassandra.replace_address instead");

            MessagingService.instance().listen();

            UUID localHostId = SystemKeyspace.getOrInitializeLocalHostId();

            if (replacing)
            {
                localHostId = prepareForReplacement();
                appStates.put(ApplicationState.TOKENS, valueFactory.tokens(bootstrapTokens));

                if (!shouldBootstrap())
                {
                    // Will not do replace procedure, persist the tokens we're taking over locally
                    // so that they don't get clobbered with auto generated ones in joinTokenRing
                    SystemKeyspace.updateTokens(bootstrapTokens);
                }
                else if (isReplacingSameAddress())
                {
                    //only go into hibernate state if replacing the same address (CASSANDRA-8523)
                    logger.warn("Writes will not be forwarded to this node during replacement because it has the same address as " +
                                "the node to be replaced ({}). If the previous node has been down for longer than max_hint_window, " +
                                "repair must be run after the replacement process in order to make this node consistent.",
                                DatabaseDescriptor.getReplaceAddress());
                    appStates.put(ApplicationState.STATUS_WITH_PORT, valueFactory.hibernate(true));
                    appStates.put(ApplicationState.STATUS, valueFactory.hibernate(true));
                }
            }
            else
            {
                checkForEndpointCollision(localHostId, SystemKeyspace.loadHostIds().keySet());
                if (SystemKeyspace.bootstrapComplete())
                {
                    Preconditions.checkState(!Config.isClientMode());
                    // tokens are only ever saved to system.local after bootstrap has completed and we're joining the ring,
                    // or when token update operations (move, decom) are completed
                    Collection<Token> savedTokens = SystemKeyspace.getSavedTokens();
                    if (!savedTokens.isEmpty())
                        appStates.put(ApplicationState.TOKENS, valueFactory.tokens(savedTokens));
                }
            }

            // have to start the gossip service before we can see any info on other nodes.  this is necessary
            // for bootstrap to get the load info it needs.
            // (we won't be part of the storage ring though until we add a counterId to our state, below.)
            // Seed the host ID-to-endpoint map with our own ID.
            getTokenMetadata().updateHostId(localHostId, FBUtilities.getBroadcastAddressAndPort());
            appStates.put(ApplicationState.NET_VERSION, valueFactory.networkVersion());
            appStates.put(ApplicationState.HOST_ID, valueFactory.hostId(localHostId));
            appStates.put(ApplicationState.NATIVE_ADDRESS_AND_PORT, valueFactory.nativeaddressAndPort(FBUtilities.getBroadcastNativeAddressAndPort()));
            appStates.put(ApplicationState.RPC_ADDRESS, valueFactory.rpcaddress(FBUtilities.getJustBroadcastNativeAddress()));
            appStates.put(ApplicationState.RELEASE_VERSION, valueFactory.releaseVersion());
            appStates.put(ApplicationState.SSTABLE_VERSIONS, valueFactory.sstableVersions(sstablesTracker.versionsInUse()));

            logger.info("Starting up server gossip");
            Gossiper.instance.register(this);
            Gossiper.instance.start(SystemKeyspace.incrementAndGetGeneration(), appStates); // needed for node-ring gathering.
            gossipActive = true;

            sstablesTracker.register((notification, o) -> {
                if (!(notification instanceof SSTablesVersionsInUseChangeNotification))
                    return;

                Set<VersionAndType> versions = ((SSTablesVersionsInUseChangeNotification)notification).versionsInUse;
                logger.debug("Updating local sstables version in Gossip to {}", versions);

                Gossiper.instance.addLocalApplicationState(ApplicationState.SSTABLE_VERSIONS,
                                                           valueFactory.sstableVersions(versions));
            });

            // gossip snitch infos (local DC and rack)
            gossipSnitchInfo();
            Schema.instance.startSync();
            LoadBroadcaster.instance.startBroadcasting();
            DiskUsageBroadcaster.instance.startBroadcasting();
            HintsService.instance.startDispatch();
            BatchlogManager.instance.start();
            startSnapshotManager();
        }
    }

    @VisibleForTesting
    public void startSnapshotManager()
    {
        snapshotManager.start();
    }

    public void waitForSchema(long schemaTimeoutMillis, long ringTimeoutMillis)
    {
        Instant deadline = FBUtilities.now().plus(java.time.Duration.ofMillis(ringTimeoutMillis));

        while (Schema.instance.isEmpty() && FBUtilities.now().isBefore(deadline))
            Uninterruptibles.sleepUninterruptibly(1, TimeUnit.SECONDS);

        if (!Schema.instance.waitUntilReady(java.time.Duration.ofMillis(schemaTimeoutMillis)))
            throw new IllegalStateException("Could not achieve schema readiness in " + java.time.Duration.ofMillis(schemaTimeoutMillis));
    }

    private void joinTokenRing(long schemaTimeoutMillis, long ringTimeoutMillis) throws ConfigurationException
    {
        joinTokenRing(!isSurveyMode, shouldBootstrap(), schemaTimeoutMillis, INDEFINITE, ringTimeoutMillis);
    }

    @VisibleForTesting
    public void joinTokenRing(boolean finishJoiningRing,
                              boolean shouldBootstrap,
                              long schemaTimeoutMillis,
                              long bootstrapTimeoutMillis,
                              long ringTimeoutMillis) throws ConfigurationException
    {
        joined = true;

        // We bootstrap if we haven't successfully bootstrapped before, as long as we are not a seed.
        // If we are a seed, or if the user manually sets auto_bootstrap to false,
        // we'll skip streaming data from other nodes and jump directly into the ring.
        //
        // The seed check allows us to skip the RING_DELAY sleep for the single-node cluster case,
        // which is useful for both new users and testing.
        //
        // We attempted to replace this with a schema-presence check, but you need a meaningful sleep
        // to get schema info from gossip which defeats the purpose.  See CASSANDRA-4427 for the gory details.
        Set<InetAddressAndPort> current = new HashSet<>();
        if (logger.isDebugEnabled())
        {
            logger.debug("Bootstrap variables: {} {} {} {}",
                         DatabaseDescriptor.isAutoBootstrap(),
                         SystemKeyspace.bootstrapInProgress(),
                         SystemKeyspace.bootstrapComplete(),
                         DatabaseDescriptor.getSeeds().contains(FBUtilities.getBroadcastAddressAndPort()));
        }
        if (DatabaseDescriptor.isAutoBootstrap() && !SystemKeyspace.bootstrapComplete() && DatabaseDescriptor.getSeeds().contains(FBUtilities.getBroadcastAddressAndPort()))
        {
            logger.info("This node will not auto bootstrap because it is configured to be a seed node.");
        }

        boolean dataAvailable = true; // make this to false when bootstrap streaming failed

        if (shouldBootstrap)
        {
            current.addAll(prepareForBootstrap(schemaTimeoutMillis, ringTimeoutMillis));
            dataAvailable = bootstrap(bootstrapTokens, bootstrapTimeoutMillis);
        }
        else
        {
            bootstrapTokens = SystemKeyspace.getSavedTokens();
            if (bootstrapTokens.isEmpty())
            {
                bootstrapTokens = BootStrapper.getBootstrapTokens(tokenMetadata, FBUtilities.getBroadcastAddressAndPort(), schemaTimeoutMillis, ringTimeoutMillis);
            }
            else
            {
                if (bootstrapTokens.size() != DatabaseDescriptor.getNumTokens())
                    throw new ConfigurationException("Cannot change the number of tokens from " + bootstrapTokens.size() + " to " + DatabaseDescriptor.getNumTokens());
                else
                    logger.info("Using saved tokens {}", bootstrapTokens);
            }
        }

        setUpDistributedSystemKeyspaces();

        if (finishJoiningRing)
        {
            if (dataAvailable)
            {
                finishJoiningRing(shouldBootstrap, bootstrapTokens);
                // remove the existing info about the replaced node.
                if (!current.isEmpty())
                {
                    Gossiper.runInGossipStageBlocking(() -> {
                        for (InetAddressAndPort existing : current)
                            Gossiper.instance.replacedEndpoint(existing);
                    });
                }
            }
            else
            {
                logger.warn("Some data streaming failed. Use nodetool to check bootstrap state and resume. For more, see `nodetool help bootstrap`. {}", SystemKeyspace.getBootstrapState());
            }

            StorageProxy.instance.initialLoadPartitionDenylist();
        }
        else
        {
            if (dataAvailable)
                logger.info("Startup complete, but write survey mode is active, not becoming an active ring member. Use JMX (StorageService->joinRing()) to finalize ring joining.");
            else
                logger.warn("Some data streaming failed. Use nodetool to check bootstrap state and resume. For more, see `nodetool help bootstrap`. {}", SystemKeyspace.getBootstrapState());
        }
    }

    public static boolean isReplacingSameAddress()
    {
        InetAddressAndPort replaceAddress = DatabaseDescriptor.getReplaceAddress();
        return replaceAddress != null && replaceAddress.equals(FBUtilities.getBroadcastAddressAndPort());
    }

    public void gossipSnitchInfo()
    {
        IEndpointSnitch snitch = DatabaseDescriptor.getEndpointSnitch();
        String dc = snitch.getLocalDatacenter();
        String rack = snitch.getLocalRack();
        Gossiper.instance.addLocalApplicationState(ApplicationState.DC, StorageService.instance.valueFactory.datacenter(dc));
        Gossiper.instance.addLocalApplicationState(ApplicationState.RACK, StorageService.instance.valueFactory.rack(rack));
    }

    public void joinRing() throws IOException
    {
        SystemKeyspace.BootstrapState state = SystemKeyspace.getBootstrapState();
        joinRing(state.equals(SystemKeyspace.BootstrapState.IN_PROGRESS));
    }

    private synchronized void joinRing(boolean resumedBootstrap) throws IOException
    {
        if (!joined)
        {
            logger.info("Joining ring by operator request");
            try
            {
                joinTokenRing(SCHEMA_DELAY_MILLIS, 0);
                doAuthSetup(false);
            }
            catch (ConfigurationException e)
            {
                throw new IOException(e.getMessage());
            }
        }
        else if (isSurveyMode)
        {
            // if isSurveyMode is on then verify isBootstrapMode
            // node can join the ring even if isBootstrapMode is true which should not happen
            if (!isBootstrapMode())
            {
                logger.info("Leaving write survey mode and joining ring at operator request");
                finishJoiningRing(resumedBootstrap, SystemKeyspace.getSavedTokens());
                doAuthSetup(false);
                isSurveyMode = false;
                daemon.start();
            }
            else
            {
                logger.warn("Can't join the ring because in write_survey mode and bootstrap hasn't completed");
            }
        }
        else if (isBootstrapMode())
        {
            // bootstrap is not complete hence node cannot join the ring
            logger.warn("Can't join the ring because bootstrap hasn't completed.");
        }
    }

    private void executePreJoinTasks(boolean bootstrap)
    {
        StreamSupport.stream(ColumnFamilyStore.all().spliterator(), false)
                .filter(cfs -> Schema.instance.getUserKeyspaces().names().contains(cfs.keyspace.getName()))
                .forEach(cfs -> cfs.indexManager.executePreJoinTasksBlocking(bootstrap));
    }

    @VisibleForTesting
    public void finishJoiningRing(boolean didBootstrap, Collection<Token> tokens)
    {
        // start participating in the ring.
        setMode(Mode.JOINING, "Finish joining ring", true);
        SystemKeyspace.setBootstrapState(SystemKeyspace.BootstrapState.COMPLETED);
        executePreJoinTasks(didBootstrap);
        setTokens(tokens);

        assert tokenMetadata.sortedTokens().size() > 0;
    }

    @VisibleForTesting
    public void doAuthSetup(boolean setUpSchema)
    {
        if (!authSetupCalled.getAndSet(true))
        {
            if (setUpSchema)
            {
                Schema.instance.transform(SchemaTransformations.updateSystemKeyspace(AuthKeyspace.metadata(), AuthKeyspace.GENERATION));
            }

            DatabaseDescriptor.getRoleManager().setup();
            DatabaseDescriptor.getAuthenticator().setup();
            DatabaseDescriptor.getAuthorizer().setup();
            DatabaseDescriptor.getNetworkAuthorizer().setup();
            AuthCacheService.initializeAndRegisterCaches();
            Schema.instance.registerListener(new AuthSchemaChangeListener());
            authSetupComplete = true;
        }
    }

    public boolean isAuthSetupComplete()
    {
        return authSetupComplete;
    }

    @VisibleForTesting
    public boolean authSetupCalled()
    {
        return authSetupCalled.get();
    }


    @VisibleForTesting
    public void setUpDistributedSystemKeyspaces()
    {
        Schema.instance.transform(SchemaTransformations.updateSystemKeyspace(TraceKeyspace.metadata(), TraceKeyspace.GENERATION));
        Schema.instance.transform(SchemaTransformations.updateSystemKeyspace(SystemDistributedKeyspace.metadata(), SystemDistributedKeyspace.GENERATION));
        Schema.instance.transform(SchemaTransformations.updateSystemKeyspace(AuthKeyspace.metadata(), AuthKeyspace.GENERATION));
    }

    public boolean isJoined()
    {
        return tokenMetadata.isMember(FBUtilities.getBroadcastAddressAndPort()) && !isSurveyMode;
    }

    public void rebuild(String sourceDc)
    {
        rebuild(sourceDc, null, null, null);
    }

    public void rebuild(String sourceDc, String keyspace, String tokens, String specificSources)
    {
        try
        {
            // check ongoing rebuild
            if (!isRebuilding.compareAndSet(false, true))
            {
                throw new IllegalStateException("Node is still rebuilding. Check nodetool netstats.");
            }

            if (sourceDc != null)
            {
                TokenMetadata.Topology topology = getTokenMetadata().cloneOnlyTokenMap().getTopology();
                Set<String> availableDCs = topology.getDatacenterEndpoints().keySet();
                if (!availableDCs.contains(sourceDc))
                {
                    throw new IllegalArgumentException(String.format("Provided datacenter '%s' is not a valid datacenter, available datacenters are: %s",
                                                                     sourceDc, String.join(",", availableDCs)));
                }
            }

<<<<<<< HEAD
        try
        {
            // check the arguments
            if (keyspace == null && tokens != null)
            {
                throw new IllegalArgumentException("Cannot specify tokens without keyspace.");
            }
=======
            // check the arguments
            if (keyspace == null && tokens != null)
            {
                throw new IllegalArgumentException("Cannot specify tokens without keyspace.");
            }
        }
        catch (Throwable ex)
        {
            isRebuilding.set(false);
            throw ex;
        }
>>>>>>> 2bb634a3

            logger.info("rebuild from dc: {}, {}, {}", sourceDc == null ? "(any dc)" : sourceDc,
                        keyspace == null ? "(All keyspaces)" : keyspace,
                        tokens == null ? "(All tokens)" : tokens);

            repairPaxosForTopologyChange("rebuild");

            RangeStreamer streamer = new RangeStreamer(tokenMetadata,
                                                       null,
                                                       FBUtilities.getBroadcastAddressAndPort(),
                                                       StreamOperation.REBUILD,
                                                       useStrictConsistency && !replacing,
                                                       DatabaseDescriptor.getEndpointSnitch(),
                                                       streamStateStore,
                                                       false,
                                                       DatabaseDescriptor.getStreamingConnectionsPerHost());
            if (sourceDc != null)
                streamer.addSourceFilter(new RangeStreamer.SingleDatacenterFilter(DatabaseDescriptor.getEndpointSnitch(), sourceDc));

            if (keyspace == null)
            {
                for (String keyspaceName : Schema.instance.getNonLocalStrategyKeyspaces().names())
                    streamer.addRanges(keyspaceName, getLocalReplicas(keyspaceName));
            }
            else if (tokens == null)
            {
                streamer.addRanges(keyspace, getLocalReplicas(keyspace));
            }
            else
            {
                Token.TokenFactory factory = getTokenFactory();
                List<Range<Token>> ranges = new ArrayList<>();
                Pattern rangePattern = Pattern.compile("\\(\\s*(-?\\w+)\\s*,\\s*(-?\\w+)\\s*\\]");
                try (Scanner tokenScanner = new Scanner(tokens))
                {
                    while (tokenScanner.findInLine(rangePattern) != null)
                    {
                        MatchResult range = tokenScanner.match();
                        Token startToken = factory.fromString(range.group(1));
                        Token endToken = factory.fromString(range.group(2));
                        logger.info("adding range: ({},{}]", startToken, endToken);
                        ranges.add(new Range<>(startToken, endToken));
                    }
                    if (tokenScanner.hasNext())
                        throw new IllegalArgumentException("Unexpected string: " + tokenScanner.next());
                }

                // Ensure all specified ranges are actually ranges owned by this host
                RangesAtEndpoint localReplicas = getLocalReplicas(keyspace);
                RangesAtEndpoint.Builder streamRanges = new RangesAtEndpoint.Builder(FBUtilities.getBroadcastAddressAndPort(), ranges.size());
                for (Range<Token> specifiedRange : ranges)
                {
                    boolean foundParentRange = false;
                    for (Replica localReplica : localReplicas)
                    {
                        if (localReplica.contains(specifiedRange))
                        {
                            streamRanges.add(localReplica.decorateSubrange(specifiedRange));
                            foundParentRange = true;
                            break;
                        }
                    }
                    if (!foundParentRange)
                    {
                        throw new IllegalArgumentException(String.format("The specified range %s is not a range that is owned by this node. Please ensure that all token ranges specified to be rebuilt belong to this node.", specifiedRange.toString()));
                    }
                }

                if (specificSources != null)
                {
                    String[] stringHosts = specificSources.split(",");
                    Set<InetAddressAndPort> sources = new HashSet<>(stringHosts.length);
                    for (String stringHost : stringHosts)
                    {
                        try
                        {
                            InetAddressAndPort endpoint = InetAddressAndPort.getByName(stringHost);
                            if (FBUtilities.getBroadcastAddressAndPort().equals(endpoint))
                            {
                                throw new IllegalArgumentException("This host was specified as a source for rebuilding. Sources for a rebuild can only be other nodes in the cluster.");
                            }
                            sources.add(endpoint);
                        }
                        catch (UnknownHostException ex)
                        {
                            throw new IllegalArgumentException("Unknown host specified " + stringHost, ex);
                        }
                    }
                    streamer.addSourceFilter(new RangeStreamer.AllowedSourcesFilter(sources));
                }

                streamer.addRanges(keyspace, streamRanges.build());
            }

            StreamResultFuture resultFuture = streamer.fetchAsync();
            // wait for result
            resultFuture.get();
        }
        catch (InterruptedException e)
        {
            throw new UncheckedInterruptedException(e);
        }
        catch (ExecutionException e)
        {
            // This is used exclusively through JMX, so log the full trace but only throw a simple RTE
            logger.error("Error while rebuilding node", e.getCause());
            throw new RuntimeException("Error while rebuilding node: " + e.getCause().getMessage());
        }
        finally
        {
            // rebuild is done (successfully or not)
            isRebuilding.set(false);
        }
    }

    public void setRpcTimeout(long value)
    {
        DatabaseDescriptor.setRpcTimeout(value);
        logger.info("set rpc timeout to {} ms", value);
    }

    public long getRpcTimeout()
    {
        return DatabaseDescriptor.getRpcTimeout(MILLISECONDS);
    }

    public void setReadRpcTimeout(long value)
    {
        DatabaseDescriptor.setReadRpcTimeout(value);
        logger.info("set read rpc timeout to {} ms", value);
    }

    public long getReadRpcTimeout()
    {
        return DatabaseDescriptor.getReadRpcTimeout(MILLISECONDS);
    }

    public void setRangeRpcTimeout(long value)
    {
        DatabaseDescriptor.setRangeRpcTimeout(value);
        logger.info("set range rpc timeout to {} ms", value);
    }

    public long getRangeRpcTimeout()
    {
        return DatabaseDescriptor.getRangeRpcTimeout(MILLISECONDS);
    }

    public void setWriteRpcTimeout(long value)
    {
        DatabaseDescriptor.setWriteRpcTimeout(value);
        logger.info("set write rpc timeout to {} ms", value);
    }

    public long getWriteRpcTimeout()
    {
        return DatabaseDescriptor.getWriteRpcTimeout(MILLISECONDS);
    }

    public void setInternodeTcpConnectTimeoutInMS(int value)
    {
        DatabaseDescriptor.setInternodeTcpConnectTimeoutInMS(value);
        logger.info("set internode tcp connect timeout to {} ms", value);
    }

    public int getInternodeTcpConnectTimeoutInMS()
    {
        return DatabaseDescriptor.getInternodeTcpConnectTimeoutInMS();
    }

    public void setInternodeTcpUserTimeoutInMS(int value)
    {
        DatabaseDescriptor.setInternodeTcpUserTimeoutInMS(value);
        logger.info("set internode tcp user timeout to {} ms", value);
    }

    public int getInternodeTcpUserTimeoutInMS()
    {
        return DatabaseDescriptor.getInternodeTcpUserTimeoutInMS();
    }

    public void setInternodeStreamingTcpUserTimeoutInMS(int value)
    {
        Preconditions.checkArgument(value >= 0, "TCP user timeout cannot be negative for internode streaming connection. Got %s", value);
        DatabaseDescriptor.setInternodeStreamingTcpUserTimeoutInMS(value);
        logger.info("set internode streaming tcp user timeout to {} ms", value);
    }

    public int getInternodeStreamingTcpUserTimeoutInMS()
    {
        return DatabaseDescriptor.getInternodeStreamingTcpUserTimeoutInMS();
    }

    public void setCounterWriteRpcTimeout(long value)
    {
        DatabaseDescriptor.setCounterWriteRpcTimeout(value);
        logger.info("set counter write rpc timeout to {} ms", value);
    }

    public long getCounterWriteRpcTimeout()
    {
        return DatabaseDescriptor.getCounterWriteRpcTimeout(MILLISECONDS);
    }

    public void setCasContentionTimeout(long value)
    {
        DatabaseDescriptor.setCasContentionTimeout(value);
        logger.info("set cas contention rpc timeout to {} ms", value);
    }

    public long getCasContentionTimeout()
    {
        return DatabaseDescriptor.getCasContentionTimeout(MILLISECONDS);
    }

    public void setTruncateRpcTimeout(long value)
    {
        DatabaseDescriptor.setTruncateRpcTimeout(value);
        logger.info("set truncate rpc timeout to {} ms", value);
    }

    public long getTruncateRpcTimeout()
    {
        return DatabaseDescriptor.getTruncateRpcTimeout(MILLISECONDS);
    }

    @Deprecated
    public void setStreamThroughputMbPerSec(int value)
    {
        setStreamThroughputMbitPerSec(value);
    }

    public void setStreamThroughputMbitPerSec(int value)
    {
        double oldValue = DatabaseDescriptor.getStreamThroughputOutboundMegabitsPerSecAsDouble();
        DatabaseDescriptor.setStreamThroughputOutboundMegabitsPerSec(value);
        StreamManager.StreamRateLimiter.updateThroughput();
        logger.info("setstreamthroughput: throttle set to {}{} megabits per second (was approximately {} megabits per second)",
                    value, value <= 0 ? " (unlimited)" : "", oldValue);
    }

    public void setStreamThroughputMebibytesPerSec(int value)
    {
        double oldValue = DatabaseDescriptor.getStreamThroughputOutboundMebibytesPerSec();
        DatabaseDescriptor.setStreamThroughputOutboundMebibytesPerSecAsInt(value);
        StreamManager.StreamRateLimiter.updateThroughput();
        logger.info("setstreamthroughput: throttle set to {}{} MiB/s (was {} MiB/s)", value, value <= 0 ? " (unlimited)" : "", oldValue);
    }

    public double getStreamThroughputMebibytesPerSecAsDouble()
    {
        return DatabaseDescriptor.getStreamThroughputOutboundMebibytesPerSec();
    }

    public int getStreamThroughputMebibytesPerSec()
    {
        return DatabaseDescriptor.getStreamThroughputOutboundMebibytesPerSecAsInt();
    }

    @Deprecated
    public int getStreamThroughputMbPerSec()
    {
        return getStreamThroughputMbitPerSec();
    }

    @Deprecated
    public int getStreamThroughputMbitPerSec()
    {
        return DatabaseDescriptor.getStreamThroughputOutboundMegabitsPerSec();
    }

    public double getStreamThroughputMbitPerSecAsDouble()
    {
        return DatabaseDescriptor.getStreamThroughputOutboundMegabitsPerSecAsDouble();
    }

    public void setEntireSSTableStreamThroughputMebibytesPerSec(int value)
    {
        double oldValue = DatabaseDescriptor.getEntireSSTableStreamThroughputOutboundMebibytesPerSec();
        DatabaseDescriptor.setEntireSSTableStreamThroughputOutboundMebibytesPerSec(value);
        StreamManager.StreamRateLimiter.updateEntireSSTableThroughput();
        logger.info("setstreamthroughput (entire SSTable): throttle set to {}{} MiB/s (was {} MiB/s)",
                    value, value <= 0 ? " (unlimited)" : "", oldValue);
    }

    public double getEntireSSTableStreamThroughputMebibytesPerSecAsDouble()
    {
        return DatabaseDescriptor.getEntireSSTableStreamThroughputOutboundMebibytesPerSec();
    }

    @Deprecated
    public void setInterDCStreamThroughputMbPerSec(int value)
    {
        setInterDCStreamThroughputMbitPerSec(value);
    }

    public void setInterDCStreamThroughputMbitPerSec(int value)
    {
        double oldValue = DatabaseDescriptor.getInterDCStreamThroughputOutboundMegabitsPerSecAsDouble();
        DatabaseDescriptor.setInterDCStreamThroughputOutboundMegabitsPerSec(value);
        StreamManager.StreamRateLimiter.updateInterDCThroughput();
        logger.info("setinterdcstreamthroughput: throttle set to {}{} megabits per second (was {} megabits per second)", value, value <= 0 ? " (unlimited)" : "", oldValue);
    }

    @Deprecated
    public int getInterDCStreamThroughputMbPerSec()
    {
        return getInterDCStreamThroughputMbitPerSec();
    }

    @Deprecated
    public int getInterDCStreamThroughputMbitPerSec()
    {
        return DatabaseDescriptor.getInterDCStreamThroughputOutboundMegabitsPerSec();
    }

    public double getInterDCStreamThroughputMbitPerSecAsDouble()
    {
        return DatabaseDescriptor.getInterDCStreamThroughputOutboundMegabitsPerSecAsDouble();
    }

    public void setInterDCStreamThroughputMebibytesPerSec(int value)
    {
        double oldValue = DatabaseDescriptor.getInterDCStreamThroughputOutboundMebibytesPerSec();
        DatabaseDescriptor.setInterDCStreamThroughputOutboundMebibytesPerSecAsInt(value);
        StreamManager.StreamRateLimiter.updateInterDCThroughput();
        logger.info("setinterdcstreamthroughput: throttle set to {}{} MiB/s (was {} MiB/s)", value, value <= 0 ? " (unlimited)" : "", oldValue);
    }

    public int getInterDCStreamThroughputMebibytesPerSec()
    {
        return DatabaseDescriptor.getInterDCStreamThroughputOutboundMebibytesPerSecAsInt();
    }

    public double getInterDCStreamThroughputMebibytesPerSecAsDouble()
    {
        return DatabaseDescriptor.getInterDCStreamThroughputOutboundMebibytesPerSec();
    }

    public void setEntireSSTableInterDCStreamThroughputMebibytesPerSec(int value)
    {
        double oldValue = DatabaseDescriptor.getEntireSSTableInterDCStreamThroughputOutboundMebibytesPerSec();
        DatabaseDescriptor.setEntireSSTableInterDCStreamThroughputOutboundMebibytesPerSec(value);
        StreamManager.StreamRateLimiter.updateEntireSSTableInterDCThroughput();
        logger.info("setinterdcstreamthroughput (entire SSTable): throttle set to {}{} MiB/s (was {} MiB/s)", value, value <= 0 ? " (unlimited)" : "", oldValue);
    }

    public double getEntireSSTableInterDCStreamThroughputMebibytesPerSecAsDouble()
    {
        return DatabaseDescriptor.getEntireSSTableInterDCStreamThroughputOutboundMebibytesPerSec();
    }

    public double getCompactionThroughtputMibPerSecAsDouble()
    {
        return DatabaseDescriptor.getCompactionThroughputMebibytesPerSec();
    }

    public long getCompactionThroughtputBytesPerSec()
    {
        return (long)DatabaseDescriptor.getCompactionThroughputBytesPerSec();
    }

    @Deprecated
    public int getCompactionThroughputMbPerSec()
    {
        return DatabaseDescriptor.getCompactionThroughputMebibytesPerSecAsInt();
    }

    public void setCompactionThroughputMbPerSec(int value)
    {
        double oldValue = DatabaseDescriptor.getCompactionThroughputMebibytesPerSec();
        DatabaseDescriptor.setCompactionThroughputMebibytesPerSec(value);
        double valueInBytes = value * 1024.0 * 1024.0;
        CompactionManager.instance.setRateInBytes(valueInBytes);
        logger.info("compactionthroughput: throttle set to {} mebibytes per second (was {} mebibytes per second)",
                    value, oldValue);
    }

    public int getBatchlogReplayThrottleInKB()
    {
        return DatabaseDescriptor.getBatchlogReplayThrottleInKiB();
    }

    public void setBatchlogReplayThrottleInKB(int throttleInKB)
    {
        DatabaseDescriptor.setBatchlogReplayThrottleInKiB(throttleInKB);
        BatchlogManager.instance.setRate(throttleInKB);
    }

    public int getConcurrentCompactors()
    {
        return DatabaseDescriptor.getConcurrentCompactors();
    }

    public void setConcurrentCompactors(int value)
    {
        if (value <= 0)
            throw new IllegalArgumentException("Number of concurrent compactors should be greater than 0.");
        DatabaseDescriptor.setConcurrentCompactors(value);
        CompactionManager.instance.setConcurrentCompactors(value);
    }

    public void bypassConcurrentValidatorsLimit()
    {
        logger.info("Enabling the ability to set concurrent validations to an unlimited value");
        DatabaseDescriptor.allowUnlimitedConcurrentValidations = true ;
    }

    public void enforceConcurrentValidatorsLimit()
    {
        logger.info("Disabling the ability to set concurrent validations to an unlimited value");
        DatabaseDescriptor.allowUnlimitedConcurrentValidations = false ;
    }

    public boolean isConcurrentValidatorsLimitEnforced()
    {
        return DatabaseDescriptor.allowUnlimitedConcurrentValidations;
    }

    public int getConcurrentValidators()
    {
        return DatabaseDescriptor.getConcurrentValidations();
    }

    public void setConcurrentValidators(int value)
    {
        int concurrentCompactors = DatabaseDescriptor.getConcurrentCompactors();
        if (value > concurrentCompactors && !DatabaseDescriptor.allowUnlimitedConcurrentValidations)
            throw new IllegalArgumentException(
            String.format("Cannot set concurrent_validations greater than concurrent_compactors (%d)",
                          concurrentCompactors));

        if (value <= 0)
        {
            logger.info("Using default value of concurrent_compactors ({}) for concurrent_validations", concurrentCompactors);
            value = concurrentCompactors;
        }
        else
        {
            logger.info("Setting concurrent_validations to {}", value);
        }

        DatabaseDescriptor.setConcurrentValidations(value);
        CompactionManager.instance.setConcurrentValidations();
    }

    public int getConcurrentViewBuilders()
    {
        return DatabaseDescriptor.getConcurrentViewBuilders();
    }

    public void setConcurrentViewBuilders(int value)
    {
        if (value <= 0)
            throw new IllegalArgumentException("Number of concurrent view builders should be greater than 0.");
        DatabaseDescriptor.setConcurrentViewBuilders(value);
        CompactionManager.instance.setConcurrentViewBuilders(DatabaseDescriptor.getConcurrentViewBuilders());
    }

    public boolean isIncrementalBackupsEnabled()
    {
        return DatabaseDescriptor.isIncrementalBackupsEnabled();
    }

    public void setIncrementalBackupsEnabled(boolean value)
    {
        DatabaseDescriptor.setIncrementalBackupsEnabled(value);
    }

    @VisibleForTesting // only used by test
    public void setMovingModeUnsafe()
    {
        setMode(Mode.MOVING, true);
    }

    /**
     * Only used in jvm dtest when not using GOSSIP.
     * See org.apache.cassandra.distributed.impl.Instance#startup(org.apache.cassandra.distributed.api.ICluster)
     */
    @VisibleForTesting
    public void setNormalModeUnsafe()
    {
        setMode(Mode.NORMAL, true);
    }

    private void setMode(Mode m, boolean log)
    {
        setMode(m, null, log);
    }

    private void setMode(Mode m, String msg, boolean log)
    {
        operationMode = m;
        String logMsg = msg == null ? m.toString() : String.format("%s: %s", m, msg);
        if (log)
            logger.info(logMsg);
        else
            logger.debug(logMsg);
    }

    @VisibleForTesting
    public Collection<InetAddressAndPort> prepareForBootstrap(long schemaTimeoutMillis, long ringTimeoutMillis)
    {
        Set<InetAddressAndPort> collisions = new HashSet<>();
        if (SystemKeyspace.bootstrapInProgress())
            logger.warn("Detected previous bootstrap failure; retrying");
        else
            SystemKeyspace.setBootstrapState(SystemKeyspace.BootstrapState.IN_PROGRESS);
        setMode(Mode.JOINING, "waiting for ring information", true);
        waitForSchema(schemaTimeoutMillis, ringTimeoutMillis);
        setMode(Mode.JOINING, "schema complete, ready to bootstrap", true);
        setMode(Mode.JOINING, "waiting for pending range calculation", true);
        PendingRangeCalculatorService.instance.blockUntilFinished();
        setMode(Mode.JOINING, "calculation complete, ready to bootstrap", true);

        logger.debug("... got ring + schema info");

        if (useStrictConsistency && !allowSimultaneousMoves() &&
            (
            tokenMetadata.getBootstrapTokens().valueSet().size() > 0 ||
            tokenMetadata.getSizeOfLeavingEndpoints() > 0 ||
            tokenMetadata.getSizeOfMovingEndpoints() > 0
            ))
        {
            String bootstrapTokens = StringUtils.join(tokenMetadata.getBootstrapTokens().valueSet(), ',');
            String leavingTokens = StringUtils.join(tokenMetadata.getLeavingEndpoints(), ',');
            String movingTokens = StringUtils.join(tokenMetadata.getMovingEndpoints().stream().map(e -> e.right).toArray(), ',');
            throw new UnsupportedOperationException(String.format("Other bootstrapping/leaving/moving nodes detected, cannot bootstrap while cassandra.consistent.rangemovement is true. Nodes detected, bootstrapping: %s; leaving: %s; moving: %s;", bootstrapTokens, leavingTokens, movingTokens));
        }

        // get bootstrap tokens
        if (!replacing)
        {
            if (tokenMetadata.isMember(FBUtilities.getBroadcastAddressAndPort()))
            {
                String s = "This node is already a member of the token ring; bootstrap aborted. (If replacing a dead node, remove the old one from the ring first.)";
                throw new UnsupportedOperationException(s);
            }
            setMode(Mode.JOINING, "getting bootstrap token", true);
            bootstrapTokens = BootStrapper.getBootstrapTokens(tokenMetadata, FBUtilities.getBroadcastAddressAndPort(), schemaTimeoutMillis, ringTimeoutMillis);
        }
        else
        {
            if (!isReplacingSameAddress())
            {
                try
                {
                    // Sleep additionally to make sure that the server actually is not alive
                    // and giving it more time to gossip if alive.
                    Thread.sleep(LoadBroadcaster.BROADCAST_INTERVAL);
                }
                catch (InterruptedException e)
                {
                    throw new UncheckedInterruptedException(e);
                }

                // check for operator errors...
                for (Token token : bootstrapTokens)
                {
                    InetAddressAndPort existing = tokenMetadata.getEndpoint(token);
                    if (existing != null)
                    {
                        long nanoDelay = ringTimeoutMillis * 1000000L;
                        if (Gossiper.instance.getEndpointStateForEndpoint(existing).getUpdateTimestamp() > (nanoTime() - nanoDelay))
                            throw new UnsupportedOperationException("Cannot replace a live node... ");
                        collisions.add(existing);
                    }
                    else
                    {
                        throw new UnsupportedOperationException("Cannot replace token " + token + " which does not exist!");
                    }
                }
            }
            else
            {
                try
                {
                    Thread.sleep(RING_DELAY_MILLIS);
                }
                catch (InterruptedException e)
                {
                    throw new UncheckedInterruptedException(e);
                }

            }
            setMode(Mode.JOINING, "Replacing a node with token(s): " + bootstrapTokens, true);
        }
        return collisions;
    }

    /**
     * Bootstrap node by fetching data from other nodes.
     * If node is bootstrapping as a new node, then this also announces bootstrapping to the cluster.
     *
     * This blocks until streaming is done.
     *
     * @param tokens bootstrapping tokens
     * @return true if bootstrap succeeds.
     */
    @VisibleForTesting
    public boolean bootstrap(final Collection<Token> tokens, long bootstrapTimeoutMillis)
    {
        isBootstrapMode = true;
        SystemKeyspace.updateTokens(tokens); // DON'T use setToken, that makes us part of the ring locally which is incorrect until we are done bootstrapping

        if (!replacing || !isReplacingSameAddress())
        {
            // if not an existing token then bootstrap
            List<Pair<ApplicationState, VersionedValue>> states = new ArrayList<>();
            states.add(Pair.create(ApplicationState.TOKENS, valueFactory.tokens(tokens)));
            states.add(Pair.create(ApplicationState.STATUS_WITH_PORT, replacing?
                                                            valueFactory.bootReplacingWithPort(DatabaseDescriptor.getReplaceAddress()) :
                                                            valueFactory.bootstrapping(tokens)));
            states.add(Pair.create(ApplicationState.STATUS, replacing ?
                                                            valueFactory.bootReplacing(DatabaseDescriptor.getReplaceAddress().getAddress()) :
                                                            valueFactory.bootstrapping(tokens)));
            Gossiper.instance.addLocalApplicationStates(states);
            setMode(Mode.JOINING, "sleeping " + RING_DELAY_MILLIS + " ms for pending range setup", true);
            Uninterruptibles.sleepUninterruptibly(RING_DELAY_MILLIS, MILLISECONDS);
        }
        else
        {
            // Dont set any state for the node which is bootstrapping the existing token...
            tokenMetadata.updateNormalTokens(tokens, FBUtilities.getBroadcastAddressAndPort());
            SystemKeyspace.removeEndpoint(DatabaseDescriptor.getReplaceAddress());
        }
        if (!Gossiper.instance.seenAnySeed())
            throw new IllegalStateException("Unable to contact any seeds: " + Gossiper.instance.getSeeds());

        if (Boolean.getBoolean("cassandra.reset_bootstrap_progress"))
        {
            logger.info("Resetting bootstrap progress to start fresh");
            SystemKeyspace.resetAvailableRanges();
        }

        // Force disk boundary invalidation now that local tokens are set
        invalidateLocalRanges();
        repairPaxosForTopologyChange("bootstrap");

        Future<StreamState> bootstrapStream = startBootstrap(tokens);
        try
        {
            if (bootstrapTimeoutMillis > 0)
                bootstrapStream.get(bootstrapTimeoutMillis, MILLISECONDS);
            else
                bootstrapStream.get();
            bootstrapFinished();
            logger.info("Bootstrap completed for tokens {}", tokens);
            return true;
        }
        catch (Throwable e)
        {
            logger.error("Error while waiting on bootstrap to complete. Bootstrap will have to be restarted.", e);
            return false;
        }
    }

    public Future<StreamState> startBootstrap(Collection<Token> tokens)
    {
        return startBootstrap(tokens, replacing);
    }

    public Future<StreamState> startBootstrap(Collection<Token> tokens, boolean replacing)
    {
        setMode(Mode.JOINING, "Starting to bootstrap...", true);
        BootStrapper bootstrapper = new BootStrapper(FBUtilities.getBroadcastAddressAndPort(), tokens, tokenMetadata);
        bootstrapper.addProgressListener(progressSupport);
        return bootstrapper.bootstrap(streamStateStore, useStrictConsistency && !replacing); // handles token update
    }

    private void invalidateLocalRanges()
    {
        for (Keyspace keyspace : Keyspace.all())
        {
            for (ColumnFamilyStore cfs : keyspace.getColumnFamilyStores())
            {
                for (final ColumnFamilyStore store : cfs.concatWithIndexes())
                {
                    store.invalidateLocalRanges();
                }
            }
        }
    }

    /**
     * All MVs have been created during bootstrap, so mark them as built
     */
    private void markViewsAsBuilt() {
        for (String keyspace : Schema.instance.getUserKeyspaces().names())
        {
            for (ViewMetadata view: Schema.instance.getKeyspaceMetadata(keyspace).views)
                SystemKeyspace.finishViewBuildStatus(view.keyspace(), view.name());
        }
    }

    /**
     * Called when bootstrap did finish successfully
     */
    private void bootstrapFinished() {
        markViewsAsBuilt();
        isBootstrapMode = false;
    }

    public boolean resumeBootstrap()
    {
        if (isBootstrapMode && SystemKeyspace.bootstrapInProgress())
        {
            logger.info("Resuming bootstrap...");

            // get bootstrap tokens saved in system keyspace
            final Collection<Token> tokens = SystemKeyspace.getSavedTokens();
            // already bootstrapped ranges are filtered during bootstrap
            BootStrapper bootstrapper = new BootStrapper(FBUtilities.getBroadcastAddressAndPort(), tokens, tokenMetadata);
            bootstrapper.addProgressListener(progressSupport);
            Future<StreamState> bootstrapStream = bootstrapper.bootstrap(streamStateStore, useStrictConsistency && !replacing); // handles token update
            bootstrapStream.addCallback(new FutureCallback<StreamState>()
            {
                @Override
                public void onSuccess(StreamState streamState)
                {
                    try
                    {
                        bootstrapFinished();
                        if (isSurveyMode)
                        {
                            logger.info("Startup complete, but write survey mode is active, not becoming an active ring member. Use JMX (StorageService->joinRing()) to finalize ring joining.");
                        }
                        else
                        {
                            isSurveyMode = false;
                            progressSupport.progress("bootstrap", ProgressEvent.createNotification("Joining ring..."));
                            finishJoiningRing(true, bootstrapTokens);
                            doAuthSetup(false);
                        }
                        progressSupport.progress("bootstrap", new ProgressEvent(ProgressEventType.COMPLETE, 1, 1, "Resume bootstrap complete"));
                        if (!isNativeTransportRunning())
                            daemon.initializeClientTransports();
                        daemon.start();
                        logger.info("Resume complete");
                    }
                    catch(Exception e)
                    {
                        onFailure(e);
                        throw e;
                    }
                }

                @Override
                public void onFailure(Throwable e)
                {
                    String message = "Error during bootstrap: ";
                    if (e instanceof ExecutionException && e.getCause() != null)
                    {
                        message += e.getCause().getMessage();
                    }
                    else
                    {
                        message += e.getMessage();
                    }
                    logger.error(message, e);
                    progressSupport.progress("bootstrap", new ProgressEvent(ProgressEventType.ERROR, 1, 1, message));
                    progressSupport.progress("bootstrap", new ProgressEvent(ProgressEventType.COMPLETE, 1, 1, "Resume bootstrap complete"));
                }
            });
            return true;
        }
        else
        {
            logger.info("Resuming bootstrap is requested, but the node is already bootstrapped.");
            return false;
        }
    }

    public Map<String,List<Integer>> getConcurrency(List<String> stageNames)
    {
        Stream<Stage> stageStream = stageNames.isEmpty() ? stream(Stage.values()) : stageNames.stream().map(Stage::fromPoolName);
        return stageStream.collect(toMap(s -> s.jmxName,
                                         s -> Arrays.asList(s.getCorePoolSize(), s.getMaximumPoolSize())));
    }

    public void setConcurrency(String threadPoolName, int newCorePoolSize, int newMaximumPoolSize)
    {
        Stage stage = Stage.fromPoolName(threadPoolName);
        if (newCorePoolSize >= 0)
            stage.setCorePoolSize(newCorePoolSize);
        stage.setMaximumPoolSize(newMaximumPoolSize);
    }

    public boolean isBootstrapMode()
    {
        return isBootstrapMode;
    }

    public TokenMetadata getTokenMetadata()
    {
        return tokenMetadata;
    }

    public Map<List<String>, List<String>> getRangeToEndpointMap(String keyspace)
    {
        return getRangeToEndpointMap(keyspace, false);
    }

    public Map<List<String>, List<String>> getRangeToEndpointWithPortMap(String keyspace)
    {
         return getRangeToEndpointMap(keyspace, true);
    }

    /**
     * for a keyspace, return the ranges and corresponding listen addresses.
     * @param keyspace
     * @return the endpoint map
     */
    public Map<List<String>, List<String>> getRangeToEndpointMap(String keyspace, boolean withPort)
    {
        /* All the ranges for the tokens */
        Map<List<String>, List<String>> map = new HashMap<>();
        for (Map.Entry<Range<Token>, EndpointsForRange> entry : getRangeToAddressMap(keyspace).entrySet())
        {
            map.put(entry.getKey().asList(), Replicas.stringify(entry.getValue(), withPort));
        }
        return map;
    }

    /**
     * Return the native address associated with an endpoint as a string.
     * @param endpoint The endpoint to get rpc address for
     * @return the native address
     */
    public String getNativeaddress(InetAddressAndPort endpoint, boolean withPort)
    {
        if (endpoint.equals(FBUtilities.getBroadcastAddressAndPort()))
            return FBUtilities.getBroadcastNativeAddressAndPort().getHostAddress(withPort);
        else if (Gossiper.instance.getEndpointStateForEndpoint(endpoint).getApplicationState(ApplicationState.NATIVE_ADDRESS_AND_PORT) != null)
        {
            try
            {
                InetAddressAndPort address = InetAddressAndPort.getByName(Gossiper.instance.getEndpointStateForEndpoint(endpoint).getApplicationState(ApplicationState.NATIVE_ADDRESS_AND_PORT).value);
                return address.getHostAddress(withPort);
            }
            catch (UnknownHostException e)
            {
                throw new RuntimeException(e);
            }
        }
        else
        {
             final String ipAddress;
             // If RPC_ADDRESS present in gossip for this endpoint use it.  This is expected for 3.x nodes.
             if (Gossiper.instance.getEndpointStateForEndpoint(endpoint).getApplicationState(ApplicationState.RPC_ADDRESS) != null)
             {
                 ipAddress = Gossiper.instance.getEndpointStateForEndpoint(endpoint).getApplicationState(ApplicationState.RPC_ADDRESS).value;
             }
             else
             {
                 // otherwise just use the IP of the endpoint itself.
                 ipAddress = endpoint.getHostAddress(false);
             }

             // include the configured native_transport_port.
             try
             {
                 InetAddressAndPort address = InetAddressAndPort.getByNameOverrideDefaults(ipAddress, DatabaseDescriptor.getNativeTransportPort());
                 return address.getHostAddress(withPort);
             }
             catch (UnknownHostException e)
             {
                 throw new RuntimeException(e);
             }
         }
    }

    public Map<List<String>, List<String>> getRangeToRpcaddressMap(String keyspace)
    {
        return getRangeToNativeaddressMap(keyspace, false);
    }

    public Map<List<String>, List<String>> getRangeToNativeaddressWithPortMap(String keyspace)
    {
        return getRangeToNativeaddressMap(keyspace, true);
    }

    /**
     * for a keyspace, return the ranges and corresponding RPC addresses for a given keyspace.
     * @param keyspace
     * @return the endpoint map
     */
    private Map<List<String>, List<String>> getRangeToNativeaddressMap(String keyspace, boolean withPort)
    {
        /* All the ranges for the tokens */
        Map<List<String>, List<String>> map = new HashMap<>();
        for (Map.Entry<Range<Token>, EndpointsForRange> entry : getRangeToAddressMap(keyspace).entrySet())
        {
            List<String> rpcaddrs = new ArrayList<>(entry.getValue().size());
            for (Replica replicas: entry.getValue())
            {
                rpcaddrs.add(getNativeaddress(replicas.endpoint(), withPort));
            }
            map.put(entry.getKey().asList(), rpcaddrs);
        }
        return map;
    }

    public Map<List<String>, List<String>> getPendingRangeToEndpointMap(String keyspace)
    {
        return getPendingRangeToEndpointMap(keyspace, false);
    }

    public Map<List<String>, List<String>> getPendingRangeToEndpointWithPortMap(String keyspace)
    {
        return getPendingRangeToEndpointMap(keyspace, true);
    }

    private Map<List<String>, List<String>> getPendingRangeToEndpointMap(String keyspace, boolean withPort)
    {
        // some people just want to get a visual representation of things. Allow null and set it to the first
        // non-system keyspace.
        if (keyspace == null)
            keyspace = Schema.instance.getNonLocalStrategyKeyspaces().iterator().next().name;

        Map<List<String>, List<String>> map = new HashMap<>();
        for (Map.Entry<Range<Token>, EndpointsForRange> entry : tokenMetadata.getPendingRangesMM(keyspace).asMap().entrySet())
        {
            map.put(entry.getKey().asList(), Replicas.stringify(entry.getValue(), withPort));
        }
        return map;
    }

    public EndpointsByRange getRangeToAddressMap(String keyspace)
    {
        return getRangeToAddressMap(keyspace, tokenMetadata.sortedTokens());
    }

    public EndpointsByRange getRangeToAddressMapInLocalDC(String keyspace)
    {
        Predicate<Replica> isLocalDC = replica -> isLocalDC(replica.endpoint());

        EndpointsByRange origMap = getRangeToAddressMap(keyspace, getTokensInLocalDC());
        Map<Range<Token>, EndpointsForRange> filteredMap = Maps.newHashMap();
        for (Map.Entry<Range<Token>, EndpointsForRange> entry : origMap.entrySet())
        {
            EndpointsForRange endpointsInLocalDC = entry.getValue().filter(isLocalDC);
            filteredMap.put(entry.getKey(), endpointsInLocalDC);
        }

        return new EndpointsByRange(filteredMap);
    }

    private List<Token> getTokensInLocalDC()
    {
        List<Token> filteredTokens = Lists.newArrayList();
        for (Token token : tokenMetadata.sortedTokens())
        {
            InetAddressAndPort endpoint = tokenMetadata.getEndpoint(token);
            if (isLocalDC(endpoint))
                filteredTokens.add(token);
        }
        return filteredTokens;
    }

    private boolean isLocalDC(InetAddressAndPort targetHost)
    {
        String remoteDC = DatabaseDescriptor.getEndpointSnitch().getDatacenter(targetHost);
        String localDC = DatabaseDescriptor.getEndpointSnitch().getLocalDatacenter();
        return remoteDC.equals(localDC);
    }

    private EndpointsByRange getRangeToAddressMap(String keyspace, List<Token> sortedTokens)
    {
        // some people just want to get a visual representation of things. Allow null and set it to the first
        // non-system keyspace.
        if (keyspace == null)
            keyspace = Schema.instance.getNonLocalStrategyKeyspaces().iterator().next().name;

        List<Range<Token>> ranges = getAllRanges(sortedTokens);
        return constructRangeToEndpointMap(keyspace, ranges);
    }


    public List<String> describeRingJMX(String keyspace) throws IOException
    {
        return describeRingJMX(keyspace, false);
    }

    public List<String> describeRingWithPortJMX(String keyspace) throws IOException
    {
        return describeRingJMX(keyspace,true);
    }

    /**
     * The same as {@code describeRing(String)} but converts TokenRange to the String for JMX compatibility
     *
     * @param keyspace The keyspace to fetch information about
     *
     * @return a List of TokenRange(s) converted to String for the given keyspace
     */
    private List<String> describeRingJMX(String keyspace, boolean withPort) throws IOException
    {
        List<TokenRange> tokenRanges;
        try
        {
            tokenRanges = describeRing(keyspace, false, withPort);
        }
        catch (InvalidRequestException e)
        {
            throw new IOException(e.getMessage());
        }
        List<String> result = new ArrayList<>(tokenRanges.size());

        for (TokenRange tokenRange : tokenRanges)
            result.add(tokenRange.toString(withPort));

        return result;
    }

    /**
     * The TokenRange for a given keyspace.
     *
     * @param keyspace The keyspace to fetch information about
     *
     * @return a List of TokenRange(s) for the given keyspace
     *
     * @throws InvalidRequestException if there is no ring information available about keyspace
     */
    public List<TokenRange> describeRing(String keyspace) throws InvalidRequestException
    {
        return describeRing(keyspace, false, false);
    }

    /**
     * The same as {@code describeRing(String)} but considers only the part of the ring formed by nodes in the local DC.
     */
    public List<TokenRange> describeLocalRing(String keyspace) throws InvalidRequestException
    {
        return describeRing(keyspace, true, false);
    }

    private List<TokenRange> describeRing(String keyspace, boolean includeOnlyLocalDC, boolean withPort) throws InvalidRequestException
    {
        if (!Schema.instance.getKeyspaces().contains(keyspace))
            throw new InvalidRequestException("No such keyspace: " + keyspace);

        if (keyspace == null || Keyspace.open(keyspace).getReplicationStrategy() instanceof LocalStrategy)
            throw new InvalidRequestException("There is no ring for the keyspace: " + keyspace);

        List<TokenRange> ranges = new ArrayList<>();
        Token.TokenFactory tf = getTokenFactory();

        EndpointsByRange rangeToAddressMap =
                includeOnlyLocalDC
                        ? getRangeToAddressMapInLocalDC(keyspace)
                        : getRangeToAddressMap(keyspace);

        for (Map.Entry<Range<Token>, EndpointsForRange> entry : rangeToAddressMap.entrySet())
            ranges.add(TokenRange.create(tf, entry.getKey(), ImmutableList.copyOf(entry.getValue().endpoints()), withPort));

        return ranges;
    }

    public Map<String, String> getTokenToEndpointMap()
    {
        return getTokenToEndpointMap(false);
    }

    public Map<String, String> getTokenToEndpointWithPortMap()
    {
        return getTokenToEndpointMap(true);
    }

    private Map<String, String> getTokenToEndpointMap(boolean withPort)
    {
        Map<Token, InetAddressAndPort> mapInetAddress = tokenMetadata.getNormalAndBootstrappingTokenToEndpointMap();
        // in order to preserve tokens in ascending order, we use LinkedHashMap here
        Map<String, String> mapString = new LinkedHashMap<>(mapInetAddress.size());
        List<Token> tokens = new ArrayList<>(mapInetAddress.keySet());
        Collections.sort(tokens);
        for (Token token : tokens)
        {
            mapString.put(token.toString(), mapInetAddress.get(token).getHostAddress(withPort));
        }
        return mapString;
    }

    public String getLocalHostId()
    {
        UUID id = getLocalHostUUID();
        return id != null ? id.toString() : null;
    }

    public UUID getLocalHostUUID()
    {
        UUID id = getTokenMetadata().getHostId(FBUtilities.getBroadcastAddressAndPort());
        if (id != null)
            return id;
        // this condition is to prevent accessing the tables when the node is not started yet, and in particular,
        // when it is not going to be started at all (e.g. when running some unit tests or client tools).
        else if ((DatabaseDescriptor.isDaemonInitialized() || DatabaseDescriptor.isToolInitialized()) && CommitLog.instance.isStarted())
            return SystemKeyspace.getLocalHostId();

        return null;
    }

    public Map<String, String> getHostIdMap()
    {
        return getEndpointToHostId();
    }


    public Map<String, String> getEndpointToHostId()
    {
        return getEndpointToHostId(false);
    }

    public Map<String, String> getEndpointWithPortToHostId()
    {
        return getEndpointToHostId(true);
    }

    private  Map<String, String> getEndpointToHostId(boolean withPort)
    {
        Map<String, String> mapOut = new HashMap<>();
        for (Map.Entry<InetAddressAndPort, UUID> entry : getTokenMetadata().getEndpointToHostIdMapForReading().entrySet())
            mapOut.put(entry.getKey().getHostAddress(withPort), entry.getValue().toString());
        return mapOut;
    }

    public Map<String, String> getHostIdToEndpoint()
    {
        return getHostIdToEndpoint(false);
    }

    public Map<String, String> getHostIdToEndpointWithPort()
    {
        return getHostIdToEndpoint(true);
    }

    private Map<String, String> getHostIdToEndpoint(boolean withPort)
    {
        Map<String, String> mapOut = new HashMap<>();
        for (Map.Entry<InetAddressAndPort, UUID> entry : getTokenMetadata().getEndpointToHostIdMapForReading().entrySet())
            mapOut.put(entry.getValue().toString(), entry.getKey().getHostAddress(withPort));
        return mapOut;
    }

    /**
     * Construct the range to endpoint mapping based on the true view
     * of the world.
     * @param ranges
     * @return mapping of ranges to the replicas responsible for them.
    */
    private EndpointsByRange constructRangeToEndpointMap(String keyspace, List<Range<Token>> ranges)
    {
        AbstractReplicationStrategy strategy = Keyspace.open(keyspace).getReplicationStrategy();
        Map<Range<Token>, EndpointsForRange> rangeToEndpointMap = new HashMap<>(ranges.size());
        for (Range<Token> range : ranges)
            rangeToEndpointMap.put(range, strategy.getNaturalReplicas(range.right));
        return new EndpointsByRange(rangeToEndpointMap);
    }

    public void beforeChange(InetAddressAndPort endpoint, EndpointState currentState, ApplicationState newStateKey, VersionedValue newValue)
    {
        // no-op
    }

    /*
     * Handle the reception of a new particular ApplicationState for a particular endpoint. Note that the value of the
     * ApplicationState has not necessarily "changed" since the last known value, if we already received the same update
     * from somewhere else.
     *
     * onChange only ever sees one ApplicationState piece change at a time (even if many ApplicationState updates were
     * received at the same time), so we perform a kind of state machine here. We are concerned with two events: knowing
     * the token associated with an endpoint, and knowing its operation mode. Nodes can start in either bootstrap or
     * normal mode, and from bootstrap mode can change mode to normal. A node in bootstrap mode needs to have
     * pendingranges set in TokenMetadata; a node in normal mode should instead be part of the token ring.
     *
     * Normal progression of ApplicationState.STATUS values for a node should be like this:
     * STATUS_BOOTSTRAPPING,token
     *   if bootstrapping. stays this way until all files are received.
     * STATUS_NORMAL,token
     *   ready to serve reads and writes.
     * STATUS_LEAVING,token
     *   get ready to leave the cluster as part of a decommission
     * STATUS_LEFT,token
     *   set after decommission is completed.
     *
     * Other STATUS values that may be seen (possibly anywhere in the normal progression):
     * STATUS_MOVING,newtoken
     *   set if node is currently moving to a new token in the ring
     * REMOVING_TOKEN,deadtoken
     *   set if the node is dead and is being removed by its REMOVAL_COORDINATOR
     * REMOVED_TOKEN,deadtoken
     *   set if the node is dead and has been removed by its REMOVAL_COORDINATOR
     *
     * Note: Any time a node state changes from STATUS_NORMAL, it will not be visible to new nodes. So it follows that
     * you should never bootstrap a new node during a removenode, decommission or move.
     */
    public void onChange(InetAddressAndPort endpoint, ApplicationState state, VersionedValue value)
    {
        if (state == ApplicationState.STATUS || state == ApplicationState.STATUS_WITH_PORT)
        {
            String[] pieces = splitValue(value);
            assert (pieces.length > 0);

            String moveName = pieces[0];

            switch (moveName)
            {
                case VersionedValue.STATUS_BOOTSTRAPPING_REPLACE:
                    handleStateBootreplacing(endpoint, pieces);
                    break;
                case VersionedValue.STATUS_BOOTSTRAPPING:
                    handleStateBootstrap(endpoint);
                    break;
                case VersionedValue.STATUS_NORMAL:
                    handleStateNormal(endpoint, VersionedValue.STATUS_NORMAL);
                    break;
                case VersionedValue.SHUTDOWN:
                    handleStateNormal(endpoint, VersionedValue.SHUTDOWN);
                    break;
                case VersionedValue.REMOVING_TOKEN:
                case VersionedValue.REMOVED_TOKEN:
                    handleStateRemoving(endpoint, pieces);
                    break;
                case VersionedValue.STATUS_LEAVING:
                    handleStateLeaving(endpoint);
                    break;
                case VersionedValue.STATUS_LEFT:
                    handleStateLeft(endpoint, pieces);
                    break;
                case VersionedValue.STATUS_MOVING:
                    handleStateMoving(endpoint, pieces);
                    break;
            }
        }
        else
        {
            EndpointState epState = Gossiper.instance.getEndpointStateForEndpoint(endpoint);
            if (epState == null || Gossiper.instance.isDeadState(epState))
            {
                logger.debug("Ignoring state change for dead or unknown endpoint: {}", endpoint);
                return;
            }

            if (getTokenMetadata().isMember(endpoint))
            {
                switch (state)
                {
                    case RELEASE_VERSION:
                        SystemKeyspace.updatePeerInfo(endpoint, "release_version", value.value);
                        break;
                    case DC:
                        updateTopology(endpoint);
                        SystemKeyspace.updatePeerInfo(endpoint, "data_center", value.value);
                        break;
                    case RACK:
                        updateTopology(endpoint);
                        SystemKeyspace.updatePeerInfo(endpoint, "rack", value.value);
                        break;
                    case RPC_ADDRESS:
                        try
                        {
                            SystemKeyspace.updatePeerInfo(endpoint, "rpc_address", InetAddress.getByName(value.value));
                        }
                        catch (UnknownHostException e)
                        {
                            throw new RuntimeException(e);
                        }
                        break;
                    case NATIVE_ADDRESS_AND_PORT:
                        try
                        {
                            InetAddressAndPort address = InetAddressAndPort.getByName(value.value);
                            SystemKeyspace.updatePeerNativeAddress(endpoint, address);
                        }
                        catch (UnknownHostException e)
                        {
                            throw new RuntimeException(e);
                        }
                        break;
                    case SCHEMA:
                        SystemKeyspace.updatePeerInfo(endpoint, "schema_version", UUID.fromString(value.value));
                        break;
                    case HOST_ID:
                        SystemKeyspace.updatePeerInfo(endpoint, "host_id", UUID.fromString(value.value));
                        break;
                    case RPC_READY:
                        notifyRpcChange(endpoint, epState.isRpcReady());
                        break;
                    case NET_VERSION:
                        updateNetVersion(endpoint, value);
                        break;
                }
            }
            else
            {
                logger.debug("Ignoring application state {} from {} because it is not a member in token metadata",
                             state, endpoint);
            }
        }
    }

    private static String[] splitValue(VersionedValue value)
    {
        return value.value.split(VersionedValue.DELIMITER_STR, -1);
    }

    private void updateNetVersion(InetAddressAndPort endpoint, VersionedValue value)
    {
        try
        {
            MessagingService.instance().versions.set(endpoint, Integer.parseInt(value.value));
        }
        catch (NumberFormatException e)
        {
            throw new AssertionError("Got invalid value for NET_VERSION application state: " + value.value);
        }
    }

    public void updateTopology(InetAddressAndPort endpoint)
    {
        if (getTokenMetadata().isMember(endpoint))
        {
            getTokenMetadata().updateTopology(endpoint);
        }
    }

    public void updateTopology()
    {
        getTokenMetadata().updateTopology();
    }

    private void updatePeerInfo(InetAddressAndPort endpoint)
    {
        EndpointState epState = Gossiper.instance.getEndpointStateForEndpoint(endpoint);
        InetAddress native_address = null;
        int native_port = DatabaseDescriptor.getNativeTransportPort();

        for (Map.Entry<ApplicationState, VersionedValue> entry : epState.states())
        {
            switch (entry.getKey())
            {
                case RELEASE_VERSION:
                    SystemKeyspace.updatePeerInfo(endpoint, "release_version", entry.getValue().value);
                    break;
                case DC:
                    SystemKeyspace.updatePeerInfo(endpoint, "data_center", entry.getValue().value);
                    break;
                case RACK:
                    SystemKeyspace.updatePeerInfo(endpoint, "rack", entry.getValue().value);
                    break;
                case RPC_ADDRESS:
                    try
                    {
                        native_address = InetAddress.getByName(entry.getValue().value);
                    }
                    catch (UnknownHostException e)
                    {
                        throw new RuntimeException(e);
                    }
                    break;
                case NATIVE_ADDRESS_AND_PORT:
                    try
                    {
                        InetAddressAndPort address = InetAddressAndPort.getByName(entry.getValue().value);
                        native_address = address.getAddress();
                        native_port = address.getPort();
                    }
                    catch (UnknownHostException e)
                    {
                        throw new RuntimeException(e);
                    }
                    break;
                case SCHEMA:
                    SystemKeyspace.updatePeerInfo(endpoint, "schema_version", UUID.fromString(entry.getValue().value));
                    break;
                case HOST_ID:
                    SystemKeyspace.updatePeerInfo(endpoint, "host_id", UUID.fromString(entry.getValue().value));
                    break;
            }
        }

        //Some tests won't set all the states
        if (native_address != null)
        {
            SystemKeyspace.updatePeerNativeAddress(endpoint,
                                                   InetAddressAndPort.getByAddressOverrideDefaults(native_address,
                                                                                                   native_port));
        }
    }

    private void notifyRpcChange(InetAddressAndPort endpoint, boolean ready)
    {
        if (ready)
            notifyUp(endpoint);
        else
            notifyDown(endpoint);
    }

    private void notifyUp(InetAddressAndPort endpoint)
    {
        if (!isRpcReady(endpoint) || !Gossiper.instance.isAlive(endpoint))
            return;

        for (IEndpointLifecycleSubscriber subscriber : lifecycleSubscribers)
            subscriber.onUp(endpoint);
    }

    private void notifyDown(InetAddressAndPort endpoint)
    {
        for (IEndpointLifecycleSubscriber subscriber : lifecycleSubscribers)
            subscriber.onDown(endpoint);
    }

    private void notifyJoined(InetAddressAndPort endpoint)
    {
        if (!isStatus(endpoint, VersionedValue.STATUS_NORMAL))
            return;

        for (IEndpointLifecycleSubscriber subscriber : lifecycleSubscribers)
            subscriber.onJoinCluster(endpoint);
    }

    private void notifyMoved(InetAddressAndPort endpoint)
    {
        for (IEndpointLifecycleSubscriber subscriber : lifecycleSubscribers)
            subscriber.onMove(endpoint);
    }

    private void notifyLeft(InetAddressAndPort endpoint)
    {
        for (IEndpointLifecycleSubscriber subscriber : lifecycleSubscribers)
            subscriber.onLeaveCluster(endpoint);
    }

    private boolean isStatus(InetAddressAndPort endpoint, String status)
    {
        EndpointState state = Gossiper.instance.getEndpointStateForEndpoint(endpoint);
        return state != null && state.getStatus().equals(status);
    }

    public boolean isRpcReady(InetAddressAndPort endpoint)
    {
        EndpointState state = Gossiper.instance.getEndpointStateForEndpoint(endpoint);
        return state != null && state.isRpcReady();
    }

    /**
     * Set the RPC status. Because when draining a node we need to set the RPC
     * status to not ready, and drain is called by the shutdown hook, it may be that value is false
     * and there is no local endpoint state. In this case it's OK to just do nothing. Therefore,
     * we assert that the local endpoint state is not null only when value is true.
     *
     * @param value - true indicates that RPC is ready, false indicates the opposite.
     */
    public void setRpcReady(boolean value)
    {
        EndpointState state = Gossiper.instance.getEndpointStateForEndpoint(FBUtilities.getBroadcastAddressAndPort());
        // if value is false we're OK with a null state, if it is true we are not.
        assert !value || state != null;

        if (state != null)
            Gossiper.instance.addLocalApplicationState(ApplicationState.RPC_READY, valueFactory.rpcReady(value));
    }

    private Collection<Token> getTokensFor(InetAddressAndPort endpoint)
    {
        try
        {
            EndpointState state = Gossiper.instance.getEndpointStateForEndpoint(endpoint);
            if (state == null)
                return Collections.emptyList();

            VersionedValue versionedValue = state.getApplicationState(ApplicationState.TOKENS);
            if (versionedValue == null)
                return Collections.emptyList();

            return TokenSerializer.deserialize(tokenMetadata.partitioner, new DataInputStream(new ByteArrayInputStream(versionedValue.toBytes())));
        }
        catch (IOException e)
        {
            throw new RuntimeException(e);
        }
    }

    /**
     * Handle node bootstrap
     *
     * @param endpoint bootstrapping node
     */
    private void handleStateBootstrap(InetAddressAndPort endpoint)
    {
        Collection<Token> tokens;
        // explicitly check for TOKENS, because a bootstrapping node might be bootstrapping in legacy mode; that is, not using vnodes and no token specified
        tokens = getTokensFor(endpoint);

        if (logger.isDebugEnabled())
            logger.debug("Node {} state bootstrapping, token {}", endpoint, tokens);

        // if this node is present in token metadata, either we have missed intermediate states
        // or the node had crashed. Print warning if needed, clear obsolete stuff and
        // continue.
        if (tokenMetadata.isMember(endpoint))
        {
            // If isLeaving is false, we have missed both LEAVING and LEFT. However, if
            // isLeaving is true, we have only missed LEFT. Waiting time between completing
            // leave operation and rebootstrapping is relatively short, so the latter is quite
            // common (not enough time for gossip to spread). Therefore we report only the
            // former in the log.
            if (!tokenMetadata.isLeaving(endpoint))
                logger.info("Node {} state jump to bootstrap", endpoint);
            tokenMetadata.removeEndpoint(endpoint);
        }

        tokenMetadata.addBootstrapTokens(tokens, endpoint);
        PendingRangeCalculatorService.instance.update();

        tokenMetadata.updateHostId(Gossiper.instance.getHostId(endpoint), endpoint);
    }

    private void handleStateBootreplacing(InetAddressAndPort newNode, String[] pieces)
    {
        InetAddressAndPort oldNode;
        try
        {
            oldNode = InetAddressAndPort.getByName(pieces[1]);
        }
        catch (Exception e)
        {
            logger.error("Node {} tried to replace malformed endpoint {}.", newNode, pieces[1], e);
            return;
        }

        if (FailureDetector.instance.isAlive(oldNode))
        {
            throw new RuntimeException(String.format("Node %s is trying to replace alive node %s.", newNode, oldNode));
        }

        Optional<InetAddressAndPort> replacingNode = tokenMetadata.getReplacingNode(newNode);
        if (replacingNode.isPresent() && !replacingNode.get().equals(oldNode))
        {
            throw new RuntimeException(String.format("Node %s is already replacing %s but is trying to replace %s.",
                                                     newNode, replacingNode.get(), oldNode));
        }

        Collection<Token> tokens = getTokensFor(newNode);

        if (logger.isDebugEnabled())
            logger.debug("Node {} is replacing {}, tokens {}", newNode, oldNode, tokens);

        tokenMetadata.addReplaceTokens(tokens, newNode, oldNode);
        PendingRangeCalculatorService.instance.update();

        tokenMetadata.updateHostId(Gossiper.instance.getHostId(newNode), newNode);
    }

    private void ensureUpToDateTokenMetadata(String status, InetAddressAndPort endpoint)
    {
        Set<Token> tokens = new TreeSet<>(getTokensFor(endpoint));

        if (logger.isDebugEnabled())
            logger.debug("Node {} state {}, tokens {}", endpoint, status, tokens);

        // If the node is previously unknown or tokens do not match, update tokenmetadata to
        // have this node as 'normal' (it must have been using this token before the
        // leave). This way we'll get pending ranges right.
        if (!tokenMetadata.isMember(endpoint))
        {
            logger.info("Node {} state jump to {}", endpoint, status);
            updateTokenMetadata(endpoint, tokens);
        }
        else if (!tokens.equals(new TreeSet<>(tokenMetadata.getTokens(endpoint))))
        {
            logger.warn("Node {} '{}' token mismatch. Long network partition?", endpoint, status);
            updateTokenMetadata(endpoint, tokens);
        }
    }

    private void updateTokenMetadata(InetAddressAndPort endpoint, Iterable<Token> tokens)
    {
        updateTokenMetadata(endpoint, tokens, new HashSet<>());
    }

    private void updateTokenMetadata(InetAddressAndPort endpoint, Iterable<Token> tokens, Set<InetAddressAndPort> endpointsToRemove)
    {
        Set<Token> tokensToUpdateInMetadata = new HashSet<>();
        Set<Token> tokensToUpdateInSystemKeyspace = new HashSet<>();

        for (final Token token : tokens)
        {
            // we don't want to update if this node is responsible for the token and it has a later startup time than endpoint.
            InetAddressAndPort currentOwner = tokenMetadata.getEndpoint(token);
            if (currentOwner == null)
            {
                logger.debug("New node {} at token {}", endpoint, token);
                tokensToUpdateInMetadata.add(token);
                tokensToUpdateInSystemKeyspace.add(token);
            }
            else if (endpoint.equals(currentOwner))
            {
                // set state back to normal, since the node may have tried to leave, but failed and is now back up
                tokensToUpdateInMetadata.add(token);
                tokensToUpdateInSystemKeyspace.add(token);
            }
            // Note: in test scenarios, there may not be any delta between the heartbeat generations of the old
            // and new nodes, so we first check whether the new endpoint is marked as a replacement for the old.
            else if (endpoint.equals(tokenMetadata.getReplacementNode(currentOwner).orElse(null)) || Gossiper.instance.compareEndpointStartup(endpoint, currentOwner) > 0)
            {
                tokensToUpdateInMetadata.add(token);
                tokensToUpdateInSystemKeyspace.add(token);

                // currentOwner is no longer current, endpoint is.  Keep track of these moves, because when
                // a host no longer has any tokens, we'll want to remove it.
                Multimap<InetAddressAndPort, Token> epToTokenCopy = getTokenMetadata().getEndpointToTokenMapForReading();
                epToTokenCopy.get(currentOwner).remove(token);
                if (epToTokenCopy.get(currentOwner).isEmpty())
                    endpointsToRemove.add(currentOwner);

                logger.info("Nodes {} and {} have the same token {}. {} is the new owner", endpoint, currentOwner, token, endpoint);
            }
            else
            {
                logger.info("Nodes {} and {} have the same token {}.  Ignoring {}", endpoint, currentOwner, token, endpoint);
            }
        }

        tokenMetadata.updateNormalTokens(tokensToUpdateInMetadata, endpoint);
        for (InetAddressAndPort ep : endpointsToRemove)
        {
            removeEndpoint(ep);
            if (replacing && ep.equals(DatabaseDescriptor.getReplaceAddress()))
                Gossiper.instance.replacementQuarantine(ep); // quarantine locally longer than normally; see CASSANDRA-8260
        }
        if (!tokensToUpdateInSystemKeyspace.isEmpty())
            SystemKeyspace.updateTokens(endpoint, tokensToUpdateInSystemKeyspace);

        // Tokens changed, the local range ownership probably changed too.
        invalidateLocalRanges();
    }

    @VisibleForTesting
    public boolean isReplacingSameHostAddressAndHostId(UUID hostId)
    {
        try
        {
            return isReplacingSameAddress() &&
                    Gossiper.instance.getEndpointStateForEndpoint(DatabaseDescriptor.getReplaceAddress()) != null
                    && hostId.equals(Gossiper.instance.getHostId(DatabaseDescriptor.getReplaceAddress()));
        }
        catch (RuntimeException ex)
        {
            // If a host is decomissioned and the DNS entry is removed before the
            // bootstrap completes, when it completes and advertises NORMAL state to other nodes, they will be unable
            // to resolve it to an InetAddress unless it happens to be cached. This could happen on nodes
            // storing large amounts of data or with long index rebuild times or if new instances have been added
            // to the cluster through expansion or additional host replacement.
            //
            // The original host replacement must have been able to resolve the replacing address on startup
            // when setting StorageService.replacing, so if it is impossible to resolve now it is probably
            // decommissioned and did not have the same IP address or host id.  Allow the handleStateNormal
            // handling to proceed, otherwise gossip state will be inconistent with some nodes believing the
            // replacement host to be normal, and nodes unable to resolve the hostname will be left in JOINING.
            if (ex.getCause() != null && ex.getCause().getClass() == UnknownHostException.class)
            {
                logger.info("Suppressed exception while checking isReplacingSameHostAddressAndHostId({}). Original host was probably decommissioned. ({})",
                        hostId, ex.getMessage());
                return false;
            }
            throw ex; // otherwise rethrow
        }
    }

    /**
     * Handle node move to normal state. That is, node is entering token ring and participating
     * in reads.
     *
     * @param endpoint node
     */
    private void handleStateNormal(final InetAddressAndPort endpoint, final String status)
    {
        Collection<Token> tokens = getTokensFor(endpoint);
        Set<InetAddressAndPort> endpointsToRemove = new HashSet<>();

        if (logger.isDebugEnabled())
            logger.debug("Node {} state {}, token {}", endpoint, status, tokens);

        if (tokenMetadata.isMember(endpoint))
            logger.info("Node {} state jump to {}", endpoint, status);

        if (tokens.isEmpty() && status.equals(VersionedValue.STATUS_NORMAL))
            logger.error("Node {} is in state normal but it has no tokens, state: {}",
                         endpoint,
                         Gossiper.instance.getEndpointStateForEndpoint(endpoint));

        Optional<InetAddressAndPort> replacingNode = tokenMetadata.getReplacingNode(endpoint);
        if (replacingNode.isPresent())
        {
            assert !endpoint.equals(replacingNode.get()) : "Pending replacement endpoint with same address is not supported";
            logger.info("Node {} will complete replacement of {} for tokens {}", endpoint, replacingNode.get(), tokens);
            if (FailureDetector.instance.isAlive(replacingNode.get()))
            {
                logger.error("Node {} cannot complete replacement of alive node {}.", endpoint, replacingNode.get());
                return;
            }
            endpointsToRemove.add(replacingNode.get());
        }

        Optional<InetAddressAndPort> replacementNode = tokenMetadata.getReplacementNode(endpoint);
        if (replacementNode.isPresent())
        {
            logger.warn("Node {} is currently being replaced by node {}.", endpoint, replacementNode.get());
        }

        updatePeerInfo(endpoint);
        // Order Matters, TM.updateHostID() should be called before TM.updateNormalToken(), (see CASSANDRA-4300).
        UUID hostId = Gossiper.instance.getHostId(endpoint);
        InetAddressAndPort existing = tokenMetadata.getEndpointForHostId(hostId);
        if (replacing && isReplacingSameHostAddressAndHostId(hostId))
        {
            logger.warn("Not updating token metadata for {} because I am replacing it", endpoint);
        }
        else
        {
            if (existing != null && !existing.equals(endpoint))
            {
                if (existing.equals(FBUtilities.getBroadcastAddressAndPort()))
                {
                    logger.warn("Not updating host ID {} for {} because it's mine", hostId, endpoint);
                    tokenMetadata.removeEndpoint(endpoint);
                    endpointsToRemove.add(endpoint);
                }
                else if (Gossiper.instance.compareEndpointStartup(endpoint, existing) > 0)
                {
                    logger.warn("Host ID collision for {} between {} and {}; {} is the new owner", hostId, existing, endpoint, endpoint);
                    tokenMetadata.removeEndpoint(existing);
                    endpointsToRemove.add(existing);
                    tokenMetadata.updateHostId(hostId, endpoint);
                }
                else
                {
                    logger.warn("Host ID collision for {} between {} and {}; ignored {}", hostId, existing, endpoint, endpoint);
                    tokenMetadata.removeEndpoint(endpoint);
                    endpointsToRemove.add(endpoint);
                }
            }
            else
                tokenMetadata.updateHostId(hostId, endpoint);
        }

        // capture because updateNormalTokens clears moving and member status
        boolean isMember = tokenMetadata.isMember(endpoint);
        boolean isMoving = tokenMetadata.isMoving(endpoint);

        updateTokenMetadata(endpoint, tokens, endpointsToRemove);

        if (isMoving || operationMode == Mode.MOVING)
        {
            tokenMetadata.removeFromMoving(endpoint);
            // The above may change the local ownership.
            invalidateLocalRanges();
            notifyMoved(endpoint);
        }
        else if (!isMember) // prior to this, the node was not a member
        {
            notifyJoined(endpoint);
        }

        PendingRangeCalculatorService.instance.update();
    }

    /**
     * Handle node preparing to leave the ring
     *
     * @param endpoint node
     */
    private void handleStateLeaving(InetAddressAndPort endpoint)
    {
        // If the node is previously unknown or tokens do not match, update tokenmetadata to
        // have this node as 'normal' (it must have been using this token before the
        // leave). This way we'll get pending ranges right.

        ensureUpToDateTokenMetadata(VersionedValue.STATUS_LEAVING, endpoint);

        // at this point the endpoint is certainly a member with this token, so let's proceed
        // normally
        tokenMetadata.addLeavingEndpoint(endpoint);
        PendingRangeCalculatorService.instance.update();
    }

    /**
     * Handle node leaving the ring. This will happen when a node is decommissioned
     *
     * @param endpoint If reason for leaving is decommission, endpoint is the leaving node.
     * @param pieces STATE_LEFT,token
     */
    private void handleStateLeft(InetAddressAndPort endpoint, String[] pieces)
    {
        assert pieces.length >= 2;
        Collection<Token> tokens = getTokensFor(endpoint);

        if (logger.isDebugEnabled())
            logger.debug("Node {} state left, tokens {}", endpoint, tokens);

        excise(tokens, endpoint, extractExpireTime(pieces));
    }

    /**
     * Handle node moving inside the ring.
     *
     * @param endpoint moving endpoint address
     * @param pieces STATE_MOVING, token
     */
    private void handleStateMoving(InetAddressAndPort endpoint, String[] pieces)
    {
        ensureUpToDateTokenMetadata(VersionedValue.STATUS_MOVING, endpoint);

        assert pieces.length >= 2;
        Token token = getTokenFactory().fromString(pieces[1]);

        if (logger.isDebugEnabled())
            logger.debug("Node {} state moving, new token {}", endpoint, token);

        tokenMetadata.addMovingEndpoint(token, endpoint);

        PendingRangeCalculatorService.instance.update();
    }

    /**
     * Handle notification that a node being actively removed from the ring via 'removenode'
     *
     * @param endpoint node
     * @param pieces either REMOVED_TOKEN (node is gone) or REMOVING_TOKEN (replicas need to be restored)
     */
    private void handleStateRemoving(InetAddressAndPort endpoint, String[] pieces)
    {
        assert (pieces.length > 0);

        if (endpoint.equals(FBUtilities.getBroadcastAddressAndPort()))
        {
            logger.info("Received removenode gossip about myself. Is this node rejoining after an explicit removenode?");
            try
            {
                drain();
            }
            catch (Exception e)
            {
                throw new RuntimeException(e);
            }
            return;
        }
        if (tokenMetadata.isMember(endpoint))
        {
            String state = pieces[0];
            Collection<Token> removeTokens = tokenMetadata.getTokens(endpoint);

            if (VersionedValue.REMOVED_TOKEN.equals(state))
            {
                excise(removeTokens, endpoint, extractExpireTime(pieces));
            }
            else if (VersionedValue.REMOVING_TOKEN.equals(state))
            {
                ensureUpToDateTokenMetadata(state, endpoint);

                if (logger.isDebugEnabled())
                    logger.debug("Tokens {} removed manually (endpoint was {})", removeTokens, endpoint);

                // Note that the endpoint is being removed
                tokenMetadata.addLeavingEndpoint(endpoint);
                PendingRangeCalculatorService.instance.update();

                // find the endpoint coordinating this removal that we need to notify when we're done
                String[] coordinator = splitValue(Gossiper.instance.getEndpointStateForEndpoint(endpoint).getApplicationState(ApplicationState.REMOVAL_COORDINATOR));
                UUID hostId = UUID.fromString(coordinator[1]);
                // grab any data we are now responsible for and notify responsible node
                restoreReplicaCount(endpoint, tokenMetadata.getEndpointForHostId(hostId));
            }
        }
        else // now that the gossiper has told us about this nonexistent member, notify the gossiper to remove it
        {
            if (VersionedValue.REMOVED_TOKEN.equals(pieces[0]))
                addExpireTimeIfFound(endpoint, extractExpireTime(pieces));
            removeEndpoint(endpoint);
        }
    }

    private void excise(Collection<Token> tokens, InetAddressAndPort endpoint)
    {
        logger.info("Removing tokens {} for {}", tokens, endpoint);

        UUID hostId = tokenMetadata.getHostId(endpoint);
        if (hostId != null && tokenMetadata.isMember(endpoint))
        {
            // enough time for writes to expire and MessagingService timeout reporter callback to fire, which is where
            // hints are mostly written from - using getMinRpcTimeout() / 2 for the interval.
            long delay = DatabaseDescriptor.getMinRpcTimeout(MILLISECONDS) + DatabaseDescriptor.getWriteRpcTimeout(MILLISECONDS);
            ScheduledExecutors.optionalTasks.schedule(() -> HintsService.instance.excise(hostId), delay, MILLISECONDS);
        }

        removeEndpoint(endpoint);
        tokenMetadata.removeEndpoint(endpoint);
        if (!tokens.isEmpty())
            tokenMetadata.removeBootstrapTokens(tokens);
        notifyLeft(endpoint);
        PendingRangeCalculatorService.instance.update();
    }

    private void excise(Collection<Token> tokens, InetAddressAndPort endpoint, long expireTime)
    {
        addExpireTimeIfFound(endpoint, expireTime);
        excise(tokens, endpoint);
    }

    /** unlike excise we just need this endpoint gone without going through any notifications **/
    private void removeEndpoint(InetAddressAndPort endpoint)
    {
        Gossiper.runInGossipStageBlocking(() -> Gossiper.instance.removeEndpoint(endpoint));
        SystemKeyspace.removeEndpoint(endpoint);
    }

    protected void addExpireTimeIfFound(InetAddressAndPort endpoint, long expireTime)
    {
        if (expireTime != 0L)
        {
            Gossiper.instance.addExpireTimeForEndpoint(endpoint, expireTime);
        }
    }

    protected long extractExpireTime(String[] pieces)
    {
        return Long.parseLong(pieces[2]);
    }

    /**
     * Finds living endpoints responsible for the given ranges
     *
     * @param keyspaceName the keyspace ranges belong to
     * @param leavingReplicas the ranges to find sources for
     * @return multimap of addresses to ranges the address is responsible for
     */
    private Multimap<InetAddressAndPort, FetchReplica> getNewSourceReplicas(String keyspaceName, Set<LeavingReplica> leavingReplicas)
    {
        InetAddressAndPort myAddress = FBUtilities.getBroadcastAddressAndPort();
        EndpointsByRange rangeReplicas = Keyspace.open(keyspaceName).getReplicationStrategy().getRangeAddresses(tokenMetadata.cloneOnlyTokenMap());
        Multimap<InetAddressAndPort, FetchReplica> sourceRanges = HashMultimap.create();
        IFailureDetector failureDetector = FailureDetector.instance;

        logger.debug("Getting new source replicas for {}", leavingReplicas);

        // find alive sources for our new ranges
        for (LeavingReplica leaver : leavingReplicas)
        {
            //We need this to find the replicas from before leaving to supply the data
            Replica leavingReplica = leaver.leavingReplica;
            //We need this to know what to fetch and what the transient status is
            Replica ourReplica = leaver.ourReplica;
            //If we are going to be a full replica only consider full replicas
            Predicate<Replica> replicaFilter = ourReplica.isFull() ? Replica::isFull : Predicates.alwaysTrue();
            Predicate<Replica> notSelf = replica -> !replica.endpoint().equals(myAddress);
            EndpointsForRange possibleReplicas = rangeReplicas.get(leavingReplica.range());
            logger.info("Possible replicas for newReplica {} are {}", ourReplica, possibleReplicas);
            IEndpointSnitch snitch = DatabaseDescriptor.getEndpointSnitch();
            EndpointsForRange sortedPossibleReplicas = snitch.sortedByProximity(myAddress, possibleReplicas);
            logger.info("Sorted possible replicas starts as {}", sortedPossibleReplicas);
            Optional<Replica> myCurrentReplica = tryFind(possibleReplicas, replica -> replica.endpoint().equals(myAddress)).toJavaUtil();

            boolean transientToFull = myCurrentReplica.isPresent() && myCurrentReplica.get().isTransient() && ourReplica.isFull();
            assert !sortedPossibleReplicas.endpoints().contains(myAddress) || transientToFull : String.format("My address %s, sortedPossibleReplicas %s, myCurrentReplica %s, myNewReplica %s", myAddress, sortedPossibleReplicas, myCurrentReplica, ourReplica);

            //Originally this didn't log if it couldn't restore replication and that seems wrong
            boolean foundLiveReplica = false;
            for (Replica possibleReplica : sortedPossibleReplicas.filter(Predicates.and(replicaFilter, notSelf)))
            {
                if (failureDetector.isAlive(possibleReplica.endpoint()))
                {
                    foundLiveReplica = true;
                    sourceRanges.put(possibleReplica.endpoint(), new FetchReplica(ourReplica, possibleReplica));
                    break;
                }
                else
                {
                    logger.debug("Skipping down replica {}", possibleReplica);
                }
            }
            if (!foundLiveReplica)
            {
                logger.warn("Didn't find live replica to restore replication for " + ourReplica);
            }
        }
        return sourceRanges;
    }

    /**
     * Sends a notification to a node indicating we have finished replicating data.
     *
     * @param remote node to send notification to
     */
    private void sendReplicationNotification(InetAddressAndPort remote)
    {
        // notify the remote token
        Message msg = Message.out(REPLICATION_DONE_REQ, noPayload);
        IFailureDetector failureDetector = FailureDetector.instance;
        if (logger.isDebugEnabled())
            logger.debug("Notifying {} of replication completion\n", remote);
        while (failureDetector.isAlive(remote))
        {
            AsyncOneResponse ior = new AsyncOneResponse();
            MessagingService.instance().sendWithCallback(msg, remote, ior);

            if (!ior.awaitUninterruptibly(DatabaseDescriptor.getRpcTimeout(NANOSECONDS), NANOSECONDS))
                continue; // try again if we timeout

            if (!ior.isSuccess())
                throw new AssertionError(ior.cause());

            return;
        }
    }

    private static class LeavingReplica
    {
        //The node that is leaving
        private final Replica leavingReplica;

        //Our range and transient status
        private final Replica ourReplica;

        public LeavingReplica(Replica leavingReplica, Replica ourReplica)
        {
            Preconditions.checkNotNull(leavingReplica);
            Preconditions.checkNotNull(ourReplica);
            this.leavingReplica = leavingReplica;
            this.ourReplica = ourReplica;
        }

        public boolean equals(Object o)
        {
            if (this == o) return true;
            if (o == null || getClass() != o.getClass()) return false;

            LeavingReplica that = (LeavingReplica) o;

            if (!leavingReplica.equals(that.leavingReplica)) return false;
            return ourReplica.equals(that.ourReplica);
        }

        public int hashCode()
        {
            int result = leavingReplica.hashCode();
            result = 31 * result + ourReplica.hashCode();
            return result;
        }

        public String toString()
        {
            return "LeavingReplica{" +
                   "leavingReplica=" + leavingReplica +
                   ", ourReplica=" + ourReplica +
                   '}';
        }
    }

    /**
     * Called when an endpoint is removed from the ring. This function checks
     * whether this node becomes responsible for new ranges as a
     * consequence and streams data if needed.
     *
     * This is rather ineffective, but it does not matter so much
     * since this is called very seldom
     *
     * @param endpoint the node that left
     */
    private void restoreReplicaCount(InetAddressAndPort endpoint, final InetAddressAndPort notifyEndpoint)
    {
        Map<String, Multimap<InetAddressAndPort, FetchReplica>> replicasToFetch = new HashMap<>();

        InetAddressAndPort myAddress = FBUtilities.getBroadcastAddressAndPort();

        for (String keyspaceName : Schema.instance.getNonLocalStrategyKeyspaces().names())
        {
            logger.debug("Restoring replica count for keyspace {}", keyspaceName);
            EndpointsByReplica changedReplicas = getChangedReplicasForLeaving(keyspaceName, endpoint, tokenMetadata, Keyspace.open(keyspaceName).getReplicationStrategy());
            Set<LeavingReplica> myNewReplicas = new HashSet<>();
            for (Map.Entry<Replica, Replica> entry : changedReplicas.flattenEntries())
            {
                Replica replica = entry.getValue();
                if (replica.endpoint().equals(myAddress))
                {
                    //Maybe we don't technically need to fetch transient data from somewhere
                    //but it's probably not a lot and it probably makes things a hair more resilient to people
                    //not running repair when they should.
                    myNewReplicas.add(new LeavingReplica(entry.getKey(), entry.getValue()));
                }
            }
            logger.debug("Changed replicas for leaving {}, myNewReplicas {}", changedReplicas, myNewReplicas);
            replicasToFetch.put(keyspaceName, getNewSourceReplicas(keyspaceName, myNewReplicas));
        }

        StreamPlan stream = new StreamPlan(StreamOperation.RESTORE_REPLICA_COUNT);
        replicasToFetch.forEach((keyspaceName, sources) -> {
            logger.debug("Requesting keyspace {} sources", keyspaceName);
            sources.asMap().forEach((sourceAddress, fetchReplicas) -> {
                logger.debug("Source and our replicas are {}", fetchReplicas);
                //Remember whether this node is providing the full or transient replicas for this range. We are going
                //to pass streaming the local instance of Replica for the range which doesn't tell us anything about the source
                //By encoding it as two separate sets we retain this information about the source.
                RangesAtEndpoint full = fetchReplicas.stream()
                                                             .filter(f -> f.remote.isFull())
                                                             .map(f -> f.local)
                                                             .collect(RangesAtEndpoint.collector(myAddress));
                RangesAtEndpoint transientReplicas = fetchReplicas.stream()
                                                                  .filter(f -> f.remote.isTransient())
                                                                  .map(f -> f.local)
                                                                  .collect(RangesAtEndpoint.collector(myAddress));
                if (logger.isDebugEnabled())
                    logger.debug("Requesting from {} full replicas {} transient replicas {}", sourceAddress, StringUtils.join(full, ", "), StringUtils.join(transientReplicas, ", "));

                stream.requestRanges(sourceAddress, keyspaceName, full, transientReplicas);
            });
        });
        StreamResultFuture future = stream.execute();
        future.addCallback(new FutureCallback<StreamState>()
        {
            public void onSuccess(StreamState finalState)
            {
                sendReplicationNotification(notifyEndpoint);
            }

            public void onFailure(Throwable t)
            {
                logger.warn("Streaming to restore replica count failed", t);
                // We still want to send the notification
                sendReplicationNotification(notifyEndpoint);
            }
        });
    }

    /**
     * This is used in three contexts, graceful decomission, and restoreReplicaCount/removeNode.
     * Graceful decomission should never lose data and it's going to be important that transient data
     * is streamed to at least one other node from this one for each range.
     *
     * For ranges this node replicates its removal should cause a new replica to be selected either as transient or full
     * for every range. So I believe the current code doesn't have to do anything special because it will engage in streaming
     * for every range it replicates to at least one other node and that should propagate the transient data that was here.
     * When I graphed this out on paper the result of removal looked correct and there are no issues such as
     * this node needing to create a full replica for a range it transiently replicates because what is created is just another
     * transient replica to replace this node.
     * @param keyspaceName
     * @param endpoint
     * @return
     */
    // needs to be modified to accept either a keyspace or ARS.
    static EndpointsByReplica getChangedReplicasForLeaving(String keyspaceName, InetAddressAndPort endpoint, TokenMetadata tokenMetadata, AbstractReplicationStrategy strat)
    {
        // First get all ranges the leaving endpoint is responsible for
        RangesAtEndpoint replicas = strat.getAddressReplicas(endpoint);

        if (logger.isDebugEnabled())
            logger.debug("Node {} replicas [{}]", endpoint, StringUtils.join(replicas, ", "));

        Map<Replica, EndpointsForRange> currentReplicaEndpoints = Maps.newHashMapWithExpectedSize(replicas.size());

        // Find (for each range) all nodes that store replicas for these ranges as well
        TokenMetadata metadata = tokenMetadata.cloneOnlyTokenMap(); // don't do this in the loop! #7758
        for (Replica replica : replicas)
            currentReplicaEndpoints.put(replica, strat.calculateNaturalReplicas(replica.range().right, metadata));

        TokenMetadata temp = tokenMetadata.cloneAfterAllLeft();

        // endpoint might or might not be 'leaving'. If it was not leaving (that is, removenode
        // command was used), it is still present in temp and must be removed.
        if (temp.isMember(endpoint))
            temp.removeEndpoint(endpoint);

        EndpointsByReplica.Builder changedRanges = new EndpointsByReplica.Builder();

        // Go through the ranges and for each range check who will be
        // storing replicas for these ranges when the leaving endpoint
        // is gone. Whoever is present in newReplicaEndpoints list, but
        // not in the currentReplicaEndpoints list, will be needing the
        // range.
        for (Replica replica : replicas)
        {
            EndpointsForRange newReplicaEndpoints = strat.calculateNaturalReplicas(replica.range().right, temp);
            newReplicaEndpoints = newReplicaEndpoints.filter(newReplica -> {
                Optional<Replica> currentReplicaOptional =
                    tryFind(currentReplicaEndpoints.get(replica),
                            currentReplica -> newReplica.endpoint().equals(currentReplica.endpoint())
                    ).toJavaUtil();
                //If it is newly replicating then yes we must do something to get the data there
                if (!currentReplicaOptional.isPresent())
                    return true;

                Replica currentReplica = currentReplicaOptional.get();
                //This transition requires streaming to occur
                //Full -> transient is handled by nodetool cleanup
                //transient -> transient and full -> full don't require any action
                if (currentReplica.isTransient() && newReplica.isFull())
                    return true;
                return false;
            });

            if (logger.isDebugEnabled())
                if (newReplicaEndpoints.isEmpty())
                    logger.debug("Replica {} already in all replicas", replica);
                else
                    logger.debug("Replica {} will be responsibility of {}", replica, StringUtils.join(newReplicaEndpoints, ", "));
            changedRanges.putAll(replica, newReplicaEndpoints, Conflict.NONE);
        }

        return changedRanges.build();
    }


    public void onJoin(InetAddressAndPort endpoint, EndpointState epState)
    {
        // Explicitly process STATUS or STATUS_WITH_PORT before the other
        // application states to maintain pre-4.0 semantics with the order
        // they are processed.  Otherwise the endpoint will not be added
        // to TokenMetadata so non-STATUS* appstates will be ignored.
        ApplicationState statusState = ApplicationState.STATUS_WITH_PORT;
        VersionedValue statusValue;
        statusValue = epState.getApplicationState(statusState);
        if (statusValue == null)
        {
            statusState = ApplicationState.STATUS;
            statusValue = epState.getApplicationState(statusState);
        }
        if (statusValue != null)
            Gossiper.instance.doOnChangeNotifications(endpoint, statusState, statusValue);

        for (Map.Entry<ApplicationState, VersionedValue> entry : epState.states())
        {
            if (entry.getKey() == ApplicationState.STATUS_WITH_PORT || entry.getKey() == ApplicationState.STATUS)
                continue;
            Gossiper.instance.doOnChangeNotifications(endpoint, entry.getKey(), entry.getValue());
        }
    }

    public void onAlive(InetAddressAndPort endpoint, EndpointState state)
    {
        if (tokenMetadata.isMember(endpoint))
            notifyUp(endpoint);
    }

    public void onRemove(InetAddressAndPort endpoint)
    {
        tokenMetadata.removeEndpoint(endpoint);
        PendingRangeCalculatorService.instance.update();
    }

    public void onDead(InetAddressAndPort endpoint, EndpointState state)
    {
        // interrupt any outbound connection; if the node is failing and we cannot reconnect,
        // this will rapidly lower the number of bytes we are willing to queue to the node
        MessagingService.instance().interruptOutbound(endpoint);
        notifyDown(endpoint);
    }

    public void onRestart(InetAddressAndPort endpoint, EndpointState state)
    {
        // If we have restarted before the node was even marked down, we need to reset the connection pool
        if (state.isAlive())
            onDead(endpoint, state);

        // Then, the node may have been upgraded and changed its messaging protocol version. If so, we
        // want to update that before we mark the node live again to avoid problems like CASSANDRA-11128.
        VersionedValue netVersion = state.getApplicationState(ApplicationState.NET_VERSION);
        if (netVersion != null)
            updateNetVersion(endpoint, netVersion);
    }


    public String getLoadString()
    {
        return FileUtils.stringifyFileSize(StorageMetrics.load.getCount());
    }

    public Map<String, String> getLoadMapWithPort()
    {
        return getLoadMap(true);
    }

    public Map<String, String> getLoadMap()
    {
        return getLoadMap(false);
    }

    private Map<String, String> getLoadMap(boolean withPort)
    {
        Map<String, String> map = new HashMap<>();
        for (Map.Entry<InetAddressAndPort,Double> entry : LoadBroadcaster.instance.getLoadInfo().entrySet())
        {
            map.put(entry.getKey().getHostAddress(withPort), FileUtils.stringifyFileSize(entry.getValue()));
        }
        // gossiper doesn't see its own updates, so we need to special-case the local node
        map.put(FBUtilities.getBroadcastAddressAndPort().getHostAddress(withPort), getLoadString());
        return map;
    }

    // TODO
    public final void deliverHints(String host)
    {
        throw new UnsupportedOperationException();
    }

    public Collection<Token> getLocalTokens()
    {
        Collection<Token> tokens = SystemKeyspace.getSavedTokens();
        assert tokens != null && !tokens.isEmpty(); // should not be called before initServer sets this
        return tokens;
    }

    @Nullable
    public InetAddressAndPort getEndpointForHostId(UUID hostId)
    {
        return tokenMetadata.getEndpointForHostId(hostId);
    }

    @Nullable
    public UUID getHostIdForEndpoint(InetAddressAndPort address)
    {
        return tokenMetadata.getHostId(address);
    }

    /* These methods belong to the MBean interface */

    public List<String> getTokens()
    {
        return getTokens(FBUtilities.getBroadcastAddressAndPort());
    }

    public List<String> getTokens(String endpoint) throws UnknownHostException
    {
        return getTokens(InetAddressAndPort.getByName(endpoint));
    }

    private List<String> getTokens(InetAddressAndPort endpoint)
    {
        List<String> strTokens = new ArrayList<>();
        for (Token tok : getTokenMetadata().getTokens(endpoint))
            strTokens.add(tok.toString());
        return strTokens;
    }

    public String getReleaseVersion()
    {
        return FBUtilities.getReleaseVersionString();
    }

    public String getSchemaVersion()
    {
        return Schema.instance.getVersion().toString();
    }

    public String getKeyspaceReplicationInfo(String keyspaceName)
    {
        Keyspace keyspaceInstance = Schema.instance.getKeyspaceInstance(keyspaceName);
        if (keyspaceInstance == null)
            throw new IllegalArgumentException(); // ideally should never happen
        ReplicationParams replicationParams = keyspaceInstance.getMetadata().params.replication;
        String replicationInfo = replicationParams.klass.getSimpleName() + " " + replicationParams.options.toString();
        return replicationInfo;
    }

    @Deprecated
    public List<String> getLeavingNodes()
    {
        return stringify(tokenMetadata.getLeavingEndpoints(), false);
    }

    public List<String> getLeavingNodesWithPort()
    {
        return stringify(tokenMetadata.getLeavingEndpoints(), true);
    }

    @Deprecated
    public List<String> getMovingNodes()
    {
        List<String> endpoints = new ArrayList<>();

        for (Pair<Token, InetAddressAndPort> node : tokenMetadata.getMovingEndpoints())
        {
            endpoints.add(node.right.getAddress().getHostAddress());
        }

        return endpoints;
    }

    public List<String> getMovingNodesWithPort()
    {
        List<String> endpoints = new ArrayList<>();

        for (Pair<Token, InetAddressAndPort> node : tokenMetadata.getMovingEndpoints())
        {
            endpoints.add(node.right.getHostAddressAndPort());
        }

        return endpoints;
    }

    @Deprecated
    public List<String> getJoiningNodes()
    {
        return stringify(tokenMetadata.getBootstrapTokens().valueSet(), false);
    }

    public List<String> getJoiningNodesWithPort()
    {
        return stringify(tokenMetadata.getBootstrapTokens().valueSet(), true);
    }

    @Deprecated
    public List<String> getLiveNodes()
    {
        return stringify(Gossiper.instance.getLiveMembers(), false);
    }

    public List<String> getLiveNodesWithPort()
    {
        return stringify(Gossiper.instance.getLiveMembers(), true);
    }

    public Set<InetAddressAndPort> getLiveRingMembers()
    {
        return getLiveRingMembers(false);
    }

    public Set<InetAddressAndPort> getLiveRingMembers(boolean excludeDeadStates)
    {
        Set<InetAddressAndPort> ret = new HashSet<>();
        for (InetAddressAndPort ep : Gossiper.instance.getLiveMembers())
        {
            if (excludeDeadStates)
            {
                EndpointState epState = Gossiper.instance.getEndpointStateForEndpoint(ep);
                if (epState == null || Gossiper.instance.isDeadState(epState))
                    continue;
            }

            if (tokenMetadata.isMember(ep))
                ret.add(ep);
        }
        return ret;
    }


    @Deprecated
    public List<String> getUnreachableNodes()
    {
        return stringify(Gossiper.instance.getUnreachableMembers(), false);
    }

    public List<String> getUnreachableNodesWithPort()
    {
        return stringify(Gossiper.instance.getUnreachableMembers(), true);
    }

    @Override
    public String[] getAllDataFileLocations()
    {
        return getCanonicalPaths(DatabaseDescriptor.getAllDataFileLocations());
    }

    private String[] getCanonicalPaths(String[] paths)
    {
        String[] locations = new String[paths.length];
        for (int i = 0; i < paths.length; i++)
            locations[i] = FileUtils.getCanonicalPath(paths[i]);
        return locations;
    }

    @Override
    public String[] getLocalSystemKeyspacesDataFileLocations()
    {
        return getCanonicalPaths(DatabaseDescriptor.getLocalSystemKeyspacesDataFileLocations());
    }

    @Override
    public String[] getNonLocalSystemKeyspacesDataFileLocations()
    {
        return getCanonicalPaths(DatabaseDescriptor.getNonLocalSystemKeyspacesDataFileLocations());
    }

    public String getCommitLogLocation()
    {
        return FileUtils.getCanonicalPath(DatabaseDescriptor.getCommitLogLocation());
    }

    public String getSavedCachesLocation()
    {
        return FileUtils.getCanonicalPath(DatabaseDescriptor.getSavedCachesLocation());
    }

    private List<String> stringify(Iterable<InetAddressAndPort> endpoints, boolean withPort)
    {
        List<String> stringEndpoints = new ArrayList<>();
        for (InetAddressAndPort ep : endpoints)
        {
            stringEndpoints.add(ep.getHostAddress(withPort));
        }
        return stringEndpoints;
    }

    public int getCurrentGenerationNumber()
    {
        return Gossiper.instance.getCurrentGenerationNumber(FBUtilities.getBroadcastAddressAndPort());
    }

    public int forceKeyspaceCleanup(String keyspaceName, String... tables) throws IOException, ExecutionException, InterruptedException
    {
        return forceKeyspaceCleanup(0, keyspaceName, tables);
    }

    public int forceKeyspaceCleanup(int jobs, String keyspaceName, String... tables) throws IOException, ExecutionException, InterruptedException
    {
        if (SchemaConstants.isLocalSystemKeyspace(keyspaceName))
            throw new RuntimeException("Cleanup of the system keyspace is neither necessary nor wise");

        if (tokenMetadata.getPendingRanges(keyspaceName, getBroadcastAddressAndPort()).size() > 0)
            throw new RuntimeException("Node is involved in cluster membership changes. Not safe to run cleanup.");

        CompactionManager.AllSSTableOpStatus status = CompactionManager.AllSSTableOpStatus.SUCCESSFUL;
        for (ColumnFamilyStore cfStore : getValidColumnFamilies(false, false, keyspaceName, tables))
        {
            CompactionManager.AllSSTableOpStatus oneStatus = cfStore.forceCleanup(jobs);
            if (oneStatus != CompactionManager.AllSSTableOpStatus.SUCCESSFUL)
                status = oneStatus;
        }
        return status.statusCode;
    }

    public int scrub(boolean disableSnapshot, boolean skipCorrupted, String keyspaceName, String... tables) throws IOException, ExecutionException, InterruptedException
    {
        return scrub(disableSnapshot, skipCorrupted, true, 0, keyspaceName, tables);
    }

    public int scrub(boolean disableSnapshot, boolean skipCorrupted, boolean checkData, String keyspaceName, String... tables) throws IOException, ExecutionException, InterruptedException
    {
        return scrub(disableSnapshot, skipCorrupted, checkData, 0, keyspaceName, tables);
    }

    public int scrub(boolean disableSnapshot, boolean skipCorrupted, boolean checkData, int jobs, String keyspaceName, String... tables) throws IOException, ExecutionException, InterruptedException
    {
        return scrub(disableSnapshot, skipCorrupted, checkData, false, jobs, keyspaceName, tables);
    }

    public int scrub(boolean disableSnapshot, boolean skipCorrupted, boolean checkData, boolean reinsertOverflowedTTL, int jobs, String keyspaceName, String... tables) throws IOException, ExecutionException, InterruptedException
    {
        CompactionManager.AllSSTableOpStatus status = CompactionManager.AllSSTableOpStatus.SUCCESSFUL;
        for (ColumnFamilyStore cfStore : getValidColumnFamilies(true, false, keyspaceName, tables))
        {
            CompactionManager.AllSSTableOpStatus oneStatus = cfStore.scrub(disableSnapshot, skipCorrupted, reinsertOverflowedTTL, checkData, jobs);
            if (oneStatus != CompactionManager.AllSSTableOpStatus.SUCCESSFUL)
                status = oneStatus;
        }
        return status.statusCode;
    }

    @Deprecated
    public int verify(boolean extendedVerify, String keyspaceName, String... tableNames) throws IOException, ExecutionException, InterruptedException
    {
        return verify(extendedVerify, false, false, false, false, false, keyspaceName, tableNames);
    }

    public int verify(boolean extendedVerify, boolean checkVersion, boolean diskFailurePolicy, boolean mutateRepairStatus, boolean checkOwnsTokens, boolean quick, String keyspaceName, String... tableNames) throws IOException, ExecutionException, InterruptedException
    {
        CompactionManager.AllSSTableOpStatus status = CompactionManager.AllSSTableOpStatus.SUCCESSFUL;
        Verifier.Options options = Verifier.options().invokeDiskFailurePolicy(diskFailurePolicy)
                                                     .extendedVerification(extendedVerify)
                                                     .checkVersion(checkVersion)
                                                     .mutateRepairStatus(mutateRepairStatus)
                                                     .checkOwnsTokens(checkOwnsTokens)
                                                     .quick(quick).build();
        logger.info("Verifying {}.{} with options = {}", keyspaceName, Arrays.toString(tableNames), options);
        for (ColumnFamilyStore cfStore : getValidColumnFamilies(false, false, keyspaceName, tableNames))
        {
            CompactionManager.AllSSTableOpStatus oneStatus = cfStore.verify(options);
            if (oneStatus != CompactionManager.AllSSTableOpStatus.SUCCESSFUL)
                status = oneStatus;
        }
        return status.statusCode;
    }

    public int upgradeSSTables(String keyspaceName, boolean excludeCurrentVersion, String... tableNames) throws IOException, ExecutionException, InterruptedException
    {
        return upgradeSSTables(keyspaceName, excludeCurrentVersion, 0, tableNames);
    }

    public int upgradeSSTables(String keyspaceName,
                               final boolean skipIfCurrentVersion,
                               final long skipIfNewerThanTimestamp,
                               int jobs,
                               String... tableNames) throws IOException, ExecutionException, InterruptedException
    {
        return rewriteSSTables(keyspaceName, skipIfCurrentVersion, skipIfNewerThanTimestamp, false, jobs, tableNames);
    }

    public int recompressSSTables(String keyspaceName,
                                  int jobs,
                                  String... tableNames) throws IOException, ExecutionException, InterruptedException
    {
        return rewriteSSTables(keyspaceName, false, Long.MAX_VALUE, true, jobs, tableNames);
    }


    public int rewriteSSTables(String keyspaceName,
                               final boolean skipIfCurrentVersion,
                               final long skipIfNewerThanTimestamp,
                               final boolean skipIfCompressionMatches,
                               int jobs,
                               String... tableNames) throws IOException, ExecutionException, InterruptedException
    {
        CompactionManager.AllSSTableOpStatus status = CompactionManager.AllSSTableOpStatus.SUCCESSFUL;
        for (ColumnFamilyStore cfStore : getValidColumnFamilies(true, true, keyspaceName, tableNames))
        {
            CompactionManager.AllSSTableOpStatus oneStatus = cfStore.sstablesRewrite(skipIfCurrentVersion, skipIfNewerThanTimestamp, skipIfCompressionMatches, jobs);
            if (oneStatus != CompactionManager.AllSSTableOpStatus.SUCCESSFUL)
                status = oneStatus;
        }
        return status.statusCode;
    }

    public List<Pair<String, String>> getPreparedStatements()
    {
        List<Pair<String, String>> statements = new ArrayList<>();
        for (Entry<MD5Digest, QueryHandler.Prepared> e : QueryProcessor.instance.getPreparedStatements().entrySet())
            statements.add(Pair.create(e.getKey().toString(), e.getValue().rawCQLStatement));
        return statements;
    }

    public void dropPreparedStatements(boolean memoryOnly)
    {
        QueryProcessor.instance.clearPreparedStatements(memoryOnly);
    }


    public void forceKeyspaceCompaction(boolean splitOutput, String keyspaceName, String... tableNames) throws IOException, ExecutionException, InterruptedException
    {
        for (ColumnFamilyStore cfStore : getValidColumnFamilies(true, false, keyspaceName, tableNames))
        {
            cfStore.forceMajorCompaction(splitOutput);
        }
    }

    public int relocateSSTables(String keyspaceName, String ... columnFamilies) throws IOException, ExecutionException, InterruptedException
    {
        return relocateSSTables(0, keyspaceName, columnFamilies);
    }

    public int relocateSSTables(int jobs, String keyspaceName, String ... columnFamilies) throws IOException, ExecutionException, InterruptedException
    {
        CompactionManager.AllSSTableOpStatus status = CompactionManager.AllSSTableOpStatus.SUCCESSFUL;
        for (ColumnFamilyStore cfs : getValidColumnFamilies(false, false, keyspaceName, columnFamilies))
        {
            CompactionManager.AllSSTableOpStatus oneStatus = cfs.relocateSSTables(jobs);
            if (oneStatus != CompactionManager.AllSSTableOpStatus.SUCCESSFUL)
                status = oneStatus;
        }
        return status.statusCode;
    }

    public int garbageCollect(String tombstoneOptionString, int jobs, String keyspaceName, String ... columnFamilies) throws IOException, ExecutionException, InterruptedException
    {
        TombstoneOption tombstoneOption = TombstoneOption.valueOf(tombstoneOptionString);
        CompactionManager.AllSSTableOpStatus status = CompactionManager.AllSSTableOpStatus.SUCCESSFUL;
        for (ColumnFamilyStore cfs : getValidColumnFamilies(false, false, keyspaceName, columnFamilies))
        {
            CompactionManager.AllSSTableOpStatus oneStatus = cfs.garbageCollect(tombstoneOption, jobs);
            if (oneStatus != CompactionManager.AllSSTableOpStatus.SUCCESSFUL)
                status = oneStatus;
        }
        return status.statusCode;
    }

    /**
     * Takes the snapshot of a multiple column family from different keyspaces. A snapshot name must be specified.
     *
     * @param tag
     *            the tag given to the snapshot; may not be null or empty
     * @param options
     *            Map of options (skipFlush is the only supported option for now)
     * @param entities
     *            list of keyspaces / tables in the form of empty | ks1 ks2 ... | ks1.cf1,ks2.cf2,...
     */
    @Override
    public void takeSnapshot(String tag, Map<String, String> options, String... entities) throws IOException
    {
        DurationSpec.IntSecondsBound ttl = options.containsKey("ttl") ? new DurationSpec.IntSecondsBound(options.get("ttl")) : null;
        if (ttl != null)
        {
            int minAllowedTtlSecs = CassandraRelevantProperties.SNAPSHOT_MIN_ALLOWED_TTL_SECONDS.getInt();
            if (ttl.toSeconds() < minAllowedTtlSecs)
                throw new IllegalArgumentException(String.format("ttl for snapshot must be at least %d seconds", minAllowedTtlSecs));
        }

        boolean skipFlush = Boolean.parseBoolean(options.getOrDefault("skipFlush", "false"));
        if (entities != null && entities.length > 0 && entities[0].contains("."))
        {
            takeMultipleTableSnapshot(tag, skipFlush, ttl, entities);
        }
        else
        {
            takeSnapshot(tag, skipFlush, ttl, entities);
        }
    }

    /**
     * Takes the snapshot of a specific table. A snapshot name must be
     * specified.
     *
     * @param keyspaceName
     *            the keyspace which holds the specified table
     * @param tableName
     *            the table to snapshot
     * @param tag
     *            the tag given to the snapshot; may not be null or empty
     */
    public void takeTableSnapshot(String keyspaceName, String tableName, String tag)
            throws IOException
    {
        takeMultipleTableSnapshot(tag, false, null, keyspaceName + "." + tableName);
    }

    @Override
    public void forceKeyspaceCompactionForTokenRange(String keyspaceName, String startToken, String endToken, String... tableNames) throws IOException, ExecutionException, InterruptedException
    {
        Collection<Range<Token>> tokenRanges = createRepairRangeFrom(startToken, endToken);

        for (ColumnFamilyStore cfStore : getValidColumnFamilies(true, false, keyspaceName, tableNames))
        {
            cfStore.forceCompactionForTokenRange(tokenRanges);
        }
    }

    @Override
    public void forceKeyspaceCompactionForPartitionKey(String keyspaceName, String partitionKey, String... tableNames) throws IOException, ExecutionException, InterruptedException
    {
        // validate that the key parses before attempting compaction
        for (ColumnFamilyStore cfStore : getValidColumnFamilies(true, false, keyspaceName, tableNames))
        {
            try
            {
                getKeyFromPartition(keyspaceName, cfStore.name, partitionKey);
            }
            catch (Exception e)
            {
                // JMX can not handle exceptions defined outside of java.* and javax.*, so safer to rewrite the exception
                IllegalArgumentException exception = new IllegalArgumentException(String.format("Unable to parse partition key '%s' for table %s; %s", partitionKey, cfStore.metadata, e.getMessage()));
                exception.setStackTrace(e.getStackTrace());
                throw exception;
            }
        }
        for (ColumnFamilyStore cfStore : getValidColumnFamilies(true, false, keyspaceName, tableNames))
        {
            cfStore.forceCompactionForKey(getKeyFromPartition(keyspaceName, cfStore.name, partitionKey));
        }
    }

    /**
     * Takes the snapshot for the given keyspaces. A snapshot name must be specified.
     *
     * @param tag the tag given to the snapshot; may not be null or empty
     * @param keyspaceNames the names of the keyspaces to snapshot; empty means "all."
     */
    public void takeSnapshot(String tag, String... keyspaceNames) throws IOException
    {
        takeSnapshot(tag, false, null, keyspaceNames);
    }

    /**
     * Takes the snapshot of a multiple column family from different keyspaces. A snapshot name must be specified.
     *
     * @param tag
     *            the tag given to the snapshot; may not be null or empty
     * @param tableList
     *            list of tables from different keyspace in the form of ks1.cf1 ks2.cf2
     */
    public void takeMultipleTableSnapshot(String tag, String... tableList)
            throws IOException
    {
        takeMultipleTableSnapshot(tag, false, null, tableList);
    }

    /**
     * Takes the snapshot for the given keyspaces. A snapshot name must be specified.
     *
     * @param tag the tag given to the snapshot; may not be null or empty
     * @param skipFlush Skip blocking flush of memtable
     * @param keyspaceNames the names of the keyspaces to snapshot; empty means "all."
     */
    private void takeSnapshot(String tag, boolean skipFlush, DurationSpec.IntSecondsBound ttl, String... keyspaceNames) throws IOException
    {
        if (operationMode == Mode.JOINING)
            throw new IOException("Cannot snapshot until bootstrap completes");
        if (tag == null || tag.equals(""))
            throw new IOException("You must supply a snapshot name.");

        Iterable<Keyspace> keyspaces;
        if (keyspaceNames.length == 0)
        {
            keyspaces = Keyspace.all();
        }
        else
        {
            ArrayList<Keyspace> t = new ArrayList<>(keyspaceNames.length);
            for (String keyspaceName : keyspaceNames)
                t.add(getValidKeyspace(keyspaceName));
            keyspaces = t;
        }

        // Do a check to see if this snapshot exists before we actually snapshot
        for (Keyspace keyspace : keyspaces)
            if (keyspace.snapshotExists(tag))
                throw new IOException("Snapshot " + tag + " already exists.");


        RateLimiter snapshotRateLimiter = DatabaseDescriptor.getSnapshotRateLimiter();
        Instant creationTime = now();

        for (Keyspace keyspace : keyspaces)
        {
            keyspace.snapshot(tag, null, skipFlush, ttl, snapshotRateLimiter, creationTime);
        }
    }

    /**
     * Takes the snapshot of a multiple column family from different keyspaces. A snapshot name must be specified.
     *
     *
     * @param tag
     *            the tag given to the snapshot; may not be null or empty
     * @param skipFlush
     *            Skip blocking flush of memtable
     * @param tableList
     *            list of tables from different keyspace in the form of ks1.cf1 ks2.cf2
     */
    private void takeMultipleTableSnapshot(String tag, boolean skipFlush, DurationSpec.IntSecondsBound ttl, String... tableList)
            throws IOException
    {
        Map<Keyspace, List<String>> keyspaceColumnfamily = new HashMap<Keyspace, List<String>>();
        for (String table : tableList)
        {
            String splittedString[] = StringUtils.split(table, '.');
            if (splittedString.length == 2)
            {
                String keyspaceName = splittedString[0];
                String tableName = splittedString[1];

                if (keyspaceName == null)
                    throw new IOException("You must supply a keyspace name");
                if (operationMode.equals(Mode.JOINING))
                    throw new IOException("Cannot snapshot until bootstrap completes");

                if (tableName == null)
                    throw new IOException("You must supply a table name");
                if (tag == null || tag.equals(""))
                    throw new IOException("You must supply a snapshot name.");

                Keyspace keyspace = getValidKeyspace(keyspaceName);
                ColumnFamilyStore columnFamilyStore = keyspace.getColumnFamilyStore(tableName);
                // As there can be multiple column family from same keyspace check if snapshot exist for that specific
                // columnfamily and not for whole keyspace

                if (columnFamilyStore.snapshotExists(tag))
                    throw new IOException("Snapshot " + tag + " already exists.");
                if (!keyspaceColumnfamily.containsKey(keyspace))
                {
                    keyspaceColumnfamily.put(keyspace, new ArrayList<String>());
                }

                // Add Keyspace columnfamily to map in order to support atomicity for snapshot process.
                // So no snapshot should happen if any one of the above conditions fail for any keyspace or columnfamily
                keyspaceColumnfamily.get(keyspace).add(tableName);

            }
            else
            {
                throw new IllegalArgumentException(
                        "Cannot take a snapshot on secondary index or invalid column family name. You must supply a column family name in the form of keyspace.columnfamily");
            }
        }

        RateLimiter snapshotRateLimiter = DatabaseDescriptor.getSnapshotRateLimiter();
        Instant creationTime = now();

        for (Entry<Keyspace, List<String>> entry : keyspaceColumnfamily.entrySet())
        {
            for (String table : entry.getValue())
                entry.getKey().snapshot(tag, table, skipFlush, ttl, snapshotRateLimiter, creationTime);
        }
    }

    private void verifyKeyspaceIsValid(String keyspaceName)
    {
        if (null != VirtualKeyspaceRegistry.instance.getKeyspaceNullable(keyspaceName))
            throw new IllegalArgumentException("Cannot perform any operations against virtual keyspace " + keyspaceName);

        if (!Schema.instance.getKeyspaces().contains(keyspaceName))
            throw new IllegalArgumentException("Keyspace " + keyspaceName + " does not exist");
    }

    private Keyspace getValidKeyspace(String keyspaceName)
    {
        verifyKeyspaceIsValid(keyspaceName);
        return Keyspace.open(keyspaceName);
    }

    /**
     * Remove the snapshot with the given name from the given keyspaces.
     * If no tag is specified we will remove all snapshots.
     */
    public void clearSnapshot(String tag, String... keyspaceNames) throws IOException
    {
        if(tag == null)
            tag = "";

        Set<String> keyspaces = new HashSet<>();
        for (String dataDir : DatabaseDescriptor.getAllDataFileLocations())
        {
            for(String keyspaceDir : new File(dataDir).tryListNames())
            {
                // Only add a ks if it has been specified as a param, assuming params were actually provided.
                if (keyspaceNames.length > 0 && !Arrays.asList(keyspaceNames).contains(keyspaceDir))
                    continue;
                keyspaces.add(keyspaceDir);
            }
        }

        for (String keyspace : keyspaces)
            Keyspace.clearSnapshot(tag, keyspace);

        if (logger.isDebugEnabled())
            logger.debug("Cleared out snapshot directories");
    }

    public Map<String, TabularData> getSnapshotDetails(Map<String, String> options)
    {
        boolean skipExpiring = options != null && Boolean.parseBoolean(options.getOrDefault("no_ttl", "false"));

        Map<String, TabularData> snapshotMap = new HashMap<>();

        for (TableSnapshot snapshot : snapshotManager.loadSnapshots())
        {
            if (skipExpiring && snapshot.isExpiring())
                continue;

            TabularDataSupport data = (TabularDataSupport) snapshotMap.get(snapshot.getTag());
            if (data == null)
            {
                data = new TabularDataSupport(SnapshotDetailsTabularData.TABULAR_TYPE);
                snapshotMap.put(snapshot.getTag(), data);
            }

            SnapshotDetailsTabularData.from(snapshot, data);
        }

        return snapshotMap;
    }

    @Deprecated
    public Map<String, TabularData> getSnapshotDetails()
    {
        return getSnapshotDetails(ImmutableMap.of());
    }

    public long trueSnapshotsSize()
    {
        long total = 0;
        for (Keyspace keyspace : Keyspace.all())
        {
            if (SchemaConstants.isLocalSystemKeyspace(keyspace.getName()))
                continue;

            for (ColumnFamilyStore cfStore : keyspace.getColumnFamilyStores())
            {
                total += cfStore.trueSnapshotsSize();
            }
        }

        return total;
    }

    public void setSnapshotLinksPerSecond(long throttle)
    {
        logger.info("Setting snapshot throttle to {}", throttle);
        DatabaseDescriptor.setSnapshotLinksPerSecond(throttle);
    }

    public long getSnapshotLinksPerSecond()
    {
        return DatabaseDescriptor.getSnapshotLinksPerSecond();
    }

    public void refreshSizeEstimates() throws ExecutionException
    {
        cleanupSizeEstimates();
        FBUtilities.waitOnFuture(ScheduledExecutors.optionalTasks.submit(SizeEstimatesRecorder.instance));
    }

    public void cleanupSizeEstimates()
    {
        SystemKeyspace.clearAllEstimates();
    }

    /**
     * @param allowIndexes Allow index CF names to be passed in
     * @param autoAddIndexes Automatically add secondary indexes if a CF has them
     * @param keyspaceName keyspace
     * @param cfNames CFs
     * @throws java.lang.IllegalArgumentException when given CF name does not exist
     */
    public Iterable<ColumnFamilyStore> getValidColumnFamilies(boolean allowIndexes, boolean autoAddIndexes, String keyspaceName, String... cfNames) throws IOException
    {
        Keyspace keyspace = getValidKeyspace(keyspaceName);
        return keyspace.getValidColumnFamilies(allowIndexes, autoAddIndexes, cfNames);
    }

    /**
     * Flush all memtables for a keyspace and column families.
     * @param keyspaceName
     * @param tableNames
     * @throws IOException
     */
    public void forceKeyspaceFlush(String keyspaceName, String... tableNames) throws IOException
    {
        for (ColumnFamilyStore cfStore : getValidColumnFamilies(true, false, keyspaceName, tableNames))
        {
            logger.debug("Forcing flush on keyspace {}, CF {}", keyspaceName, cfStore.name);
            cfStore.forceBlockingFlush(ColumnFamilyStore.FlushReason.USER_FORCED);
        }
    }

    /**
     * Flush all memtables for a keyspace and column families.
     * @param keyspaceName
     * @throws IOException
     */
    public void forceKeyspaceFlush(String keyspaceName, ColumnFamilyStore.FlushReason reason) throws IOException
    {
        for (ColumnFamilyStore cfStore : getValidColumnFamilies(true, false, keyspaceName))
        {
            logger.debug("Forcing flush on keyspace {}, CF {}", keyspaceName, cfStore.name);
            cfStore.forceBlockingFlush(reason);
        }
    }

    public int repairAsync(String keyspace, Map<String, String> repairSpec)
    {
        return repair(keyspace, repairSpec, Collections.emptyList()).left;
    }

    public Pair<Integer, Future<?>> repair(String keyspace, Map<String, String> repairSpec, List<ProgressListener> listeners)
    {
        RepairOption option = RepairOption.parse(repairSpec, tokenMetadata.partitioner);
        return repair(keyspace, option, listeners);
    }

    public Pair<Integer, Future<?>> repair(String keyspace, RepairOption option, List<ProgressListener> listeners)
    {
        // if ranges are not specified
        if (option.getRanges().isEmpty())
        {
            if (option.isPrimaryRange())
            {
                // when repairing only primary range, neither dataCenters nor hosts can be set
                if (option.getDataCenters().isEmpty() && option.getHosts().isEmpty())
                    option.getRanges().addAll(getPrimaryRanges(keyspace));
                    // except dataCenters only contain local DC (i.e. -local)
                else if (option.isInLocalDCOnly())
                    option.getRanges().addAll(getPrimaryRangesWithinDC(keyspace));
                else
                    throw new IllegalArgumentException("You need to run primary range repair on all nodes in the cluster.");
            }
            else
            {
                Iterables.addAll(option.getRanges(), getLocalReplicas(keyspace).onlyFull().ranges());
            }
        }
        if (option.getRanges().isEmpty() || Keyspace.open(keyspace).getReplicationStrategy().getReplicationFactor().allReplicas < 2)
            return Pair.create(0, ImmediateFuture.success(null));

        int cmd = nextRepairCommand.incrementAndGet();
        return Pair.create(cmd, repairCommandExecutor().submit(createRepairTask(cmd, keyspace, option, listeners)));
    }

    /**
     * Create collection of ranges that match ring layout from given tokens.
     *
     * @param beginToken beginning token of the range
     * @param endToken end token of the range
     * @return collection of ranges that match ring layout in TokenMetadata
     */
    @VisibleForTesting
    Collection<Range<Token>> createRepairRangeFrom(String beginToken, String endToken)
    {
        Token parsedBeginToken = getTokenFactory().fromString(beginToken);
        Token parsedEndToken = getTokenFactory().fromString(endToken);

        // Break up given range to match ring layout in TokenMetadata
        ArrayList<Range<Token>> repairingRange = new ArrayList<>();

        ArrayList<Token> tokens = new ArrayList<>(tokenMetadata.sortedTokens());
        if (!tokens.contains(parsedBeginToken))
        {
            tokens.add(parsedBeginToken);
        }
        if (!tokens.contains(parsedEndToken))
        {
            tokens.add(parsedEndToken);
        }
        // tokens now contain all tokens including our endpoints
        Collections.sort(tokens);

        int start = tokens.indexOf(parsedBeginToken), end = tokens.indexOf(parsedEndToken);
        for (int i = start; i != end; i = (i+1) % tokens.size())
        {
            Range<Token> range = new Range<>(tokens.get(i), tokens.get((i+1) % tokens.size()));
            repairingRange.add(range);
        }

        return repairingRange;
    }

    public TokenFactory getTokenFactory()
    {
        return tokenMetadata.partitioner.getTokenFactory();
    }

    private FutureTask<Object> createRepairTask(final int cmd, final String keyspace, final RepairOption options, List<ProgressListener> listeners)
    {
        if (!options.getDataCenters().isEmpty() && !options.getDataCenters().contains(DatabaseDescriptor.getLocalDataCenter()))
        {
            throw new IllegalArgumentException("the local data center must be part of the repair");
        }
        Set<String> existingDatacenters = tokenMetadata.cloneOnlyTokenMap().getTopology().getDatacenterEndpoints().keys().elementSet();
        List<String> datacenters = new ArrayList<>(options.getDataCenters());
        if (!existingDatacenters.containsAll(datacenters))
        {
            datacenters.removeAll(existingDatacenters);
            throw new IllegalArgumentException("data center(s) " + datacenters.toString() + " not found");
        }

        RepairRunnable task = new RepairRunnable(this, cmd, options, keyspace);
        task.addProgressListener(progressSupport);
        for (ProgressListener listener : listeners)
            task.addProgressListener(listener);

        if (options.isTraced())
            return new FutureTaskWithResources<>(() -> ExecutorLocals::clear, task);
        return new FutureTask<>(task);
    }

    private void tryRepairPaxosForTopologyChange(String reason)
    {
        try
        {
            startRepairPaxosForTopologyChange(reason).get();
        }
        catch (InterruptedException e)
        {
            logger.error("Error during paxos repair", e);
            throw new AssertionError(e);
        }
        catch (ExecutionException e)
        {
            logger.error("Error during paxos repair", e);
            throw new RuntimeException(e);
        }
    }

    private void repairPaxosForTopologyChange(String reason)
    {
        if (getSkipPaxosRepairOnTopologyChange() || !Paxos.useV2())
        {
            logger.info("skipping paxos repair for {}. skip_paxos_repair_on_topology_change is set, or v2 paxos variant is not being used", reason);
            return;
        }

        logger.info("repairing paxos for {}", reason);

        int retries = 0;
        int maxRetries = Integer.getInteger("cassandra.paxos_repair_on_topology_change_retries", 10);
        int delaySec = Integer.getInteger("cassandra.paxos_repair_on_topology_change_retry_delay_seconds", 10);

        boolean completed = false;
        while (!completed)
        {
            try
            {
                tryRepairPaxosForTopologyChange(reason);
                completed = true;
            }
            catch (Exception e)
            {
                if (retries >= maxRetries)
                    throw e;

                retries++;
                int sleep = delaySec * retries;
                logger.info("Sleeping {} seconds before retrying paxos repair...", sleep);
                Uninterruptibles.sleepUninterruptibly(sleep, TimeUnit.SECONDS);
                logger.info("Retrying paxos repair for {}. Retry {}/{}", reason, retries, maxRetries);
            }
        }

        logger.info("paxos repair for {} complete", reason);
    }

    @VisibleForTesting
    public Future<?> startRepairPaxosForTopologyChange(String reason)
    {
        logger.info("repairing paxos for {}", reason);

        List<Future<?>> futures = new ArrayList<>();

        Keyspaces keyspaces = Schema.instance.getNonLocalStrategyKeyspaces();
        for (String ksName : keyspaces.names())
        {
            if (SchemaConstants.REPLICATED_SYSTEM_KEYSPACE_NAMES.contains(ksName))
                continue;

            if (DatabaseDescriptor.skipPaxosRepairOnTopologyChangeKeyspaces().contains(ksName))
                continue;

            List<Range<Token>> ranges = getLocalAndPendingRanges(ksName);
            futures.add(ActiveRepairService.instance.repairPaxosForTopologyChange(ksName, ranges, reason));
        }

        return FutureCombiner.allOf(futures);
    }

    public Future<?> autoRepairPaxos(TableId tableId)
    {
        TableMetadata table = Schema.instance.getTableMetadata(tableId);
        if (table == null)
            return ImmediateFuture.success(null);

        List<Range<Token>> ranges = getLocalAndPendingRanges(table.keyspace);
        PaxosCleanupLocalCoordinator coordinator = PaxosCleanupLocalCoordinator.createForAutoRepair(tableId, ranges);
        ScheduledExecutors.optionalTasks.submit(coordinator::start);
        return coordinator;
    }

    public void forceTerminateAllRepairSessions()
    {
        ActiveRepairService.instance.terminateSessions();
    }

    @Nullable
    public List<String> getParentRepairStatus(int cmd)
    {
        Pair<ParentRepairStatus, List<String>> pair = ActiveRepairService.instance.getRepairStatus(cmd);
        return pair == null ? null :
               ImmutableList.<String>builder().add(pair.left.name()).addAll(pair.right).build();
    }

    public void setRepairSessionMaxTreeDepth(int depth)
    {
        DatabaseDescriptor.setRepairSessionMaxTreeDepth(depth);
    }

    public int getRepairSessionMaxTreeDepth()
    {
        return DatabaseDescriptor.getRepairSessionMaxTreeDepth();
    }

    /* End of MBean interface methods */

    /**
     * Get the "primary ranges" for the specified keyspace and endpoint.
     * "Primary ranges" are the ranges that the node is responsible for storing replica primarily.
     * The node that stores replica primarily is defined as the first node returned
     * by {@link AbstractReplicationStrategy#calculateNaturalReplicas}.
     *
     * @param keyspace Keyspace name to check primary ranges
     * @param ep endpoint we are interested in.
     * @return primary ranges for the specified endpoint.
     */
    public Collection<Range<Token>> getPrimaryRangesForEndpoint(String keyspace, InetAddressAndPort ep)
    {
        AbstractReplicationStrategy strategy = Keyspace.open(keyspace).getReplicationStrategy();
        Collection<Range<Token>> primaryRanges = new HashSet<>();
        TokenMetadata metadata = tokenMetadata.cloneOnlyTokenMap();
        for (Token token : metadata.sortedTokens())
        {
            EndpointsForRange replicas = strategy.calculateNaturalReplicas(token, metadata);
            if (replicas.size() > 0 && replicas.get(0).endpoint().equals(ep))
            {
                Preconditions.checkState(replicas.get(0).isFull());
                primaryRanges.add(new Range<>(metadata.getPredecessor(token), token));
            }
        }
        return primaryRanges;
    }

    /**
     * Get the "primary ranges" within local DC for the specified keyspace and endpoint.
     *
     * @see #getPrimaryRangesForEndpoint(String, InetAddressAndPort)
     * @param keyspace Keyspace name to check primary ranges
     * @param referenceEndpoint endpoint we are interested in.
     * @return primary ranges within local DC for the specified endpoint.
     */
    public Collection<Range<Token>> getPrimaryRangeForEndpointWithinDC(String keyspace, InetAddressAndPort referenceEndpoint)
    {
        TokenMetadata metadata = tokenMetadata.cloneOnlyTokenMap();
        String localDC = DatabaseDescriptor.getEndpointSnitch().getDatacenter(referenceEndpoint);
        Collection<InetAddressAndPort> localDcNodes = metadata.getTopology().getDatacenterEndpoints().get(localDC);
        AbstractReplicationStrategy strategy = Keyspace.open(keyspace).getReplicationStrategy();

        Collection<Range<Token>> localDCPrimaryRanges = new HashSet<>();
        for (Token token : metadata.sortedTokens())
        {
            EndpointsForRange replicas = strategy.calculateNaturalReplicas(token, metadata);
            for (Replica replica : replicas)
            {
                if (localDcNodes.contains(replica.endpoint()))
                {
                    if (replica.endpoint().equals(referenceEndpoint))
                    {
                        localDCPrimaryRanges.add(new Range<>(metadata.getPredecessor(token), token));
                    }
                    break;
                }
            }
        }

        return localDCPrimaryRanges;
    }

    public Collection<Range<Token>> getLocalPrimaryRange()
    {
        return getLocalPrimaryRangeForEndpoint(FBUtilities.getBroadcastAddressAndPort());
    }

    public Collection<Range<Token>> getLocalPrimaryRangeForEndpoint(InetAddressAndPort referenceEndpoint)
    {
        IEndpointSnitch snitch = DatabaseDescriptor.getEndpointSnitch();
        TokenMetadata tokenMetadata = this.tokenMetadata.cloneOnlyTokenMap();
        if (!tokenMetadata.isMember(referenceEndpoint))
            return Collections.emptySet();
        String dc = snitch.getDatacenter(referenceEndpoint);
        Set<Token> tokens = new HashSet<>(tokenMetadata.getTokens(referenceEndpoint));

        // filter tokens to the single DC
        List<Token> filteredTokens = Lists.newArrayList();
        for (Token token : tokenMetadata.sortedTokens())
        {
            InetAddressAndPort endpoint = tokenMetadata.getEndpoint(token);
            if (dc.equals(snitch.getDatacenter(endpoint)))
                filteredTokens.add(token);
        }

        return getAllRanges(filteredTokens).stream()
                                           .filter(t -> tokens.contains(t.right))
                                           .collect(Collectors.toList());
    }

    /**
     * Get all ranges that span the ring given a set
     * of tokens. All ranges are in sorted order of
     * ranges.
     * @return ranges in sorted order
    */
    public List<Range<Token>> getAllRanges(List<Token> sortedTokens)
    {
        if (logger.isTraceEnabled())
            logger.trace("computing ranges for {}", StringUtils.join(sortedTokens, ", "));

        if (sortedTokens.isEmpty())
            return Collections.emptyList();
        int size = sortedTokens.size();
        List<Range<Token>> ranges = new ArrayList<>(size + 1);
        for (int i = 1; i < size; ++i)
        {
            Range<Token> range = new Range<>(sortedTokens.get(i - 1), sortedTokens.get(i));
            ranges.add(range);
        }
        Range<Token> range = new Range<>(sortedTokens.get(size - 1), sortedTokens.get(0));
        ranges.add(range);

        return ranges;
    }

    /**
     * This method returns the N endpoints that are responsible for storing the
     * specified key i.e for replication.
     *
     * @param keyspaceName keyspace name also known as keyspace
     * @param cf Column family name
     * @param key key for which we need to find the endpoint
     * @return the endpoint responsible for this key
     */
    @Deprecated
    public List<InetAddress> getNaturalEndpoints(String keyspaceName, String cf, String key)
    {
        EndpointsForToken replicas = getNaturalReplicasForToken(keyspaceName, cf, key);
        List<InetAddress> inetList = new ArrayList<>(replicas.size());
        replicas.forEach(r -> inetList.add(r.endpoint().getAddress()));
        return inetList;
    }

    public List<String> getNaturalEndpointsWithPort(String keyspaceName, String cf, String key)
    {
        return Replicas.stringify(getNaturalReplicasForToken(keyspaceName, cf, key), true);
    }

    @Deprecated
    public List<InetAddress> getNaturalEndpoints(String keyspaceName, ByteBuffer key)
    {
        EndpointsForToken replicas = getNaturalReplicasForToken(keyspaceName, key);
        List<InetAddress> inetList = new ArrayList<>(replicas.size());
        replicas.forEach(r -> inetList.add(r.endpoint().getAddress()));
        return inetList;
    }

    public List<String> getNaturalEndpointsWithPort(String keyspaceName, ByteBuffer key)
    {
        EndpointsForToken replicas = getNaturalReplicasForToken(keyspaceName, key);
        return Replicas.stringify(replicas, true);
    }

    public EndpointsForToken getNaturalReplicasForToken(String keyspaceName, String cf, String key)
    {
        return getNaturalReplicasForToken(keyspaceName, partitionKeyToBytes(keyspaceName, cf, key));
    }

    public EndpointsForToken getNaturalReplicasForToken(String keyspaceName, ByteBuffer key)
    {
        Token token = tokenMetadata.partitioner.getToken(key);
        return Keyspace.open(keyspaceName).getReplicationStrategy().getNaturalReplicasForToken(token);
    }

    public DecoratedKey getKeyFromPartition(String keyspaceName, String table, String partitionKey)
    {
        return tokenMetadata.partitioner.decorateKey(partitionKeyToBytes(keyspaceName, table, partitionKey));
    }

    private static ByteBuffer partitionKeyToBytes(String keyspaceName, String cf, String key)
    {
        KeyspaceMetadata ksMetaData = Schema.instance.getKeyspaceMetadata(keyspaceName);
        if (ksMetaData == null)
            throw new IllegalArgumentException("Unknown keyspace '" + keyspaceName + "'");

        TableMetadata metadata = ksMetaData.getTableOrViewNullable(cf);
        if (metadata == null)
            throw new IllegalArgumentException("Unknown table '" + cf + "' in keyspace '" + keyspaceName + "'");

        return metadata.partitionKeyType.fromString(key);
    }

    @Override
    public String getToken(String keyspaceName, String table, String key)
    {
        return tokenMetadata.partitioner.getToken(partitionKeyToBytes(keyspaceName, table, key)).toString();
    }

    public void setLoggingLevel(String classQualifier, String rawLevel) throws Exception
    {
        LoggingSupportFactory.getLoggingSupport().setLoggingLevel(classQualifier, rawLevel);
    }

    /**
     * @return the runtime logging levels for all the configured loggers
     */
    @Override
    public Map<String,String> getLoggingLevels()
    {
        return LoggingSupportFactory.getLoggingSupport().getLoggingLevels();
    }

    /**
     * @return list of Token ranges (_not_ keys!) together with estimated key count,
     *      breaking up the data this node is responsible for into pieces of roughly keysPerSplit
     */
    public List<Pair<Range<Token>, Long>> getSplits(String keyspaceName, String cfName, Range<Token> range, int keysPerSplit)
    {
        Keyspace t = Keyspace.open(keyspaceName);
        ColumnFamilyStore cfs = t.getColumnFamilyStore(cfName);
        List<DecoratedKey> keys = keySamples(Collections.singleton(cfs), range);

        long totalRowCountEstimate = cfs.estimatedKeysForRange(range);

        // splitCount should be much smaller than number of key samples, to avoid huge sampling error
        int minSamplesPerSplit = 4;
        int maxSplitCount = keys.size() / minSamplesPerSplit + 1;
        int splitCount = Math.max(1, Math.min(maxSplitCount, (int)(totalRowCountEstimate / keysPerSplit)));

        List<Token> tokens = keysToTokens(range, keys);
        return getSplits(tokens, splitCount, cfs);
    }

    private List<Pair<Range<Token>, Long>> getSplits(List<Token> tokens, int splitCount, ColumnFamilyStore cfs)
    {
        double step = (double) (tokens.size() - 1) / splitCount;
        Token prevToken = tokens.get(0);
        List<Pair<Range<Token>, Long>> splits = Lists.newArrayListWithExpectedSize(splitCount);
        for (int i = 1; i <= splitCount; i++)
        {
            int index = (int) Math.round(i * step);
            Token token = tokens.get(index);
            Range<Token> range = new Range<>(prevToken, token);
            // always return an estimate > 0 (see CASSANDRA-7322)
            splits.add(Pair.create(range, Math.max(cfs.metadata().params.minIndexInterval, cfs.estimatedKeysForRange(range))));
            prevToken = token;
        }
        return splits;
    }

    private List<Token> keysToTokens(Range<Token> range, List<DecoratedKey> keys)
    {
        List<Token> tokens = Lists.newArrayListWithExpectedSize(keys.size() + 2);
        tokens.add(range.left);
        for (DecoratedKey key : keys)
            tokens.add(key.getToken());
        tokens.add(range.right);
        return tokens;
    }

    private List<DecoratedKey> keySamples(Iterable<ColumnFamilyStore> cfses, Range<Token> range)
    {
        List<DecoratedKey> keys = new ArrayList<>();
        for (ColumnFamilyStore cfs : cfses)
            Iterables.addAll(keys, cfs.keySamples(range));
        FBUtilities.sortSampledKeys(keys, range);
        return keys;
    }

    /**
     * Broadcast leaving status and update local tokenMetadata accordingly
     */
    private void startLeaving()
    {
        Gossiper.instance.addLocalApplicationState(ApplicationState.STATUS_WITH_PORT, valueFactory.leaving(getLocalTokens()));
        Gossiper.instance.addLocalApplicationState(ApplicationState.STATUS, valueFactory.leaving(getLocalTokens()));
        tokenMetadata.addLeavingEndpoint(FBUtilities.getBroadcastAddressAndPort());
        PendingRangeCalculatorService.instance.update();
    }

    public void decommission(boolean force) throws InterruptedException
    {
        TokenMetadata metadata = tokenMetadata.cloneAfterAllLeft();
        if (operationMode != Mode.LEAVING)
        {
            if (!tokenMetadata.isMember(FBUtilities.getBroadcastAddressAndPort()))
                throw new UnsupportedOperationException("local node is not a member of the token ring yet");
            if (metadata.getAllEndpoints().size() < 2)
                    throw new UnsupportedOperationException("no other normal nodes in the ring; decommission would be pointless");
            if (operationMode != Mode.NORMAL)
                throw new UnsupportedOperationException("Node in " + operationMode + " state; wait for status to become normal or restart");
        }
        if (!isDecommissioning.compareAndSet(false, true))
            throw new IllegalStateException("Node is still decommissioning. Check nodetool netstats.");

        if (logger.isDebugEnabled())
            logger.debug("DECOMMISSIONING");

        try
        {
            PendingRangeCalculatorService.instance.blockUntilFinished();

            String dc = DatabaseDescriptor.getEndpointSnitch().getLocalDatacenter();

            if (operationMode != Mode.LEAVING) // If we're already decommissioning there is no point checking RF/pending ranges
            {
                int rf, numNodes;
                for (String keyspaceName : Schema.instance.getNonLocalStrategyKeyspaces().names())
                {
                    if (!force)
                    {
                        Keyspace keyspace = Keyspace.open(keyspaceName);
                        if (keyspace.getReplicationStrategy() instanceof NetworkTopologyStrategy)
                        {
                            NetworkTopologyStrategy strategy = (NetworkTopologyStrategy) keyspace.getReplicationStrategy();
                            rf = strategy.getReplicationFactor(dc).allReplicas;
                            numNodes = metadata.getTopology().getDatacenterEndpoints().get(dc).size();
                        }
                        else
                        {
                            numNodes = metadata.getAllEndpoints().size();
                            rf = keyspace.getReplicationStrategy().getReplicationFactor().allReplicas;
                        }

                        if (numNodes <= rf)
                            throw new UnsupportedOperationException("Not enough live nodes to maintain replication factor in keyspace "
                                                                    + keyspaceName + " (RF = " + rf + ", N = " + numNodes + ")."
                                                                    + " Perform a forceful decommission to ignore.");
                    }
                    // TODO: do we care about fixing transient/full self-movements here? probably
                    if (tokenMetadata.getPendingRanges(keyspaceName, FBUtilities.getBroadcastAddressAndPort()).size() > 0)
                        throw new UnsupportedOperationException("data is currently moving to this node; unable to leave the ring");
                }
            }

            startLeaving();
            long timeout = Math.max(RING_DELAY_MILLIS, BatchlogManager.instance.getBatchlogTimeout());
            setMode(Mode.LEAVING, "sleeping " + timeout + " ms for batch processing and pending range setup", true);
            Thread.sleep(timeout);

            Runnable finishLeaving = new Runnable()
            {
                public void run()
                {
                    shutdownClientServers();
                    Gossiper.instance.stop();
                    try
                    {
                        MessagingService.instance().shutdown();
                    }
                    catch (IOError ioe)
                    {
                        logger.info("failed to shutdown message service: {}", ioe);
                    }

                    Stage.shutdownNow();
                    SystemKeyspace.setBootstrapState(SystemKeyspace.BootstrapState.DECOMMISSIONED);
                    setMode(Mode.DECOMMISSIONED, true);
                    // let op be responsible for killing the process
                }
            };
            unbootstrap(finishLeaving);
        }
        catch (InterruptedException e)
        {
            throw new UncheckedInterruptedException(e);
        }
        catch (ExecutionException e)
        {
            logger.error("Error while decommissioning node ", e.getCause());
            throw new RuntimeException("Error while decommissioning node: " + e.getCause().getMessage());
        }
        finally
        {
            isDecommissioning.set(false);
        }
    }

    private void leaveRing()
    {
        SystemKeyspace.setBootstrapState(SystemKeyspace.BootstrapState.NEEDS_BOOTSTRAP);
        tokenMetadata.removeEndpoint(FBUtilities.getBroadcastAddressAndPort());
        PendingRangeCalculatorService.instance.update();

        Gossiper.instance.addLocalApplicationState(ApplicationState.STATUS_WITH_PORT, valueFactory.left(getLocalTokens(),Gossiper.computeExpireTime()));
        Gossiper.instance.addLocalApplicationState(ApplicationState.STATUS, valueFactory.left(getLocalTokens(),Gossiper.computeExpireTime()));
        int delay = Math.max(RING_DELAY_MILLIS, Gossiper.intervalInMillis * 2);
        logger.info("Announcing that I have left the ring for {}ms", delay);
        Uninterruptibles.sleepUninterruptibly(delay, MILLISECONDS);
    }

    public Supplier<Future<StreamState>> prepareUnbootstrapStreaming()
    {
        Map<String, EndpointsByReplica> rangesToStream = new HashMap<>();

        for (String keyspaceName : Schema.instance.getNonLocalStrategyKeyspaces().names())
        {
            EndpointsByReplica rangesMM = getChangedReplicasForLeaving(keyspaceName, FBUtilities.getBroadcastAddressAndPort(), tokenMetadata, Keyspace.open(keyspaceName).getReplicationStrategy());

            if (logger.isDebugEnabled())
                logger.debug("Ranges needing transfer are [{}]", StringUtils.join(rangesMM.keySet(), ","));

            rangesToStream.put(keyspaceName, rangesMM);
        }

        return () -> streamRanges(rangesToStream);
    }

    private void unbootstrap(Runnable onFinish) throws ExecutionException, InterruptedException
    {
        Supplier<Future<StreamState>> startStreaming = prepareUnbootstrapStreaming();

        setMode(Mode.LEAVING, "replaying batch log and streaming data to other nodes", true);

        repairPaxosForTopologyChange("decommission");
        // Start with BatchLog replay, which may create hints but no writes since this is no longer a valid endpoint.
        Future<?> batchlogReplay = BatchlogManager.instance.startBatchlogReplay();
        Future<StreamState> streamSuccess = startStreaming.get();

        // Wait for batch log to complete before streaming hints.
        logger.debug("waiting for batch log processing.");
        batchlogReplay.get();

        setMode(Mode.LEAVING, "streaming hints to other nodes", true);

        Future hintsSuccess = streamHints();

        // wait for the transfer runnables to signal the latch.
        logger.debug("waiting for stream acks.");
        streamSuccess.get();
        hintsSuccess.get();
        logger.debug("stream acks all received.");
        leaveRing();
        onFinish.run();
    }

    private Future streamHints()
    {
        return HintsService.instance.transferHints(this::getPreferredHintsStreamTarget);
    }

    private static EndpointsForRange getStreamCandidates(Collection<InetAddressAndPort> endpoints)
    {
        endpoints = endpoints.stream()
                             .filter(endpoint -> FailureDetector.instance.isAlive(endpoint) && !FBUtilities.getBroadcastAddressAndPort().equals(endpoint))
                             .collect(Collectors.toList());

        return SystemReplicas.getSystemReplicas(endpoints);
    }
    /**
     * Find the best target to stream hints to. Currently the closest peer according to the snitch
     */
    private UUID getPreferredHintsStreamTarget()
    {
        Set<InetAddressAndPort> endpoints = StorageService.instance.getTokenMetadata().cloneAfterAllLeft().getAllEndpoints();

        EndpointsForRange candidates = getStreamCandidates(endpoints);
        if (candidates.isEmpty())
        {
            logger.warn("Unable to stream hints since no live endpoints seen");
            throw new RuntimeException("Unable to stream hints since no live endpoints seen");
        }
        else
        {
            // stream to the closest peer as chosen by the snitch
            candidates = DatabaseDescriptor.getEndpointSnitch().sortedByProximity(FBUtilities.getBroadcastAddressAndPort(), candidates);
            InetAddressAndPort hintsDestinationHost = candidates.get(0).endpoint();
            return tokenMetadata.getHostId(hintsDestinationHost);
        }
    }

    public void move(String newToken) throws IOException
    {
        try
        {
            getTokenFactory().validate(newToken);
        }
        catch (ConfigurationException e)
        {
            throw new IOException(e.getMessage());
        }
        move(getTokenFactory().fromString(newToken));
    }

    /**
     * move the node to new token or find a new token to boot to according to load
     *
     * @param newToken new token to boot to, or if null, find balanced token to boot to
     *
     * @throws IOException on any I/O operation error
     */
    private void move(Token newToken) throws IOException
    {
        if (newToken == null)
            throw new IOException("Can't move to the undefined (null) token.");

        if (tokenMetadata.sortedTokens().contains(newToken))
            throw new IOException("target token " + newToken + " is already owned by another node.");

        // address of the current node
        InetAddressAndPort localAddress = FBUtilities.getBroadcastAddressAndPort();

        // This doesn't make any sense in a vnodes environment.
        if (getTokenMetadata().getTokens(localAddress).size() > 1)
        {
            logger.error("Invalid request to move(Token); This node has more than one token and cannot be moved thusly.");
            throw new UnsupportedOperationException("This node has more than one token and cannot be moved thusly.");
        }

        List<String> keyspacesToProcess = ImmutableList.copyOf(Schema.instance.getNonLocalStrategyKeyspaces().names());

        PendingRangeCalculatorService.instance.blockUntilFinished();
        // checking if data is moving to this node
        for (String keyspaceName : keyspacesToProcess)
        {
            // TODO: do we care about fixing transient/full self-movements here?
            if (tokenMetadata.getPendingRanges(keyspaceName, localAddress).size() > 0)
                throw new UnsupportedOperationException("data is currently moving to this node; unable to leave the ring");
        }

        Gossiper.instance.addLocalApplicationState(ApplicationState.STATUS_WITH_PORT, valueFactory.moving(newToken));
        Gossiper.instance.addLocalApplicationState(ApplicationState.STATUS, valueFactory.moving(newToken));
        setMode(Mode.MOVING, String.format("Moving %s from %s to %s.", localAddress, getLocalTokens().iterator().next(), newToken), true);

        setMode(Mode.MOVING, String.format("Sleeping %s ms before start streaming/fetching ranges", RING_DELAY_MILLIS), true);
        Uninterruptibles.sleepUninterruptibly(RING_DELAY_MILLIS, MILLISECONDS);

        RangeRelocator relocator = new RangeRelocator(Collections.singleton(newToken), keyspacesToProcess, tokenMetadata);
        relocator.calculateToFromStreams();

        repairPaxosForTopologyChange("move");
        if (relocator.streamsNeeded())
        {
            setMode(Mode.MOVING, "fetching new ranges and streaming old ranges", true);
            try
            {
                relocator.stream().get();
            }
            catch (InterruptedException e)
            {
                throw new UncheckedInterruptedException(e);
            }
            catch (ExecutionException e)
            {
                throw new RuntimeException("Interrupted while waiting for stream/fetch ranges to finish: " + e.getMessage());
            }
        }
        else
        {
            setMode(Mode.MOVING, "No ranges to fetch/stream", true);
        }

        setTokens(Collections.singleton(newToken)); // setting new token as we have everything settled

        if (logger.isDebugEnabled())
            logger.debug("Successfully moved to new token {}", getLocalTokens().iterator().next());
    }

    public String getRemovalStatus()
    {
        return getRemovalStatus(false);
    }

    public String getRemovalStatusWithPort()
    {
        return getRemovalStatus(true);
    }

    /**
     * Get the status of a token removal.
     */
    private String getRemovalStatus(boolean withPort)
    {
        if (removingNode == null)
        {
            return "No token removals in process.";
        }

        Collection toFormat = replicatingNodes;
        if (!withPort)
        {
            toFormat = new ArrayList(replicatingNodes.size());
            for (InetAddressAndPort node : replicatingNodes)
            {
                toFormat.add(node.toString(false));
            }
        }

        return String.format("Removing token (%s). Waiting for replication confirmation from [%s].",
                             tokenMetadata.getToken(removingNode),
                             StringUtils.join(toFormat, ","));
    }

    /**
     * Force a remove operation to complete. This may be necessary if a remove operation
     * blocks forever due to node/stream failure. removeNode() must be called
     * first, this is a last resort measure.  No further attempt will be made to restore replicas.
     */
    public void forceRemoveCompletion()
    {
        if (!replicatingNodes.isEmpty()  || tokenMetadata.getSizeOfLeavingEndpoints() > 0)
        {
            logger.warn("Removal not confirmed for for {}", StringUtils.join(this.replicatingNodes, ","));
            for (InetAddressAndPort endpoint : tokenMetadata.getLeavingEndpoints())
            {
                UUID hostId = tokenMetadata.getHostId(endpoint);
                Gossiper.instance.advertiseTokenRemoved(endpoint, hostId);
                excise(tokenMetadata.getTokens(endpoint), endpoint);
            }
            replicatingNodes.clear();
            removingNode = null;
        }
        else
        {
            logger.warn("No nodes to force removal on, call 'removenode' first");
        }
    }

    /**
     * Remove a node that has died, attempting to restore the replica count.
     * If the node is alive, decommission should be attempted.  If decommission
     * fails, then removeNode should be called.  If we fail while trying to
     * restore the replica count, finally forceRemoveCompleteion should be
     * called to forcibly remove the node without regard to replica count.
     *
     * @param hostIdString Host ID for the node
     */
    public void removeNode(String hostIdString)
    {
        InetAddressAndPort myAddress = FBUtilities.getBroadcastAddressAndPort();
        UUID localHostId = tokenMetadata.getHostId(myAddress);
        UUID hostId = UUID.fromString(hostIdString);
        InetAddressAndPort endpoint = tokenMetadata.getEndpointForHostId(hostId);

        if (endpoint == null)
            throw new UnsupportedOperationException("Host ID not found.");

        if (!tokenMetadata.isMember(endpoint))
            throw new UnsupportedOperationException("Node to be removed is not a member of the token ring");

        if (endpoint.equals(myAddress))
             throw new UnsupportedOperationException("Cannot remove self");

        if (Gossiper.instance.getLiveMembers().contains(endpoint))
            throw new UnsupportedOperationException("Node " + endpoint + " is alive and owns this ID. Use decommission command to remove it from the ring");

        // A leaving endpoint that is dead is already being removed.
        if (tokenMetadata.isLeaving(endpoint))
            logger.warn("Node {} is already being removed, continuing removal anyway", endpoint);

        if (!replicatingNodes.isEmpty())
            throw new UnsupportedOperationException("This node is already processing a removal. Wait for it to complete, or use 'removenode force' if this has failed.");

        Collection<Token> tokens = tokenMetadata.getTokens(endpoint);

        // Find the endpoints that are going to become responsible for data
        for (String keyspaceName : Schema.instance.getNonLocalStrategyKeyspaces().names())
        {
            // if the replication factor is 1 the data is lost so we shouldn't wait for confirmation
            if (Keyspace.open(keyspaceName).getReplicationStrategy().getReplicationFactor().allReplicas == 1)
                continue;

            // get all ranges that change ownership (that is, a node needs
            // to take responsibility for new range)
            EndpointsByReplica changedRanges = getChangedReplicasForLeaving(keyspaceName, endpoint, tokenMetadata, Keyspace.open(keyspaceName).getReplicationStrategy());
            IFailureDetector failureDetector = FailureDetector.instance;
            for (InetAddressAndPort ep : transform(changedRanges.flattenValues(), Replica::endpoint))
            {
                if (failureDetector.isAlive(ep))
                    replicatingNodes.add(ep);
                else
                    logger.warn("Endpoint {} is down and will not receive data for re-replication of {}", ep, endpoint);
            }
        }
        removingNode = endpoint;

        tokenMetadata.addLeavingEndpoint(endpoint);
        PendingRangeCalculatorService.instance.update();

        // the gossiper will handle spoofing this node's state to REMOVING_TOKEN for us
        // we add our own token so other nodes to let us know when they're done
        Gossiper.instance.advertiseRemoving(endpoint, hostId, localHostId);

        // kick off streaming commands
        restoreReplicaCount(endpoint, myAddress);

        // wait for ReplicationDoneVerbHandler to signal we're done
        while (!replicatingNodes.isEmpty())
        {
            Uninterruptibles.sleepUninterruptibly(100, MILLISECONDS);
        }

        excise(tokens, endpoint);

        // gossiper will indicate the token has left
        Gossiper.instance.advertiseTokenRemoved(endpoint, hostId);

        replicatingNodes.clear();
        removingNode = null;
    }

    public void confirmReplication(InetAddressAndPort node)
    {
        // replicatingNodes can be empty in the case where this node used to be a removal coordinator,
        // but restarted before all 'replication finished' messages arrived. In that case, we'll
        // still go ahead and acknowledge it.
        if (!replicatingNodes.isEmpty())
        {
            replicatingNodes.remove(node);
        }
        else
        {
            logger.info("Received unexpected REPLICATION_FINISHED message from {}. Was this node recently a removal coordinator?", node);
        }
    }

    public String getOperationMode()
    {
        return operationMode.toString();
    }

    public boolean isStarting()
    {
        return operationMode == Mode.STARTING;
    }

    public boolean isMoving()
    {
        return operationMode == Mode.MOVING;
    }

    public boolean isJoining()
    {
        return operationMode == Mode.JOINING;
    }

    public boolean isDrained()
    {
        return operationMode == Mode.DRAINED;
    }

    public boolean isDraining()
    {
        return operationMode == Mode.DRAINING;
    }

    public boolean isNormal()
    {
        return operationMode == Mode.NORMAL;
    }

    public boolean isDecommissioned()
    {
        return operationMode == Mode.DECOMMISSIONED;
    }

    public String getDrainProgress()
    {
        return String.format("Drained %s/%s ColumnFamilies", remainingCFs, totalCFs);
    }

    /**
     * Shuts node off to writes, empties memtables and the commit log.
     */
    public synchronized void drain() throws IOException, InterruptedException, ExecutionException
    {
        drain(false);
    }

    protected synchronized void drain(boolean isFinalShutdown) throws IOException, InterruptedException, ExecutionException
    {
        if (Stage.areMutationExecutorsTerminated())
        {
            if (!isFinalShutdown)
                logger.warn("Cannot drain node (did it already happen?)");
            return;
        }

        assert !isShutdown;
        isShutdown = true;

        Throwable preShutdownHookThrowable = Throwables.perform(null, preShutdownHooks.stream().map(h -> h::run));
        if (preShutdownHookThrowable != null)
            logger.error("Attempting to continue draining after pre-shutdown hooks returned exception", preShutdownHookThrowable);

        try
        {
            setMode(Mode.DRAINING, "starting drain process", !isFinalShutdown);

            try
            {
                /* not clear this is reasonable time, but propagated from prior embedded behaviour */
                BatchlogManager.instance.shutdownAndWait(1L, MINUTES);
            }
            catch (TimeoutException t)
            {
                logger.error("Batchlog manager timed out shutting down", t);
            }

            snapshotManager.stop();
            HintsService.instance.pauseDispatch();

            if (daemon != null)
                shutdownClientServers();
            ScheduledExecutors.optionalTasks.shutdown();
            Gossiper.instance.stop();
            ActiveRepairService.instance.stop();

            if (!isFinalShutdown)
                setMode(Mode.DRAINING, "shutting down MessageService", false);

            // In-progress writes originating here could generate hints to be written,
            // which is currently scheduled on the mutation stage. So shut down MessagingService
            // before mutation stage, so we can get all the hints saved before shutting down.
            try
            {
                MessagingService.instance().shutdown();
            }
            catch (Throwable t)
            {
                // prevent messaging service timing out shutdown from aborting
                // drain process; otherwise drain and/or shutdown might throw
                logger.error("Messaging service timed out shutting down", t);
            }

            if (!isFinalShutdown)
                setMode(Mode.DRAINING, "clearing mutation stage", false);
            Stage.shutdownAndAwaitMutatingExecutors(false,
                                                    DRAIN_EXECUTOR_TIMEOUT_MS.getInt(), TimeUnit.MILLISECONDS);

            StorageProxy.instance.verifyNoHintsInProgress();

            if (!isFinalShutdown)
                setMode(Mode.DRAINING, "flushing column families", false);

            // we don't want to start any new compactions while we are draining
            disableAutoCompaction();

            // count CFs first, since forceFlush could block for the flushWriter to get a queue slot empty
            totalCFs = 0;
            for (Keyspace keyspace : Keyspace.nonSystem())
                totalCFs += keyspace.getColumnFamilyStores().size();
            remainingCFs = totalCFs;
            // flush
            List<Future<?>> flushes = new ArrayList<>();
            for (Keyspace keyspace : Keyspace.nonSystem())
            {
                for (ColumnFamilyStore cfs : keyspace.getColumnFamilyStores())
                    flushes.add(cfs.forceFlush(ColumnFamilyStore.FlushReason.DRAIN));
            }
            // wait for the flushes.
            // TODO this is a godawful way to track progress, since they flush in parallel.  a long one could
            // thus make several short ones "instant" if we wait for them later.
            for (Future f : flushes)
            {
                try
                {
                    FBUtilities.waitOnFuture(f);
                }
                catch (Throwable t)
                {
                    JVMStabilityInspector.inspectThrowable(t);
                    // don't let this stop us from shutting down the commitlog and other thread pools
                    logger.warn("Caught exception while waiting for memtable flushes during shutdown hook", t);
                }

                remainingCFs--;
            }

            // Interrupt ongoing compactions and shutdown CM to prevent further compactions.
            CompactionManager.instance.forceShutdown();
            // Flush the system tables after all other tables are flushed, just in case flushing modifies any system state
            // like CASSANDRA-5151. Don't bother with progress tracking since system data is tiny.
            // Flush system tables after stopping compactions since they modify
            // system tables (for example compactions can obsolete sstables and the tidiers in SSTableReader update
            // system tables, see SSTableReader.GlobalTidy)
            flushes.clear();
            for (Keyspace keyspace : Keyspace.system())
            {
                for (ColumnFamilyStore cfs : keyspace.getColumnFamilyStores())
                    flushes.add(cfs.forceFlush(ColumnFamilyStore.FlushReason.DRAIN));
            }
            FBUtilities.waitOnFutures(flushes);

            SnapshotManager.shutdownAndWait(1L, MINUTES);
            HintsService.instance.shutdownBlocking();

            // Interrupt ongoing compactions and shutdown CM to prevent further compactions.
            CompactionManager.instance.forceShutdown();

            // whilst we've flushed all the CFs, which will have recycled all completed segments, we want to ensure
            // there are no segments to replay, so we force the recycling of any remaining (should be at most one)
            CommitLog.instance.forceRecycleAllSegments();

            CommitLog.instance.shutdownBlocking();

            // wait for miscellaneous tasks like sstable and commitlog segment deletion
            ColumnFamilyStore.shutdownPostFlushExecutor();

            try
            {
                // we are not shutting down ScheduledExecutors#scheduledFastTasks to be still able to progress time
                // fast-tasks executor is shut down in StorageService's shutdown hook added to Runtime
                ExecutorUtils.shutdownNowAndWait(1, MINUTES,
                                                 ScheduledExecutors.nonPeriodicTasks,
                                                 ScheduledExecutors.scheduledTasks,
                                                 ScheduledExecutors.optionalTasks);
            }
            finally
            {
                setMode(Mode.DRAINED, !isFinalShutdown);
            }
        }
        catch (Throwable t)
        {
            logger.error("Caught an exception while draining ", t);
        }
        finally
        {
            Throwable postShutdownHookThrowable = Throwables.perform(null, postShutdownHooks.stream().map(h -> h::run));
            if (postShutdownHookThrowable != null)
                logger.error("Post-shutdown hooks returned exception", postShutdownHookThrowable);
        }
    }

    @VisibleForTesting
    public void disableAutoCompaction()
    {
        for (Keyspace keyspace : Keyspace.all())
            for (ColumnFamilyStore cfs : keyspace.getColumnFamilyStores())
                cfs.disableAutoCompaction();
    }

    /**
     * Add a runnable which will be called before shut down or drain. This is useful for other
     * applications running in the same JVM which may want to shut down first rather than time
     * out attempting to use Cassandra calls which will no longer work.
     * @param hook: the code to run
     * @return true on success, false if Cassandra is already shutting down, in which case the runnable
     * has NOT been added.
     */
    public synchronized boolean addPreShutdownHook(Runnable hook)
    {
        if (!isDraining() && !isDrained())
            return preShutdownHooks.add(hook);

        return false;
    }

    /**
     * Remove a preshutdown hook
     */
    public synchronized boolean removePreShutdownHook(Runnable hook)
    {
        return preShutdownHooks.remove(hook);
    }

    /**
     * Add a runnable which will be called after shutdown or drain. This is useful for other applications
     * running in the same JVM that Cassandra needs to work and should shut down later.
     * @param hook: the code to run
     * @return true on success, false if Cassandra is already shutting down, in which case the runnable has NOT been
     * added.
     */
    public synchronized boolean addPostShutdownHook(Runnable hook)
    {
        if (!isDraining() && !isDrained())
            return postShutdownHooks.add(hook);

        return false;
    }

    /**
     * Remove a postshutdownhook
     */
    public synchronized boolean removePostShutdownHook(Runnable hook)
    {
        return postShutdownHooks.remove(hook);
    }

    /**
     * Some services are shutdown during draining and we should not attempt to start them again.
     *
     * @param service - the name of the service we are trying to start.
     * @throws IllegalStateException - an exception that nodetool is able to convert into a message to display to the user
     */
    synchronized void checkServiceAllowedToStart(String service)
    {
        if (isDraining()) // when draining isShutdown is also true, so we check first to return a more accurate message
            throw new IllegalStateException(String.format("Unable to start %s because the node is draining.", service));

        if (isShutdown()) // do not rely on operationMode in case it gets changed to decomissioned or other
            throw new IllegalStateException(String.format("Unable to start %s because the node was drained.", service));

        if (!isNormal() && joinRing) // if the node is not joining the ring, it is gossipping-only member which is in STARTING state forever
            throw new IllegalStateException(String.format("Unable to start %s because the node is not in the normal state.", service));
    }

    // Never ever do this at home. Used by tests.
    @VisibleForTesting
    public IPartitioner setPartitionerUnsafe(IPartitioner newPartitioner)
    {
        IPartitioner oldPartitioner = DatabaseDescriptor.setPartitionerUnsafe(newPartitioner);
        tokenMetadata = tokenMetadata.cloneWithNewPartitioner(newPartitioner);
        valueFactory = new VersionedValue.VersionedValueFactory(newPartitioner);
        return oldPartitioner;
    }

    TokenMetadata setTokenMetadataUnsafe(TokenMetadata tmd)
    {
        TokenMetadata old = tokenMetadata;
        tokenMetadata = tmd;
        return old;
    }

    public void truncate(String keyspace, String table) throws TimeoutException, IOException
    {
        verifyKeyspaceIsValid(keyspace);

        try
        {
            StorageProxy.truncateBlocking(keyspace, table);
        }
        catch (UnavailableException e)
        {
            throw new IOException(e.getMessage());
        }
    }

    public Map<InetAddress, Float> getOwnership()
    {
        List<Token> sortedTokens = tokenMetadata.sortedTokens();
        // describeOwnership returns tokens in an unspecified order, let's re-order them
        Map<Token, Float> tokenMap = new TreeMap<Token, Float>(tokenMetadata.partitioner.describeOwnership(sortedTokens));
        Map<InetAddress, Float> nodeMap = new LinkedHashMap<>();
        for (Map.Entry<Token, Float> entry : tokenMap.entrySet())
        {
            InetAddressAndPort endpoint = tokenMetadata.getEndpoint(entry.getKey());
            Float tokenOwnership = entry.getValue();
            if (nodeMap.containsKey(endpoint.getAddress()))
                nodeMap.put(endpoint.getAddress(), nodeMap.get(endpoint.getAddress()) + tokenOwnership);
            else
                nodeMap.put(endpoint.getAddress(), tokenOwnership);
        }
        return nodeMap;
    }

    public Map<String, Float> getOwnershipWithPort()
    {
        List<Token> sortedTokens = tokenMetadata.sortedTokens();
        // describeOwnership returns tokens in an unspecified order, let's re-order them
        Map<Token, Float> tokenMap = new TreeMap<Token, Float>(tokenMetadata.partitioner.describeOwnership(sortedTokens));
        Map<String, Float> nodeMap = new LinkedHashMap<>();
        for (Map.Entry<Token, Float> entry : tokenMap.entrySet())
        {
            InetAddressAndPort endpoint = tokenMetadata.getEndpoint(entry.getKey());
            Float tokenOwnership = entry.getValue();
            if (nodeMap.containsKey(endpoint.toString()))
                nodeMap.put(endpoint.toString(), nodeMap.get(endpoint.toString()) + tokenOwnership);
            else
                nodeMap.put(endpoint.toString(), tokenOwnership);
        }
        return nodeMap;
    }

    /**
     * Calculates ownership. If there are multiple DC's and the replication strategy is DC aware then ownership will be
     * calculated per dc, i.e. each DC will have total ring ownership divided amongst its nodes. Without replication
     * total ownership will be a multiple of the number of DC's and this value will then go up within each DC depending
     * on the number of replicas within itself. For DC unaware replication strategies, ownership without replication
     * will be 100%.
     *
     * @throws IllegalStateException when node is not configured properly.
     */
    private LinkedHashMap<InetAddressAndPort, Float> getEffectiveOwnership(String keyspace)
    {
        AbstractReplicationStrategy strategy;
        if (keyspace != null)
        {
            Keyspace keyspaceInstance = Schema.instance.getKeyspaceInstance(keyspace);
            if (keyspaceInstance == null)
                throw new IllegalArgumentException("The keyspace " + keyspace + ", does not exist");

            if (keyspaceInstance.getReplicationStrategy() instanceof LocalStrategy)
                throw new IllegalStateException("Ownership values for keyspaces with LocalStrategy are meaningless");
            strategy = keyspaceInstance.getReplicationStrategy();
        }
        else
        {
            Collection<String> userKeyspaces = Schema.instance.getUserKeyspaces().names();

            if (userKeyspaces.size() > 0)
            {
                keyspace = userKeyspaces.iterator().next();
                AbstractReplicationStrategy replicationStrategy = Schema.instance.getKeyspaceInstance(keyspace).getReplicationStrategy();
                for (String keyspaceName : userKeyspaces)
                {
                    if (!Schema.instance.getKeyspaceInstance(keyspaceName).getReplicationStrategy().hasSameSettings(replicationStrategy))
                        throw new IllegalStateException("Non-system keyspaces don't have the same replication settings, effective ownership information is meaningless");
                }
            }
            else
            {
                keyspace = "system_traces";
            }

            Keyspace keyspaceInstance = Schema.instance.getKeyspaceInstance(keyspace);
            if (keyspaceInstance == null)
                throw new IllegalStateException("The node does not have " + keyspace + " yet, probably still bootstrapping. Effective ownership information is meaningless.");
            strategy = keyspaceInstance.getReplicationStrategy();
        }

        TokenMetadata metadata = tokenMetadata.cloneOnlyTokenMap();

        Collection<Collection<InetAddressAndPort>> endpointsGroupedByDc = new ArrayList<>();
        // mapping of dc's to nodes, use sorted map so that we get dcs sorted
        SortedMap<String, Collection<InetAddressAndPort>> sortedDcsToEndpoints = new TreeMap<>(metadata.getTopology().getDatacenterEndpoints().asMap());
        for (Collection<InetAddressAndPort> endpoints : sortedDcsToEndpoints.values())
            endpointsGroupedByDc.add(endpoints);

        Map<Token, Float> tokenOwnership = tokenMetadata.partitioner.describeOwnership(tokenMetadata.sortedTokens());
        LinkedHashMap<InetAddressAndPort, Float> finalOwnership = Maps.newLinkedHashMap();

        RangesByEndpoint endpointToRanges = strategy.getAddressReplicas();
        // calculate ownership per dc
        for (Collection<InetAddressAndPort> endpoints : endpointsGroupedByDc)
        {
            // calculate the ownership with replication and add the endpoint to the final ownership map
            for (InetAddressAndPort endpoint : endpoints)
            {
                float ownership = 0.0f;
                for (Replica replica : endpointToRanges.get(endpoint))
                {
                    if (tokenOwnership.containsKey(replica.range().right))
                        ownership += tokenOwnership.get(replica.range().right);
                }
                finalOwnership.put(endpoint, ownership);
            }
        }
        return finalOwnership;
    }

    public LinkedHashMap<InetAddress, Float> effectiveOwnership(String keyspace) throws IllegalStateException
    {
        LinkedHashMap<InetAddressAndPort, Float> result = getEffectiveOwnership(keyspace);
        LinkedHashMap<InetAddress, Float> asInets = new LinkedHashMap<>();
        result.entrySet().stream().forEachOrdered(entry -> asInets.put(entry.getKey().getAddress(), entry.getValue()));
        return asInets;
    }

    public LinkedHashMap<String, Float> effectiveOwnershipWithPort(String keyspace) throws IllegalStateException
    {
        LinkedHashMap<InetAddressAndPort, Float> result = getEffectiveOwnership(keyspace);
        LinkedHashMap<String, Float> asStrings = new LinkedHashMap<>();
        result.entrySet().stream().forEachOrdered(entry -> asStrings.put(entry.getKey().getHostAddressAndPort(), entry.getValue()));
        return asStrings;
    }

    public List<String> getKeyspaces()
    {
        return Lists.newArrayList(Schema.instance.distributedAndLocalKeyspaces().names());
    }

    public List<String> getNonSystemKeyspaces()
    {
        return Lists.newArrayList(Schema.instance.distributedKeyspaces().names());
    }

    public List<String> getNonLocalStrategyKeyspaces()
    {
        return Lists.newArrayList(Schema.instance.getNonLocalStrategyKeyspaces().names());
    }

    public Map<String, String> getViewBuildStatuses(String keyspace, String view, boolean withPort)
    {
        Map<UUID, String> coreViewStatus = SystemDistributedKeyspace.viewStatus(keyspace, view);
        Map<InetAddressAndPort, UUID> hostIdToEndpoint = tokenMetadata.getEndpointToHostIdMapForReading();
        Map<String, String> result = new HashMap<>();

        for (Map.Entry<InetAddressAndPort, UUID> entry : hostIdToEndpoint.entrySet())
        {
            UUID hostId = entry.getValue();
            InetAddressAndPort endpoint = entry.getKey();
            result.put(endpoint.toString(withPort),
                       coreViewStatus.getOrDefault(hostId, "UNKNOWN"));
        }

        return Collections.unmodifiableMap(result);
    }

    public Map<String, String> getViewBuildStatuses(String keyspace, String view)
    {
        return getViewBuildStatuses(keyspace, view, false);
    }

    public Map<String, String> getViewBuildStatusesWithPort(String keyspace, String view)
    {
        return getViewBuildStatuses(keyspace, view, true);
    }

    public void setDynamicUpdateInterval(int dynamicUpdateInterval)
    {
        if (DatabaseDescriptor.getEndpointSnitch() instanceof DynamicEndpointSnitch)
        {

            try
            {
                updateSnitch(null, true, dynamicUpdateInterval, null, null);
            }
            catch (ClassNotFoundException e)
            {
                throw new RuntimeException(e);
            }
        }
    }

    public int getDynamicUpdateInterval()
    {
        return DatabaseDescriptor.getDynamicUpdateInterval();
    }

    public void updateSnitch(String epSnitchClassName, Boolean dynamic, Integer dynamicUpdateInterval, Integer dynamicResetInterval, Double dynamicBadnessThreshold) throws ClassNotFoundException
    {
        // apply dynamic snitch configuration
        if (dynamicUpdateInterval != null)
            DatabaseDescriptor.setDynamicUpdateInterval(dynamicUpdateInterval);
        if (dynamicResetInterval != null)
            DatabaseDescriptor.setDynamicResetInterval(dynamicResetInterval);
        if (dynamicBadnessThreshold != null)
            DatabaseDescriptor.setDynamicBadnessThreshold(dynamicBadnessThreshold);

        IEndpointSnitch oldSnitch = DatabaseDescriptor.getEndpointSnitch();

        // new snitch registers mbean during construction
        if(epSnitchClassName != null)
        {

            // need to unregister the mbean _before_ the new dynamic snitch is instantiated (and implicitly initialized
            // and its mbean registered)
            if (oldSnitch instanceof DynamicEndpointSnitch)
                ((DynamicEndpointSnitch)oldSnitch).close();

            IEndpointSnitch newSnitch;
            try
            {
                newSnitch = DatabaseDescriptor.createEndpointSnitch(dynamic != null && dynamic, epSnitchClassName);
            }
            catch (ConfigurationException e)
            {
                throw new ClassNotFoundException(e.getMessage());
            }

            if (newSnitch instanceof DynamicEndpointSnitch)
            {
                logger.info("Created new dynamic snitch {} with update-interval={}, reset-interval={}, badness-threshold={}",
                            ((DynamicEndpointSnitch)newSnitch).subsnitch.getClass().getName(), DatabaseDescriptor.getDynamicUpdateInterval(),
                            DatabaseDescriptor.getDynamicResetInterval(), DatabaseDescriptor.getDynamicBadnessThreshold());
            }
            else
            {
                logger.info("Created new non-dynamic snitch {}", newSnitch.getClass().getName());
            }

            // point snitch references to the new instance
            DatabaseDescriptor.setEndpointSnitch(newSnitch);
            for (String ks : Schema.instance.getKeyspaces())
            {
                Keyspace.open(ks).getReplicationStrategy().snitch = newSnitch;
            }
        }
        else
        {
            if (oldSnitch instanceof DynamicEndpointSnitch)
            {
                logger.info("Applying config change to dynamic snitch {} with update-interval={}, reset-interval={}, badness-threshold={}",
                            ((DynamicEndpointSnitch)oldSnitch).subsnitch.getClass().getName(), DatabaseDescriptor.getDynamicUpdateInterval(),
                            DatabaseDescriptor.getDynamicResetInterval(), DatabaseDescriptor.getDynamicBadnessThreshold());

                DynamicEndpointSnitch snitch = (DynamicEndpointSnitch)oldSnitch;
                snitch.applyConfigChanges();
            }
        }

        updateTopology();
    }

    /**
     * Send data to the endpoints that will be responsible for it in the future
     *
     * @param rangesToStreamByKeyspace keyspaces and data ranges with endpoints included for each
     * @return async Future for whether stream was success
     */
    private Future<StreamState> streamRanges(Map<String, EndpointsByReplica> rangesToStreamByKeyspace)
    {
        // First, we build a list of ranges to stream to each host, per table
        Map<String, RangesByEndpoint> sessionsToStreamByKeyspace = new HashMap<>();

        for (Map.Entry<String, EndpointsByReplica> entry : rangesToStreamByKeyspace.entrySet())
        {
            String keyspace = entry.getKey();
            EndpointsByReplica rangesWithEndpoints = entry.getValue();

            if (rangesWithEndpoints.isEmpty())
                continue;

            //Description is always Unbootstrap? Is that right?
            Map<InetAddressAndPort, Set<Range<Token>>> transferredRangePerKeyspace = SystemKeyspace.getTransferredRanges("Unbootstrap",
                                                                                                                         keyspace,
                                                                                                                         StorageService.instance.getTokenMetadata().partitioner);
            RangesByEndpoint.Builder replicasPerEndpoint = new RangesByEndpoint.Builder();
            for (Map.Entry<Replica, Replica> endPointEntry : rangesWithEndpoints.flattenEntries())
            {
                Replica local = endPointEntry.getKey();
                Replica remote = endPointEntry.getValue();
                Set<Range<Token>> transferredRanges = transferredRangePerKeyspace.get(remote.endpoint());
                if (transferredRanges != null && transferredRanges.contains(local.range()))
                {
                    logger.debug("Skipping transferred range {} of keyspace {}, endpoint {}", local, keyspace, remote);
                    continue;
                }

                replicasPerEndpoint.put(remote.endpoint(), remote.decorateSubrange(local.range()));
            }

            sessionsToStreamByKeyspace.put(keyspace, replicasPerEndpoint.build());
        }

        StreamPlan streamPlan = new StreamPlan(StreamOperation.DECOMMISSION);

        // Vinculate StreamStateStore to current StreamPlan to update transferred rangeas per StreamSession
        streamPlan.listeners(streamStateStore);

        for (Map.Entry<String, RangesByEndpoint> entry : sessionsToStreamByKeyspace.entrySet())
        {
            String keyspaceName = entry.getKey();
            RangesByEndpoint replicasPerEndpoint = entry.getValue();

            for (Map.Entry<InetAddressAndPort, RangesAtEndpoint> rangesEntry : replicasPerEndpoint.asMap().entrySet())
            {
                RangesAtEndpoint replicas = rangesEntry.getValue();
                InetAddressAndPort newEndpoint = rangesEntry.getKey();

                // TODO each call to transferRanges re-flushes, this is potentially a lot of waste
                streamPlan.transferRanges(newEndpoint, keyspaceName, replicas);
            }
        }
        return streamPlan.execute();
    }

    public void bulkLoad(String directory)
    {
        try
        {
            bulkLoadInternal(directory).get();
        }
        catch (Exception e)
        {
            throw new RuntimeException(e);
        }
    }

    public String bulkLoadAsync(String directory)
    {
        return bulkLoadInternal(directory).planId.toString();
    }

    private StreamResultFuture bulkLoadInternal(String directory)
    {
        File dir = new File(directory);

        if (!dir.exists() || !dir.isDirectory())
            throw new IllegalArgumentException("Invalid directory " + directory);

        SSTableLoader.Client client = new SSTableLoader.Client()
        {
            private String keyspace;

            public void init(String keyspace)
            {
                this.keyspace = keyspace;
                try
                {
                    for (Map.Entry<Range<Token>, EndpointsForRange> entry : StorageService.instance.getRangeToAddressMap(keyspace).entrySet())
                    {
                        Range<Token> range = entry.getKey();
                        EndpointsForRange replicas = entry.getValue();
                        Replicas.temporaryAssertFull(replicas);
                        for (InetAddressAndPort endpoint : replicas.endpoints())
                            addRangeForEndpoint(range, endpoint);
                    }
                }
                catch (Exception e)
                {
                    throw new RuntimeException(e);
                }
            }

            public TableMetadataRef getTableMetadata(String tableName)
            {
                return Schema.instance.getTableMetadataRef(keyspace, tableName);
            }
        };

        return new SSTableLoader(dir, client, new OutputHandler.LogOutput()).stream();
    }

    public void rescheduleFailedDeletions()
    {
        LifecycleTransaction.rescheduleFailedDeletions();
    }

    /**
     * #{@inheritDoc}
     */
    @Deprecated
    public void loadNewSSTables(String ksName, String cfName)
    {
        if (!isInitialized())
            throw new RuntimeException("Not yet initialized, can't load new sstables");
        verifyKeyspaceIsValid(ksName);
        ColumnFamilyStore.loadNewSSTables(ksName, cfName);
    }

    /**
     * #{@inheritDoc}
     */
    public List<String> sampleKeyRange() // do not rename to getter - see CASSANDRA-4452 for details
    {
        List<DecoratedKey> keys = new ArrayList<>();
        for (Keyspace keyspace : Keyspace.nonLocalStrategy())
        {
            for (Range<Token> range : getPrimaryRangesForEndpoint(keyspace.getName(), FBUtilities.getBroadcastAddressAndPort()))
                keys.addAll(keySamples(keyspace.getColumnFamilyStores(), range));
        }

        List<String> sampledKeys = new ArrayList<>(keys.size());
        for (DecoratedKey key : keys)
            sampledKeys.add(key.getToken().toString());
        return sampledKeys;
    }

    /*
     * { "sampler_name": [ {table: "", count: i, error: i, value: ""}, ... ] }
     */
    @Override
    public Map<String, List<CompositeData>> samplePartitions(int durationMillis, int capacity, int count,
            List<String> samplers) throws OpenDataException
    {
        ConcurrentHashMap<String, List<CompositeData>> result = new ConcurrentHashMap<>();
        for (String sampler : samplers)
        {
            for (ColumnFamilyStore table : ColumnFamilyStore.all())
            {
                table.beginLocalSampling(sampler, capacity, durationMillis);
            }
        }
        Uninterruptibles.sleepUninterruptibly(durationMillis, MILLISECONDS);

        for (String sampler : samplers)
        {
            List<CompositeData> topk = new ArrayList<>();
            for (ColumnFamilyStore table : ColumnFamilyStore.all())
            {
                topk.addAll(table.finishLocalSampling(sampler, count));
            }
            Collections.sort(topk, new Ordering<CompositeData>()
            {
                public int compare(CompositeData left, CompositeData right)
                {
                    return Long.compare((long) right.get("count"), (long) left.get("count"));
                }
            });
            // sublist is not serializable for jmx
            topk = new ArrayList<>(topk.subList(0, Math.min(topk.size(), count)));
            result.put(sampler, topk);
        }
        return result;
    }

    public void rebuildSecondaryIndex(String ksName, String cfName, String... idxNames)
    {
        String[] indices = asList(idxNames).stream()
                                           .map(p -> isIndexColumnFamily(p) ? getIndexName(p) : p)
                                           .collect(toList())
                                           .toArray(new String[idxNames.length]);

        ColumnFamilyStore.rebuildSecondaryIndex(ksName, cfName, indices);
    }

    public void resetLocalSchema() throws IOException
    {
        Schema.instance.resetLocalSchema();
    }

    public void reloadLocalSchema()
    {
        Schema.instance.reloadSchemaAndAnnounceVersion();
    }

    public void setTraceProbability(double probability)
    {
        this.traceProbability = probability;
    }

    public double getTraceProbability()
    {
        return traceProbability;
    }

    public boolean shouldTraceProbablistically()
    {
        return traceProbability != 0 && ThreadLocalRandom.current().nextDouble() < traceProbability;
    }

    public void disableAutoCompaction(String ks, String... tables) throws IOException
    {
        for (ColumnFamilyStore cfs : getValidColumnFamilies(true, true, ks, tables))
        {
            cfs.disableAutoCompaction();
        }
    }

    public synchronized void enableAutoCompaction(String ks, String... tables) throws IOException
    {
        checkServiceAllowedToStart("auto compaction");

        for (ColumnFamilyStore cfs : getValidColumnFamilies(true, true, ks, tables))
        {
            cfs.enableAutoCompaction();
        }
    }

    public Map<String, Boolean> getAutoCompactionStatus(String ks, String... tables) throws IOException
    {
        Map<String, Boolean> status = new HashMap<String, Boolean>();
        for (ColumnFamilyStore cfs : getValidColumnFamilies(true, true, ks, tables))
            status.put(cfs.getTableName(), cfs.isAutoCompactionDisabled());
        return status;
    }

    /** Returns the name of the cluster */
    public String getClusterName()
    {
        return DatabaseDescriptor.getClusterName();
    }

    /** Returns the cluster partitioner */
    public String getPartitionerName()
    {
        return DatabaseDescriptor.getPartitionerName();
    }

    /** Negative number for disabled */
    public void setSSTablePreemptiveOpenIntervalInMB(int intervalInMB)
    {
        DatabaseDescriptor.setSSTablePreemptiveOpenIntervalInMiB(intervalInMB);
    }

    /** This method can return negative number for disabled */
    public int getSSTablePreemptiveOpenIntervalInMB()
    {
        return DatabaseDescriptor.getSSTablePreemptiveOpenIntervalInMiB();
    }

    public boolean getMigrateKeycacheOnCompaction()
    {
        return DatabaseDescriptor.shouldMigrateKeycacheOnCompaction();
    }

    public void setMigrateKeycacheOnCompaction(boolean invalidateKeyCacheOnCompaction)
    {
        DatabaseDescriptor.setMigrateKeycacheOnCompaction(invalidateKeyCacheOnCompaction);
    }

    public int getTombstoneWarnThreshold()
    {
        return DatabaseDescriptor.getTombstoneWarnThreshold();
    }

    public void setTombstoneWarnThreshold(int threshold)
    {
        DatabaseDescriptor.setTombstoneWarnThreshold(threshold);
        logger.info("updated tombstone_warn_threshold to {}", threshold);
    }

    public int getTombstoneFailureThreshold()
    {
        return DatabaseDescriptor.getTombstoneFailureThreshold();
    }

    public void setTombstoneFailureThreshold(int threshold)
    {
        DatabaseDescriptor.setTombstoneFailureThreshold(threshold);
        logger.info("updated tombstone_failure_threshold to {}", threshold);
    }

    public int getCachedReplicaRowsWarnThreshold()
    {
        return DatabaseDescriptor.getCachedReplicaRowsWarnThreshold();
    }

    public void setCachedReplicaRowsWarnThreshold(int threshold)
    {
        DatabaseDescriptor.setCachedReplicaRowsWarnThreshold(threshold);
        logger.info("updated replica_filtering_protection.cached_rows_warn_threshold to {}", threshold);
    }

    public int getCachedReplicaRowsFailThreshold()
    {
        return DatabaseDescriptor.getCachedReplicaRowsFailThreshold();
    }

    public void setCachedReplicaRowsFailThreshold(int threshold)
    {
        DatabaseDescriptor.setCachedReplicaRowsFailThreshold(threshold);
        logger.info("updated replica_filtering_protection.cached_rows_fail_threshold to {}", threshold);
    }

    public int getColumnIndexSizeInKiB()
    {
        return DatabaseDescriptor.getColumnIndexSizeInKiB();
    }

    public void setColumnIndexSize(int columnIndexSizeInKB)
    {
        int oldValueInKiB = DatabaseDescriptor.getColumnIndexSizeInKiB();
        DatabaseDescriptor.setColumnIndexSize(columnIndexSizeInKB);
        logger.info("Updated column_index_size to {} KiB (was {} KiB)", columnIndexSizeInKB, oldValueInKiB);
    }

    public int getColumnIndexCacheSize()
    {
        return DatabaseDescriptor.getColumnIndexCacheSizeInKiB();
    }

    public void setColumnIndexCacheSize(int cacheSizeInKB)
    {
        DatabaseDescriptor.setColumnIndexCacheSize(cacheSizeInKB);
        logger.info("Updated column_index_cache_size to {}", cacheSizeInKB);
    }

    public int getBatchSizeFailureThreshold()
    {
        return DatabaseDescriptor.getBatchSizeFailThresholdInKiB();
    }

    public void setBatchSizeFailureThreshold(int threshold)
    {
        DatabaseDescriptor.setBatchSizeFailThresholdInKiB(threshold);
        logger.info("updated batch_size_fail_threshold to {}", threshold);
    }

    public int getBatchSizeWarnThreshold()
    {
        return DatabaseDescriptor.getBatchSizeWarnThresholdInKiB();
    }

    public void setBatchSizeWarnThreshold(int threshold)
    {
        DatabaseDescriptor.setBatchSizeWarnThresholdInKiB(threshold);
        logger.info("Updated batch_size_warn_threshold to {}", threshold);
    }

    public int getInitialRangeTombstoneListAllocationSize()
    {
        return DatabaseDescriptor.getInitialRangeTombstoneListAllocationSize();
    }

    public void setInitialRangeTombstoneListAllocationSize(int size)
    {
        if (size < 0 || size > 1024)
        {
            throw new IllegalStateException("Not updating initial_range_tombstone_allocation_size as it must be in the range [0, 1024] inclusive");
        }
        int originalSize = DatabaseDescriptor.getInitialRangeTombstoneListAllocationSize();
        DatabaseDescriptor.setInitialRangeTombstoneListAllocationSize(size);
        logger.info("Updated initial_range_tombstone_allocation_size from {} to {}", originalSize, size);
    }

    public double getRangeTombstoneResizeListGrowthFactor()
    {
        return DatabaseDescriptor.getRangeTombstoneListGrowthFactor();
    }

    public void setRangeTombstoneListResizeGrowthFactor(double growthFactor) throws IllegalStateException
    {
        if (growthFactor < 1.2 || growthFactor > 5)
        {
            throw new IllegalStateException("Not updating range_tombstone_resize_factor as growth factor must be in the range [1.2, 5.0] inclusive");
        }
        else
        {
            double originalGrowthFactor = DatabaseDescriptor.getRangeTombstoneListGrowthFactor();
            DatabaseDescriptor.setRangeTombstoneListGrowthFactor(growthFactor);
            logger.info("Updated range_tombstone_resize_factor from {} to {}", originalGrowthFactor, growthFactor);
        }
    }

    public void setHintedHandoffThrottleInKB(int throttleInKB)
    {
        DatabaseDescriptor.setHintedHandoffThrottleInKiB(throttleInKB);
        logger.info("updated hinted_handoff_throttle to {} KiB", throttleInKB);
    }

    @Override
    public void clearConnectionHistory()
    {
        daemon.clearConnectionHistory();
        logger.info("Cleared connection history");
    }
    public void disableAuditLog()
    {
        AuditLogManager.instance.disableAuditLog();
        logger.info("Auditlog is disabled");
    }

    @Deprecated
    public void enableAuditLog(String loggerName, String includedKeyspaces, String excludedKeyspaces, String includedCategories, String excludedCategories,
                               String includedUsers, String excludedUsers) throws ConfigurationException, IllegalStateException
    {
        enableAuditLog(loggerName, Collections.emptyMap(), includedKeyspaces, excludedKeyspaces, includedCategories, excludedCategories, includedUsers, excludedUsers,
                       Integer.MIN_VALUE, null, null, Long.MIN_VALUE, Integer.MIN_VALUE, null);
    }

    public void enableAuditLog(String loggerName, String includedKeyspaces, String excludedKeyspaces, String includedCategories, String excludedCategories,
                               String includedUsers, String excludedUsers, Integer maxArchiveRetries, Boolean block, String rollCycle,
                               Long maxLogSize, Integer maxQueueWeight, String archiveCommand) throws IllegalStateException
    {
        enableAuditLog(loggerName, Collections.emptyMap(), includedKeyspaces, excludedKeyspaces, includedCategories, excludedCategories, includedUsers, excludedUsers,
                       maxArchiveRetries, block, rollCycle, maxLogSize, maxQueueWeight, archiveCommand);
    }

    @Deprecated
    public void enableAuditLog(String loggerName, Map<String, String> parameters, String includedKeyspaces, String excludedKeyspaces, String includedCategories, String excludedCategories,
                               String includedUsers, String excludedUsers) throws ConfigurationException, IllegalStateException
    {
        enableAuditLog(loggerName, parameters, includedKeyspaces, excludedKeyspaces, includedCategories, excludedCategories, includedUsers, excludedUsers,
                       Integer.MIN_VALUE, null, null, Long.MIN_VALUE, Integer.MIN_VALUE, null);
    }

    public void enableAuditLog(String loggerName, Map<String, String> parameters, String includedKeyspaces, String excludedKeyspaces, String includedCategories, String excludedCategories,
                               String includedUsers, String excludedUsers, Integer maxArchiveRetries, Boolean block, String rollCycle,
                               Long maxLogSize, Integer maxQueueWeight, String archiveCommand) throws IllegalStateException
    {
        final AuditLogOptions options = new AuditLogOptions.Builder(DatabaseDescriptor.getAuditLoggingOptions())
                                        .withEnabled(true)
                                        .withLogger(loggerName, parameters)
                                        .withIncludedKeyspaces(includedKeyspaces)
                                        .withExcludedKeyspaces(excludedKeyspaces)
                                        .withIncludedCategories(includedCategories)
                                        .withExcludedCategories(excludedCategories)
                                        .withIncludedUsers(includedUsers)
                                        .withExcludedUsers(excludedUsers)
                                        .withMaxArchiveRetries(maxArchiveRetries)
                                        .withBlock(block)
                                        .withRollCycle(rollCycle)
                                        .withMaxLogSize(maxLogSize)
                                        .withMaxQueueWeight(maxQueueWeight)
                                        .withArchiveCommand(archiveCommand)
                                        .build();

        AuditLogManager.instance.enable(options);
        logger.info("AuditLog is enabled with configuration: {}", options);
    }

    public boolean isAuditLogEnabled()
    {
        return AuditLogManager.instance.isEnabled();
    }

    public String getCorruptedTombstoneStrategy()
    {
        return DatabaseDescriptor.getCorruptedTombstoneStrategy().toString();
    }

    public void setCorruptedTombstoneStrategy(String strategy)
    {
        DatabaseDescriptor.setCorruptedTombstoneStrategy(Config.CorruptedTombstoneStrategy.valueOf(strategy));
        logger.info("Setting corrupted tombstone strategy to {}", strategy);
    }

    @Override
    public long getNativeTransportMaxConcurrentRequestsInBytes()
    {
        return ClientResourceLimits.getGlobalLimit();
    }

    @Override
    public void setNativeTransportMaxConcurrentRequestsInBytes(long newLimit)
    {
        ClientResourceLimits.setGlobalLimit(newLimit);
    }

    @Override
    public long getNativeTransportMaxConcurrentRequestsInBytesPerIp()
    {
        return ClientResourceLimits.getEndpointLimit();
    }

    @Override
    public void setNativeTransportMaxConcurrentRequestsInBytesPerIp(long newLimit)
    {
        ClientResourceLimits.setEndpointLimit(newLimit);
    }

    @Override
    public int getNativeTransportMaxRequestsPerSecond()
    {
        return ClientResourceLimits.getNativeTransportMaxRequestsPerSecond();
    }

    @Override
    public void setNativeTransportMaxRequestsPerSecond(int newPerSecond)
    {
        ClientResourceLimits.setNativeTransportMaxRequestsPerSecond(newPerSecond);
    }

    @Override
    public void setNativeTransportRateLimitingEnabled(boolean enabled)
    {
        DatabaseDescriptor.setNativeTransportRateLimitingEnabled(enabled);
    }

    @Override
    public boolean getNativeTransportRateLimitingEnabled()
    {
        return DatabaseDescriptor.getNativeTransportRateLimitingEnabled();
    }

    @VisibleForTesting
    public void shutdownServer()
    {
        if (drainOnShutdown != null)
        {
            Runtime.getRuntime().removeShutdownHook(drainOnShutdown);
        }
    }

    @Override
    public void enableFullQueryLogger(String path, String rollCycle, Boolean blocking, int maxQueueWeight, long maxLogSize, String archiveCommand, int maxArchiveRetries)
    {
        FullQueryLoggerOptions fqlOptions = DatabaseDescriptor.getFullQueryLogOptions();
        path = path != null ? path : fqlOptions.log_dir;
        rollCycle = rollCycle != null ? rollCycle : fqlOptions.roll_cycle;
        blocking = blocking != null ? blocking : fqlOptions.block;
        maxQueueWeight = maxQueueWeight != Integer.MIN_VALUE ? maxQueueWeight : fqlOptions.max_queue_weight;
        maxLogSize = maxLogSize != Long.MIN_VALUE ? maxLogSize : fqlOptions.max_log_size;
        archiveCommand = archiveCommand != null ? archiveCommand : fqlOptions.archive_command;
        maxArchiveRetries = maxArchiveRetries != Integer.MIN_VALUE ? maxArchiveRetries : fqlOptions.max_archive_retries;

        Preconditions.checkNotNull(path, "cassandra.yaml did not set log_dir and not set as parameter");
        FullQueryLogger.instance.enableWithoutClean(File.getPath(path), rollCycle, blocking, maxQueueWeight, maxLogSize, archiveCommand, maxArchiveRetries);
    }

    @Override
    public void resetFullQueryLogger()
    {
        FullQueryLogger.instance.reset(DatabaseDescriptor.getFullQueryLogOptions().log_dir);
    }

    @Override
    public void stopFullQueryLogger()
    {
        FullQueryLogger.instance.stop();
    }

    @Override
    public boolean isFullQueryLogEnabled()
    {
        return FullQueryLogger.instance.isEnabled();
    }

    @Override
    public CompositeData getFullQueryLoggerOptions()
    {
        return FullQueryLoggerOptionsCompositeData.toCompositeData(FullQueryLogger.instance.getFullQueryLoggerOptions());
    }

    @Override
    public Map<String, Set<InetAddress>> getOutstandingSchemaVersions()
    {
        Map<UUID, Set<InetAddressAndPort>> outstanding = Schema.instance.getOutstandingSchemaVersions();
        return outstanding.entrySet().stream().collect(Collectors.toMap(e -> e.getKey().toString(),
                                                                        e -> e.getValue().stream().map(InetSocketAddress::getAddress).collect(Collectors.toSet())));
    }

    @Override
    public Map<String, Set<String>> getOutstandingSchemaVersionsWithPort()
    {
        Map<UUID, Set<InetAddressAndPort>> outstanding = Schema.instance.getOutstandingSchemaVersions();
        return outstanding.entrySet().stream().collect(Collectors.toMap(e -> e.getKey().toString(),
                                                                        e -> e.getValue().stream().map(Object::toString).collect(Collectors.toSet())));
    }

    public boolean autoOptimiseIncRepairStreams()
    {
        return DatabaseDescriptor.autoOptimiseIncRepairStreams();
    }

    public void setAutoOptimiseIncRepairStreams(boolean enabled)
    {
        DatabaseDescriptor.setAutoOptimiseIncRepairStreams(enabled);
    }

    public boolean autoOptimiseFullRepairStreams()
    {
        return DatabaseDescriptor.autoOptimiseFullRepairStreams();
    }

    public void setAutoOptimiseFullRepairStreams(boolean enabled)
    {
        DatabaseDescriptor.setAutoOptimiseFullRepairStreams(enabled);
    }

    public boolean autoOptimisePreviewRepairStreams()
    {
        return DatabaseDescriptor.autoOptimisePreviewRepairStreams();
    }

    public void setAutoOptimisePreviewRepairStreams(boolean enabled)
    {
        DatabaseDescriptor.setAutoOptimisePreviewRepairStreams(enabled);
    }

    @Deprecated
    public int getTableCountWarnThreshold()
    {
        return DatabaseDescriptor.tableCountWarnThreshold();
    }

    @Deprecated
    public void setTableCountWarnThreshold(int value)
    {
        if (value < 0)
            throw new IllegalStateException("Table count warn threshold should be positive, not "+value);
        logger.info("Changing table count warn threshold from {} to {}", getTableCountWarnThreshold(), value);
        DatabaseDescriptor.setTableCountWarnThreshold(value);
    }

    @Deprecated
    public int getKeyspaceCountWarnThreshold()
    {
        return DatabaseDescriptor.keyspaceCountWarnThreshold();
    }

    @Deprecated
    public void setKeyspaceCountWarnThreshold(int value)
    {
        if (value < 0)
            throw new IllegalStateException("Keyspace count warn threshold should be positive, not "+value);
        logger.info("Changing keyspace count warn threshold from {} to {}", getKeyspaceCountWarnThreshold(), value);
        DatabaseDescriptor.setKeyspaceCountWarnThreshold(value);
    }

    public void setCompactionTombstoneWarningThreshold(int count)
    {
        if (count < 0)
            throw new IllegalStateException("compaction tombstone warning threshold needs to be >= 0, not "+count);
        logger.info("Setting compaction_tombstone_warning_threshold to {}", count);
        DatabaseDescriptor.setCompactionTombstoneWarningThreshold(count);
    }

    public int getCompactionTombstoneWarningThreshold()
    {
        return DatabaseDescriptor.getCompactionTombstoneWarningThreshold();
    }

    public void addSnapshot(TableSnapshot snapshot) {
        snapshotManager.addSnapshot(snapshot);
    }

    @Override
    public boolean getReadThresholdsEnabled()
    {
        return DatabaseDescriptor.getReadThresholdsEnabled();
    }

    @Override
    public void setReadThresholdsEnabled(boolean value)
    {
        DatabaseDescriptor.setReadThresholdsEnabled(value);
    }

    @Override
    public String getCoordinatorLargeReadWarnThreshold()
    {
        return toString(DatabaseDescriptor.getCoordinatorReadSizeWarnThreshold());
    }

    @Override
    public void setCoordinatorLargeReadWarnThreshold(String threshold)
    {
        DatabaseDescriptor.setCoordinatorReadSizeWarnThreshold(parseDataStorageSpec(threshold));
    }

    @Override
    public String getCoordinatorLargeReadAbortThreshold()
    {
        return toString(DatabaseDescriptor.getCoordinatorReadSizeFailThreshold());
    }

    @Override
    public void setCoordinatorLargeReadAbortThreshold(String threshold)
    {
        DatabaseDescriptor.setCoordinatorReadSizeFailThreshold(parseDataStorageSpec(threshold));
    }

    @Override
    public String getLocalReadTooLargeWarnThreshold()
    {
        return toString(DatabaseDescriptor.getLocalReadSizeWarnThreshold());
    }

    @Override
    public void setLocalReadTooLargeWarnThreshold(String threshold)
    {
        DatabaseDescriptor.setLocalReadSizeWarnThreshold(parseDataStorageSpec(threshold));
    }

    @Override
    public String getLocalReadTooLargeAbortThreshold()
    {
        return toString(DatabaseDescriptor.getLocalReadSizeFailThreshold());
    }

    @Override
    public void setLocalReadTooLargeAbortThreshold(String threshold)
    {
        DatabaseDescriptor.setLocalReadSizeFailThreshold(parseDataStorageSpec(threshold));
    }

    @Override
    public String getRowIndexReadSizeWarnThreshold()
    {
        return toString(DatabaseDescriptor.getRowIndexReadSizeWarnThreshold());
    }

    @Override
    public void setRowIndexReadSizeWarnThreshold(String threshold)
    {
        DatabaseDescriptor.setRowIndexReadSizeWarnThreshold(parseDataStorageSpec(threshold));
    }

    @Override
    public String getRowIndexReadSizeAbortThreshold()
    {
        return toString(DatabaseDescriptor.getRowIndexReadSizeFailThreshold());
    }

    @Override
    public void setRowIndexReadSizeAbortThreshold(String threshold)
    {
        DatabaseDescriptor.setRowIndexReadSizeFailThreshold(parseDataStorageSpec(threshold));
    }

    private static String toString(DataStorageSpec value)
    {
        return value == null ? null : value.toString();
    }

    public void setDefaultKeyspaceReplicationFactor(int value)
    {
        DatabaseDescriptor.setDefaultKeyspaceRF(value);
        logger.info("set default keyspace rf to {}", value);
    }

    private static DataStorageSpec.LongBytesBound parseDataStorageSpec(String threshold)
    {
        return threshold == null
               ? null
               : new DataStorageSpec.LongBytesBound(threshold);
    }

    public int getDefaultKeyspaceReplicationFactor()
    {
        return DatabaseDescriptor.getDefaultKeyspaceRF();
    }

    public boolean getSkipPaxosRepairOnTopologyChange()
    {
        return DatabaseDescriptor.skipPaxosRepairOnTopologyChange();
    }

    public void setSkipPaxosRepairOnTopologyChange(boolean v)
    {
        DatabaseDescriptor.setSkipPaxosRepairOnTopologyChange(v);
        logger.info("paxos skip topology change repair {} via jmx", v ? "enabled" : "disabled");
    }

    public String getSkipPaxosRepairOnTopologyChangeKeyspaces()
    {
        return Joiner.on(',').join(DatabaseDescriptor.skipPaxosRepairOnTopologyChangeKeyspaces());
    }

    public void setSkipPaxosRepairOnTopologyChangeKeyspaces(String v)
    {
        DatabaseDescriptor.setSkipPaxosRepairOnTopologyChangeKeyspaces(v);
        logger.info("paxos skip topology change repair keyspaces set to  {} via jmx", v);
    }

    public boolean getPaxosAutoRepairsEnabled()
    {
        return PaxosState.uncommittedTracker().isAutoRepairsEnabled();
    }

    public void setPaxosAutoRepairsEnabled(boolean enabled)
    {
        PaxosState.uncommittedTracker().setAutoRepairsEnabled(enabled);
        logger.info("paxos auto repairs {} via jmx", enabled ? "enabled" : "disabled");
    }

    public boolean getPaxosStateFlushEnabled()
    {
        return PaxosState.uncommittedTracker().isStateFlushEnabled();
    }

    public void setPaxosStateFlushEnabled(boolean enabled)
    {
        PaxosState.uncommittedTracker().setStateFlushEnabled(enabled);
        logger.info("paxos state flush {} via jmx", enabled ? "enabled" : "disabled");
    }

    public List<String> getPaxosAutoRepairTables()
    {
        Set<TableId> tableIds = PaxosState.uncommittedTracker().tableIds();
        List<String> tables = new ArrayList<>(tableIds.size());
        for (TableId tableId : tableIds)
        {
            TableMetadata table = Schema.instance.getTableMetadata(tableId);
            if (table == null)
                continue;
            tables.add(table.keyspace + '.' + table.name);
        }
        return tables;
    }

    public long getPaxosPurgeGraceSeconds()
    {
        return DatabaseDescriptor.getPaxosPurgeGrace(SECONDS);
    }

    public void setPaxosPurgeGraceSeconds(long v)
    {
        DatabaseDescriptor.setPaxosPurgeGrace(v);
        logger.info("paxos purging grace seconds set to {} via jmx", v);
    }

    public String getPaxosOnLinearizabilityViolations()
    {
        return DatabaseDescriptor.paxosOnLinearizabilityViolations().toString();
    }

    public void setPaxosOnLinearizabilityViolations(String v)
    {
        DatabaseDescriptor.setPaxosOnLinearizabilityViolations(Config.PaxosOnLinearizabilityViolation.valueOf(v));
        logger.info("paxos on linearizability violations {} via jmx", v);
    }

    public String getPaxosStatePurging()
    {
        return DatabaseDescriptor.paxosStatePurging().name();
    }

    public void setPaxosStatePurging(String v)
    {
        DatabaseDescriptor.setPaxosStatePurging(PaxosStatePurging.valueOf(v));
        logger.info("paxos state purging {} via jmx", v);
    }

    public boolean getPaxosRepairEnabled()
    {
        return DatabaseDescriptor.paxosRepairEnabled();
    }

    public void setPaxosRepairEnabled(boolean enabled)
    {
        DatabaseDescriptor.setPaxosRepairEnabled(enabled);
        logger.info("paxos repair {} via jmx", enabled ? "enabled" : "disabled");
    }

    public boolean getPaxosDcLocalCommitEnabled()
    {
        return PaxosCommit.getEnableDcLocalCommit();
    }

    public void setPaxosDcLocalCommitEnabled(boolean enabled)
    {
        PaxosCommit.setEnableDcLocalCommit(enabled);
        logger.info("paxos dc local commit {} via jmx", enabled ? "enabled" : "disabled");
    }

    public String getPaxosBallotLowBound(String ksName, String tblName, String key)
    {
        Keyspace keyspace = Keyspace.open(ksName);
        if (keyspace == null)
            throw new IllegalArgumentException("Unknown keyspace '" + ksName + "'");

        ColumnFamilyStore cfs = keyspace.getColumnFamilyStore(tblName);
        if (cfs == null)
            throw new IllegalArgumentException("Unknown table '" + tblName + "' in keyspace '" + ksName + "'");

        TableMetadata table = cfs.metadata.get();
        DecoratedKey dk = table.partitioner.decorateKey(table.partitionKeyType.fromString(key));
        return cfs.getPaxosRepairHistory().ballotForToken(dk.getToken()).toString();
    }

    public Long getRepairRpcTimeout()
    {
        return DatabaseDescriptor.getRepairRpcTimeout(MILLISECONDS);
    }

    public void setRepairRpcTimeout(Long timeoutInMillis)
    {
        Preconditions.checkState(timeoutInMillis > 0);
        DatabaseDescriptor.setRepairRpcTimeout(timeoutInMillis);
        logger.info("RepairRpcTimeout set to {}ms via JMX", timeoutInMillis);
    }
    public void evictHungRepairs()
    {
        logger.info("StorageService#clearPaxosRateLimiters called via jmx");
        Paxos.evictHungRepairs();
    }

    public void clearPaxosRepairs()
    {
        logger.info("StorageService#clearPaxosRepairs called via jmx");
        PaxosTableRepairs.clearRepairs();
    }

    public void setSkipPaxosRepairCompatibilityCheck(boolean v)
    {
        PaxosRepair.setSkipPaxosRepairCompatibilityCheck(v);
        logger.info("SkipPaxosRepairCompatibilityCheck set to {} via jmx", v);
    }

    public boolean getSkipPaxosRepairCompatibilityCheck()
    {
        return PaxosRepair.getSkipPaxosRepairCompatibilityCheck();
    }

    @Override
    public boolean topPartitionsEnabled()
    {
        return DatabaseDescriptor.topPartitionsEnabled();
    }

    @Override
    public int getMaxTopSizePartitionCount()
    {
        return DatabaseDescriptor.getMaxTopSizePartitionCount();
    }

    @Override
    public void setMaxTopSizePartitionCount(int value)
    {
        DatabaseDescriptor.setMaxTopSizePartitionCount(value);
    }

    @Override
    public int getMaxTopTombstonePartitionCount()
    {
        return DatabaseDescriptor.getMaxTopTombstonePartitionCount();
    }

    @Override
    public void setMaxTopTombstonePartitionCount(int value)
    {
        DatabaseDescriptor.setMaxTopTombstonePartitionCount(value);
    }

    @Override
    public String getMinTrackedPartitionSize()
    {
        return DatabaseDescriptor.getMinTrackedPartitionSizeInBytes().toString();
    }

    @Override
    public void setMinTrackedPartitionSize(String value)
    {
        DatabaseDescriptor.setMinTrackedPartitionSizeInBytes(parseDataStorageSpec(value));
    }

    @Override
    public long getMinTrackedPartitionTombstoneCount()
    {
        return DatabaseDescriptor.getMinTrackedPartitionTombstoneCount();
    }

    @Override
    public void setMinTrackedPartitionTombstoneCount(long value)
    {
        DatabaseDescriptor.setMinTrackedPartitionTombstoneCount(value);
    }
}<|MERGE_RESOLUTION|>--- conflicted
+++ resolved
@@ -1381,8 +1381,13 @@
                                                                      sourceDc, String.join(",", availableDCs)));
                 }
             }
-
-<<<<<<< HEAD
+        }
+        catch (Throwable ex)
+        {
+            isRebuilding.set(false);
+            throw ex;
+        }
+
         try
         {
             // check the arguments
@@ -1390,19 +1395,6 @@
             {
                 throw new IllegalArgumentException("Cannot specify tokens without keyspace.");
             }
-=======
-            // check the arguments
-            if (keyspace == null && tokens != null)
-            {
-                throw new IllegalArgumentException("Cannot specify tokens without keyspace.");
-            }
-        }
-        catch (Throwable ex)
-        {
-            isRebuilding.set(false);
-            throw ex;
-        }
->>>>>>> 2bb634a3
 
             logger.info("rebuild from dc: {}, {}, {}", sourceDc == null ? "(any dc)" : sourceDc,
                         keyspace == null ? "(All keyspaces)" : keyspace,
