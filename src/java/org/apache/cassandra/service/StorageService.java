/*
 * Licensed to the Apache Software Foundation (ASF) under one
 * or more contributor license agreements.  See the NOTICE file
 * distributed with this work for additional information
 * regarding copyright ownership.  The ASF licenses this file
 * to you under the Apache License, Version 2.0 (the
 * "License"); you may not use this file except in compliance
 * with the License.  You may obtain a copy of the License at
 *
 *     http://www.apache.org/licenses/LICENSE-2.0
 *
 * Unless required by applicable law or agreed to in writing, software
 * distributed under the License is distributed on an "AS IS" BASIS,
 * WITHOUT WARRANTIES OR CONDITIONS OF ANY KIND, either express or implied.
 * See the License for the specific language governing permissions and
 * limitations under the License.
 */
package org.apache.cassandra.service;

import java.io.ByteArrayInputStream;
import java.io.DataInputStream;
import java.io.IOError;
import java.io.IOException;
import java.net.InetAddress;
import java.net.InetSocketAddress;
import java.net.UnknownHostException;
import java.nio.ByteBuffer;
import java.time.Instant;
import java.time.format.DateTimeParseException;
import java.util.ArrayList;
import java.util.Arrays;
import java.util.Collection;
import java.util.Collections;
import java.util.EnumMap;
import java.util.EnumSet;
import java.util.HashMap;
import java.util.HashSet;
import java.util.Iterator;
import java.util.LinkedHashMap;
import java.util.List;
import java.util.Map;
import java.util.Map.Entry;
import java.util.Optional;
import java.util.Scanner;
import java.util.Set;
import java.util.SortedMap;
import java.util.TreeMap;
import java.util.TreeSet;
import java.util.UUID;
import java.util.concurrent.ConcurrentHashMap;
import java.util.concurrent.CopyOnWriteArrayList;
import java.util.concurrent.ExecutionException;
import java.util.concurrent.ThreadLocalRandom;
import java.util.concurrent.TimeUnit;
import java.util.concurrent.TimeoutException;
import java.util.concurrent.atomic.AtomicBoolean;
import java.util.concurrent.atomic.AtomicInteger;
import java.util.function.Supplier;
import java.util.regex.MatchResult;
import java.util.regex.Pattern;
import java.util.stream.Collectors;
import java.util.stream.Stream;
import java.util.stream.StreamSupport;
import javax.annotation.Nullable;
import javax.management.ListenerNotFoundException;
import javax.management.NotificationBroadcasterSupport;
import javax.management.NotificationFilter;
import javax.management.NotificationListener;
import javax.management.openmbean.CompositeData;
import javax.management.openmbean.OpenDataException;
import javax.management.openmbean.TabularData;
import javax.management.openmbean.TabularDataSupport;

import com.google.common.annotations.VisibleForTesting;
import com.google.common.base.Joiner;
import com.google.common.base.Preconditions;
import com.google.common.base.Predicate;
import com.google.common.base.Predicates;
import com.google.common.collect.HashMultimap;
import com.google.common.collect.ImmutableList;
import com.google.common.collect.ImmutableMap;
import com.google.common.collect.Iterables;
import com.google.common.collect.Lists;
import com.google.common.collect.Maps;
import com.google.common.collect.Multimap;
import com.google.common.collect.Ordering;
import com.google.common.collect.Sets;
import com.google.common.util.concurrent.FutureCallback;
import com.google.common.util.concurrent.RateLimiter;
import com.google.common.util.concurrent.Uninterruptibles;
import org.apache.commons.lang3.StringUtils;
import org.slf4j.Logger;
import org.slf4j.LoggerFactory;

import org.apache.cassandra.audit.AuditLogManager;
import org.apache.cassandra.audit.AuditLogOptions;
import org.apache.cassandra.auth.AuthCacheService;
import org.apache.cassandra.auth.AuthKeyspace;
import org.apache.cassandra.auth.AuthSchemaChangeListener;
import org.apache.cassandra.batchlog.BatchlogManager;
import org.apache.cassandra.concurrent.ExecutorLocals;
import org.apache.cassandra.concurrent.FutureTask;
import org.apache.cassandra.concurrent.FutureTaskWithResources;
import org.apache.cassandra.concurrent.NamedThreadFactory;
import org.apache.cassandra.concurrent.ScheduledExecutors;
import org.apache.cassandra.concurrent.Stage;
import org.apache.cassandra.config.CassandraRelevantProperties;
import org.apache.cassandra.config.Config;
import org.apache.cassandra.config.Config.PaxosStatePurging;
import org.apache.cassandra.config.Converters;
import org.apache.cassandra.config.DataStorageSpec;
import org.apache.cassandra.config.DatabaseDescriptor;
import org.apache.cassandra.config.DurationSpec;
import org.apache.cassandra.cql3.QueryHandler;
import org.apache.cassandra.cql3.QueryProcessor;
import org.apache.cassandra.db.ColumnFamilyStore;
import org.apache.cassandra.db.DecoratedKey;
import org.apache.cassandra.db.Keyspace;
import org.apache.cassandra.db.SizeEstimatesRecorder;
import org.apache.cassandra.db.SnapshotDetailsTabularData;
import org.apache.cassandra.db.SystemKeyspace;
import org.apache.cassandra.db.commitlog.CommitLog;
import org.apache.cassandra.db.compaction.CompactionManager;
import org.apache.cassandra.db.compaction.OperationType;
import org.apache.cassandra.db.guardrails.Guardrails;
import org.apache.cassandra.db.lifecycle.LifecycleTransaction;
import org.apache.cassandra.db.virtual.VirtualKeyspaceRegistry;
import org.apache.cassandra.dht.BootStrapper;
import org.apache.cassandra.dht.IPartitioner;
import org.apache.cassandra.dht.Range;
import org.apache.cassandra.dht.Token.TokenFactory;
import org.apache.cassandra.hints.HintsService;
import org.apache.cassandra.dht.RangeStreamer;
import org.apache.cassandra.dht.RangeStreamer.FetchReplica;
import org.apache.cassandra.dht.StreamStateStore;
import org.apache.cassandra.dht.Token;
import org.apache.cassandra.exceptions.ConfigurationException;
import org.apache.cassandra.exceptions.InvalidRequestException;
import org.apache.cassandra.exceptions.UnavailableException;
import org.apache.cassandra.fql.FullQueryLogger;
import org.apache.cassandra.fql.FullQueryLoggerOptions;
import org.apache.cassandra.fql.FullQueryLoggerOptionsCompositeData;
import org.apache.cassandra.gms.ApplicationState;
import org.apache.cassandra.gms.EndpointState;
import org.apache.cassandra.gms.FailureDetector;
import org.apache.cassandra.gms.Gossiper;
import org.apache.cassandra.gms.IEndpointStateChangeSubscriber;
import org.apache.cassandra.gms.IFailureDetector;
import org.apache.cassandra.gms.TokenSerializer;
import org.apache.cassandra.gms.VersionedValue;
import org.apache.cassandra.index.IndexStatusManager;
import org.apache.cassandra.io.sstable.IScrubber;
import org.apache.cassandra.io.sstable.IVerifier;
import org.apache.cassandra.io.sstable.SSTableLoader;
import org.apache.cassandra.io.sstable.format.Version;
import org.apache.cassandra.io.util.File;
import org.apache.cassandra.io.util.FileUtils;
import org.apache.cassandra.io.util.PathUtils;
import org.apache.cassandra.locator.AbstractReplicationStrategy;
import org.apache.cassandra.locator.DynamicEndpointSnitch;
import org.apache.cassandra.locator.EndpointsByRange;
import org.apache.cassandra.locator.EndpointsByReplica;
import org.apache.cassandra.locator.EndpointsForRange;
import org.apache.cassandra.locator.EndpointsForToken;
import org.apache.cassandra.locator.IEndpointSnitch;
import org.apache.cassandra.locator.InetAddressAndPort;
import org.apache.cassandra.locator.LocalStrategy;
import org.apache.cassandra.locator.NetworkTopologyStrategy;
import org.apache.cassandra.locator.RangesAtEndpoint;
import org.apache.cassandra.locator.RangesByEndpoint;
import org.apache.cassandra.locator.Replica;
import org.apache.cassandra.locator.ReplicaCollection.Builder.Conflict;
import org.apache.cassandra.locator.Replicas;
import org.apache.cassandra.locator.SystemReplicas;
import org.apache.cassandra.locator.TokenMetadata;
import org.apache.cassandra.metrics.Sampler;
import org.apache.cassandra.metrics.SamplingManager;
import org.apache.cassandra.metrics.StorageMetrics;
import org.apache.cassandra.net.AsyncOneResponse;
import org.apache.cassandra.net.Message;
import org.apache.cassandra.net.MessagingService;
import org.apache.cassandra.repair.RepairRunnable;
import org.apache.cassandra.repair.messages.RepairOption;
import org.apache.cassandra.schema.CompactionParams.TombstoneOption;
import org.apache.cassandra.schema.KeyspaceMetadata;
import org.apache.cassandra.schema.Keyspaces;
import org.apache.cassandra.schema.ReplicationParams;
import org.apache.cassandra.schema.Schema;
import org.apache.cassandra.schema.SchemaConstants;
import org.apache.cassandra.schema.SchemaTransformations;
import org.apache.cassandra.schema.SystemDistributedKeyspace;
import org.apache.cassandra.schema.TableId;
import org.apache.cassandra.schema.TableMetadata;
import org.apache.cassandra.schema.TableMetadataRef;
import org.apache.cassandra.schema.ViewMetadata;
import org.apache.cassandra.service.disk.usage.DiskUsageBroadcaster;
import org.apache.cassandra.service.paxos.Paxos;
import org.apache.cassandra.service.paxos.PaxosCommit;
import org.apache.cassandra.service.paxos.PaxosRepair;
import org.apache.cassandra.service.paxos.PaxosState;
import org.apache.cassandra.service.paxos.cleanup.PaxosCleanupLocalCoordinator;
import org.apache.cassandra.service.paxos.cleanup.PaxosTableRepairs;
import org.apache.cassandra.service.snapshot.SnapshotManager;
import org.apache.cassandra.service.snapshot.TableSnapshot;
import org.apache.cassandra.streaming.StreamManager;
import org.apache.cassandra.streaming.StreamOperation;
import org.apache.cassandra.streaming.StreamPlan;
import org.apache.cassandra.streaming.StreamResultFuture;
import org.apache.cassandra.streaming.StreamState;
import org.apache.cassandra.tracing.TraceKeyspace;
import org.apache.cassandra.transport.ClientResourceLimits;
import org.apache.cassandra.transport.ProtocolVersion;
import org.apache.cassandra.utils.Clock;
import org.apache.cassandra.utils.ExecutorUtils;
import org.apache.cassandra.utils.FBUtilities;
import org.apache.cassandra.utils.JVMStabilityInspector;
import org.apache.cassandra.utils.MBeanWrapper;
import org.apache.cassandra.utils.MD5Digest;
import org.apache.cassandra.utils.OutputHandler;
import org.apache.cassandra.utils.Pair;
import org.apache.cassandra.utils.Throwables;
import org.apache.cassandra.utils.WrappedRunnable;
import org.apache.cassandra.utils.concurrent.Future;
import org.apache.cassandra.utils.concurrent.FutureCombiner;
import org.apache.cassandra.utils.concurrent.ImmediateFuture;
import org.apache.cassandra.utils.concurrent.UncheckedInterruptedException;
import org.apache.cassandra.utils.logging.LoggingSupportFactory;
import org.apache.cassandra.utils.progress.ProgressEvent;
import org.apache.cassandra.utils.progress.ProgressEventType;
import org.apache.cassandra.utils.progress.ProgressListener;
import org.apache.cassandra.utils.progress.jmx.JMXBroadcastExecutor;
import org.apache.cassandra.utils.progress.jmx.JMXProgressSupport;

import static com.google.common.base.Preconditions.checkArgument;
import static com.google.common.collect.Iterables.transform;
import static com.google.common.collect.Iterables.tryFind;
import static java.util.Arrays.asList;
import static java.util.Arrays.stream;
import static java.util.concurrent.TimeUnit.MILLISECONDS;
import static java.util.concurrent.TimeUnit.MINUTES;
import static java.util.concurrent.TimeUnit.NANOSECONDS;
import static java.util.concurrent.TimeUnit.SECONDS;
import static java.util.stream.Collectors.toList;
import static java.util.stream.Collectors.toMap;
import static org.apache.cassandra.config.CassandraRelevantProperties.ALLOW_UNSAFE_JOIN;
import static org.apache.cassandra.config.CassandraRelevantProperties.ALLOW_UNSAFE_REPLACE;
import static org.apache.cassandra.config.CassandraRelevantProperties.BOOTSTRAP_SCHEMA_DELAY_MS;
import static org.apache.cassandra.config.CassandraRelevantProperties.BOOTSTRAP_SKIP_SCHEMA_CHECK;
import static org.apache.cassandra.config.CassandraRelevantProperties.CONSISTENT_RANGE_MOVEMENT;
import static org.apache.cassandra.config.CassandraRelevantProperties.CONSISTENT_SIMULTANEOUS_MOVES_ALLOW;
import static org.apache.cassandra.config.CassandraRelevantProperties.DRAIN_EXECUTOR_TIMEOUT_MS;
import static org.apache.cassandra.config.CassandraRelevantProperties.JOIN_RING;
import static org.apache.cassandra.config.CassandraRelevantProperties.LOAD_RING_STATE;
import static org.apache.cassandra.config.CassandraRelevantProperties.OVERRIDE_DECOMMISSION;
import static org.apache.cassandra.config.CassandraRelevantProperties.PAXOS_REPAIR_ON_TOPOLOGY_CHANGE_RETRIES;
import static org.apache.cassandra.config.CassandraRelevantProperties.PAXOS_REPAIR_ON_TOPOLOGY_CHANGE_RETRY_DELAY_SECONDS;
import static org.apache.cassandra.config.CassandraRelevantProperties.REPLACEMENT_ALLOW_EMPTY;
import static org.apache.cassandra.config.CassandraRelevantProperties.REPLACE_ADDRESS;
import static org.apache.cassandra.config.CassandraRelevantProperties.REPLACE_ADDRESS_FIRST_BOOT;
import static org.apache.cassandra.config.CassandraRelevantProperties.RESET_BOOTSTRAP_PROGRESS;
import static org.apache.cassandra.config.CassandraRelevantProperties.START_GOSSIP;
import static org.apache.cassandra.config.CassandraRelevantProperties.TEST_WRITE_SURVEY;
import static org.apache.cassandra.index.SecondaryIndexManager.getIndexName;
import static org.apache.cassandra.index.SecondaryIndexManager.isIndexColumnFamily;
import static org.apache.cassandra.net.NoPayload.noPayload;
import static org.apache.cassandra.net.Verb.REPLICATION_DONE_REQ;
import static org.apache.cassandra.service.ActiveRepairService.ParentRepairStatus;
import static org.apache.cassandra.service.ActiveRepairService.repairCommandExecutor;
import static org.apache.cassandra.service.StorageService.Mode.DECOMMISSIONED;
import static org.apache.cassandra.service.StorageService.Mode.DECOMMISSION_FAILED;
import static org.apache.cassandra.service.StorageService.Mode.JOINING_FAILED;
import static org.apache.cassandra.utils.Clock.Global.currentTimeMillis;
import static org.apache.cassandra.utils.Clock.Global.nanoTime;
import static org.apache.cassandra.utils.FBUtilities.getBroadcastAddressAndPort;
import static org.apache.cassandra.utils.FBUtilities.now;

/**
 * This abstraction contains the token/identifier of this node
 * on the identifier space. This token gets gossiped around.
 * This class will also maintain histograms of the load information
 * of other nodes in the cluster.
 */
public class StorageService extends NotificationBroadcasterSupport implements IEndpointStateChangeSubscriber, StorageServiceMBean
{
    private static final Logger logger = LoggerFactory.getLogger(StorageService.class);

    public static final int INDEFINITE = -1;
    public static final int RING_DELAY_MILLIS = getRingDelay(); // delay after which we assume ring has stablized
    public static final int SCHEMA_DELAY_MILLIS = getSchemaDelay();

    private static final boolean REQUIRE_SCHEMAS = !BOOTSTRAP_SKIP_SCHEMA_CHECK.getBoolean();

    private final JMXProgressSupport progressSupport = new JMXProgressSupport(this);

    private static int getRingDelay()
    {
        String newdelay = CassandraRelevantProperties.RING_DELAY.getString();
        if (newdelay != null)
        {
            logger.info("Overriding RING_DELAY to {}ms", newdelay);
            return Integer.parseInt(newdelay);
        }
        else
        {
            return 30 * 1000;
        }
    }

    private static int getSchemaDelay()
    {
        String newdelay = BOOTSTRAP_SCHEMA_DELAY_MS.getString();
        if (newdelay != null)
        {
            logger.info("Overriding SCHEMA_DELAY_MILLIS to {}ms", newdelay);
            return Integer.parseInt(newdelay);
        }
        else
        {
            return 30 * 1000;
        }
    }

    /* This abstraction maintains the token/endpoint metadata information */
    private TokenMetadata tokenMetadata = new TokenMetadata();

    public volatile VersionedValue.VersionedValueFactory valueFactory = new VersionedValue.VersionedValueFactory(tokenMetadata.partitioner);

    private Thread drainOnShutdown = null;
    private volatile boolean isShutdown = false;
    private final List<Runnable> preShutdownHooks = new ArrayList<>();
    private final List<Runnable> postShutdownHooks = new ArrayList<>();

    public final SnapshotManager snapshotManager = new SnapshotManager();

    public static final StorageService instance = new StorageService();

    private final SamplingManager samplingManager = new SamplingManager();

    @VisibleForTesting // this is used for dtests only, see CASSANDRA-18152
    public volatile boolean skipNotificationListeners = false;

    @Deprecated
    public boolean isInShutdownHook()
    {
        return isShutdown();
    }

    public boolean isShutdown()
    {
        return isShutdown;
    }

    /**
     * for in-jvm dtest use - forces isShutdown to be set to whatever passed in.
     */
    @VisibleForTesting
    public void setIsShutdownUnsafeForTests(boolean isShutdown)
    {
        this.isShutdown = isShutdown;
    }

    public RangesAtEndpoint getLocalReplicas(String keyspaceName)
    {
        return Keyspace.open(keyspaceName).getReplicationStrategy()
                .getAddressReplicas(FBUtilities.getBroadcastAddressAndPort());
    }

    public List<Range<Token>> getLocalRanges(String ks)
    {
        InetAddressAndPort broadcastAddress = FBUtilities.getBroadcastAddressAndPort();
        Keyspace keyspace = Keyspace.open(ks);
        List<Range<Token>> ranges = new ArrayList<>();
        for (Replica r : keyspace.getReplicationStrategy().getAddressReplicas(broadcastAddress))
            ranges.add(r.range());
        return ranges;
    }

    public List<Range<Token>> getLocalAndPendingRanges(String ks)
    {
        InetAddressAndPort broadcastAddress = FBUtilities.getBroadcastAddressAndPort();
        Keyspace keyspace = Keyspace.open(ks);
        List<Range<Token>> ranges = new ArrayList<>();
        for (Replica r : keyspace.getReplicationStrategy().getAddressReplicas(broadcastAddress))
            ranges.add(r.range());
        for (Replica r : getTokenMetadata().getPendingRanges(ks, broadcastAddress))
            ranges.add(r.range());
        return ranges;
    }

    public Collection<Range<Token>> getPrimaryRanges(String keyspace)
    {
        return getPrimaryRangesForEndpoint(keyspace, FBUtilities.getBroadcastAddressAndPort());
    }

    public Collection<Range<Token>> getPrimaryRangesWithinDC(String keyspace)
    {
        return getPrimaryRangeForEndpointWithinDC(keyspace, FBUtilities.getBroadcastAddressAndPort());
    }

    private final Set<InetAddressAndPort> replicatingNodes = Sets.newConcurrentHashSet();
    private CassandraDaemon daemon;

    private InetAddressAndPort removingNode;

    /* Are we starting this node in bootstrap mode? */
    private volatile boolean isBootstrapMode;

    /* we bootstrap but do NOT join the ring unless told to do so */
    private boolean isSurveyMode = TEST_WRITE_SURVEY.getBoolean(false);
    /* true if node is rebuilding and receiving data */
    private final AtomicBoolean isRebuilding = new AtomicBoolean();
    private final AtomicBoolean isDecommissioning = new AtomicBoolean();

    private volatile boolean initialized = false;
    private volatile boolean joined = false;
    private volatile boolean gossipActive = false;
    private final AtomicBoolean authSetupCalled = new AtomicBoolean(false);
    private volatile boolean authSetupComplete = false;

    /* the probability for tracing any particular request, 0 disables tracing and 1 enables for all */
    private double traceProbability = 0.0;

    public enum Mode { STARTING, NORMAL, JOINING, JOINING_FAILED, LEAVING, DECOMMISSIONED, DECOMMISSION_FAILED, MOVING, DRAINING, DRAINED }
    private volatile Mode operationMode = Mode.STARTING;

    /* Used for tracking drain progress */
    private volatile int totalCFs, remainingCFs;

    private static final AtomicInteger nextRepairCommand = new AtomicInteger();

    private final List<IEndpointLifecycleSubscriber> lifecycleSubscribers = new CopyOnWriteArrayList<>();

    private final String jmxObjectName;

    private Collection<Token> bootstrapTokens = null;

    // true when keeping strict consistency while bootstrapping
    public static final boolean useStrictConsistency = CONSISTENT_RANGE_MOVEMENT.getBoolean();
    private static final boolean allowSimultaneousMoves = CONSISTENT_SIMULTANEOUS_MOVES_ALLOW.getBoolean();
    private static final boolean joinRing = JOIN_RING.getBoolean();
    private boolean replacing;

    private final StreamStateStore streamStateStore = new StreamStateStore();

    public final SSTablesGlobalTracker sstablesTracker;

    public boolean isSurveyMode()
    {
        return isSurveyMode;
    }

    public boolean hasJoined()
    {
        return joined;
    }

    /**
     * This method updates the local token on disk
     */
    public void setTokens(Collection<Token> tokens)
    {
        assert tokens != null && !tokens.isEmpty() : "Node needs at least one token.";
        if (logger.isDebugEnabled())
            logger.debug("Setting tokens to {}", tokens);
        SystemKeyspace.updateTokens(tokens);
        Collection<Token> localTokens = getLocalTokens();
        setGossipTokens(localTokens);
        tokenMetadata.updateNormalTokens(tokens, FBUtilities.getBroadcastAddressAndPort());
        setMode(Mode.NORMAL, false);
        invalidateLocalRanges();
    }

    public void setGossipTokens(Collection<Token> tokens)
    {
        List<Pair<ApplicationState, VersionedValue>> states = new ArrayList<Pair<ApplicationState, VersionedValue>>();
        states.add(Pair.create(ApplicationState.TOKENS, valueFactory.tokens(tokens)));
        states.add(Pair.create(ApplicationState.STATUS_WITH_PORT, valueFactory.normal(tokens)));
        states.add(Pair.create(ApplicationState.STATUS, valueFactory.normal(tokens)));
        Gossiper.instance.addLocalApplicationStates(states);
    }

    public StorageService()
    {
        // use dedicated executor for handling JMX notifications
        super(JMXBroadcastExecutor.executor);

        jmxObjectName = "org.apache.cassandra.db:type=StorageService";

        sstablesTracker = new SSTablesGlobalTracker(DatabaseDescriptor.getSelectedSSTableFormat());
    }

    private void registerMBeans()
    {
        MBeanWrapper.instance.registerMBean(this, jmxObjectName);
        MBeanWrapper.instance.registerMBean(StreamManager.instance, StreamManager.OBJECT_NAME);
    }

    public void registerDaemon(CassandraDaemon daemon)
    {
        this.daemon = daemon;
    }

    public void register(IEndpointLifecycleSubscriber subscriber)
    {
        lifecycleSubscribers.add(subscriber);
    }

    public void unregister(IEndpointLifecycleSubscriber subscriber)
    {
        lifecycleSubscribers.remove(subscriber);
    }

    // should only be called via JMX
    public void stopGossiping()
    {
        if (gossipActive)
        {
            if (!isNormal() && joinRing)
                throw new IllegalStateException("Unable to stop gossip because the node is not in the normal state. Try to stop the node instead.");

            logger.warn("Stopping gossip by operator request");

            if (isNativeTransportRunning())
            {
                logger.warn("Disabling gossip while native transport is still active is unsafe");
            }

            Gossiper.instance.stop();
            gossipActive = false;
        }
    }

    // should only be called via JMX
    public synchronized void startGossiping()
    {
        if (!gossipActive)
        {
            checkServiceAllowedToStart("gossip");

            logger.warn("Starting gossip by operator request");
            Collection<Token> tokens = SystemKeyspace.getSavedTokens();

            boolean validTokens = tokens != null && !tokens.isEmpty();

            // shouldn't be called before these are set if we intend to join the ring/are in the process of doing so
            if (joined || joinRing)
                assert validTokens : "Cannot start gossiping for a node intended to join without valid tokens";

            if (validTokens)
                setGossipTokens(tokens);

            Gossiper.instance.forceNewerGeneration();
            Gossiper.instance.start((int) (currentTimeMillis() / 1000));
            gossipActive = true;
        }
    }

    // should only be called via JMX
    public boolean isGossipRunning()
    {
        return Gossiper.instance.isEnabled();
    }

    public synchronized void startNativeTransport()
    {
        checkServiceAllowedToStart("native transport");

        if (daemon == null)
        {
            throw new IllegalStateException("No configured daemon");
        }

        try
        {
            daemon.startNativeTransport();
        }
        catch (Exception e)
        {
            throw new RuntimeException("Error starting native transport: " + e.getMessage());
        }
    }

    public void stopNativeTransport()
    {
        if (daemon == null)
        {
            throw new IllegalStateException("No configured daemon");
        }
        daemon.stopNativeTransport();
    }

    public boolean isNativeTransportRunning()
    {
        if (daemon == null)
        {
            return false;
        }
        return daemon.isNativeTransportRunning();
    }

    @Override
    public void enableNativeTransportOldProtocolVersions()
    {
        DatabaseDescriptor.setNativeTransportAllowOlderProtocols(true);
    }

    @Override
    public void disableNativeTransportOldProtocolVersions()
    {
        DatabaseDescriptor.setNativeTransportAllowOlderProtocols(false);
    }

    public void stopTransports()
    {
        if (isNativeTransportRunning())
        {
            logger.error("Stopping native transport");
            stopNativeTransport();
        }
        if (isGossipActive())
        {
            logger.error("Stopping gossiper");
            stopGossiping();
        }
    }

    /**
     * Set the Gossip flag RPC_READY to false and then
     * shutdown the client services (thrift and CQL).
     *
     * Note that other nodes will do this for us when
     * they get the Gossip shutdown message, so even if
     * we don't get time to broadcast this, it is not a problem.
     *
     * See {@code Gossiper#markAsShutdown(InetAddressAndPort)}
     */
    private void shutdownClientServers()
    {
        setRpcReady(false);
        stopNativeTransport();
    }

    public void stopClient()
    {
        Gossiper.instance.unregister(this);
        Gossiper.instance.stop();
        MessagingService.instance().shutdown();
        // give it a second so that task accepted before the MessagingService shutdown gets submitted to the stage (to avoid RejectedExecutionException)
        Uninterruptibles.sleepUninterruptibly(1, TimeUnit.SECONDS);
        Stage.shutdownNow();
    }

    public boolean isInitialized()
    {
        return initialized;
    }

    public boolean isGossipActive()
    {
        return gossipActive;
    }

    public boolean isDaemonSetupCompleted()
    {
        return daemon != null && daemon.setupCompleted();
    }

    public void stopDaemon()
    {
        if (daemon == null)
            throw new IllegalStateException("No configured daemon");
        daemon.deactivate();
    }

    private synchronized UUID prepareForReplacement() throws ConfigurationException
    {
        if (SystemKeyspace.bootstrapComplete())
            throw new RuntimeException("Cannot replace address with a node that is already bootstrapped");

        if (!joinRing)
            throw new ConfigurationException("Cannot set both join_ring=false and attempt to replace a node");

        if (!shouldBootstrap() && !ALLOW_UNSAFE_REPLACE.getBoolean())
            throw new RuntimeException("Replacing a node without bootstrapping risks invalidating consistency " +
                                       "guarantees as the expected data may not be present until repair is run. " +
                                       "To perform this operation, please restart with " +
                                       "-D" + ALLOW_UNSAFE_REPLACE.getKey() + "=true");

        InetAddressAndPort replaceAddress = DatabaseDescriptor.getReplaceAddress();
        logger.info("Gathering node replacement information for {}", replaceAddress);
        Map<InetAddressAndPort, EndpointState> epStates = Gossiper.instance.doShadowRound();
        // as we've completed the shadow round of gossip, we should be able to find the node we're replacing
        EndpointState state = epStates.get(replaceAddress);
        if (state == null)
            throw new RuntimeException(String.format("Cannot replace_address %s because it doesn't exist in gossip", replaceAddress));

        validateEndpointSnitch(epStates.values().iterator());

        try
        {
            VersionedValue tokensVersionedValue = state.getApplicationState(ApplicationState.TOKENS);
            if (tokensVersionedValue == null)
                throw new RuntimeException(String.format("Could not find tokens for %s to replace", replaceAddress));

            Collection<Token> tokens = TokenSerializer.deserialize(tokenMetadata.partitioner, new DataInputStream(new ByteArrayInputStream(tokensVersionedValue.toBytes())));
            bootstrapTokens = validateReplacementBootstrapTokens(tokenMetadata, replaceAddress, tokens);

            if (state.isEmptyWithoutStatus() && REPLACEMENT_ALLOW_EMPTY.getBoolean())
            {
                logger.warn("Gossip state not present for replacing node {}. Adding temporary entry to continue.", replaceAddress);

                // When replacing a node, we take ownership of all its tokens.
                // If that node is currently down and not present in the gossip info
                // of any other live peers, then we will not be able to take ownership
                // of its tokens during bootstrap as they have no way of being propagated
                // to this node's TokenMetadata. TM is loaded at startup (in which case
                // it will be/ empty for a new replacement node) and only updated with
                // tokens for an endpoint during normal state propagation (which will not
                // occur if no peers have gossip state for it).
                // However, the presence of host id and tokens in the system tables implies
                // that the node managed to complete bootstrap at some point in the past.
                // Peers may include this information loaded directly from system tables
                // in a GossipDigestAck *only if* the GossipDigestSyn was sent as part of a
                // shadow round (otherwise, a GossipDigestAck contains only state about peers
                // learned via gossip).
                // It is safe to do this here as since we completed a shadow round we know
                // that :
                // * replaceAddress successfully bootstrapped at some point and owned these
                //   tokens
                // * we know that no other node currently owns these tokens
                // * we are going to completely take over replaceAddress's ownership of
                //   these tokens.
                tokenMetadata.updateNormalTokens(bootstrapTokens, replaceAddress);
                UUID hostId = Gossiper.instance.getHostId(replaceAddress, epStates);
                if (hostId != null)
                    tokenMetadata.updateHostId(hostId, replaceAddress);

                // If we were only able to learn about the node being replaced through the
                // shadow gossip round (i.e. there is no state in gossip across the cluster
                // about it, perhaps because the entire cluster has been bounced since it went
                // down), then we're safe to proceed with the replacement. In this case, there
                // will be no local endpoint state as we discard the results of the shadow
                // round after preparing replacement info. We inject a minimal EndpointState
                // to keep FailureDetector::isAlive and Gossiper::compareEndpointStartup from
                // failing later in the replacement, as they both expect the replaced node to
                // be fully present in gossip.
                // Otherwise, if the replaced node is present in gossip, we need check that
                // it is not in fact live.
                // We choose to not include the EndpointState provided during the shadow round
                // as its possible to include more state than is desired, so by creating a
                // new empty endpoint without that information we can control what is in our
                // local gossip state
                Gossiper.instance.initializeUnreachableNodeUnsafe(replaceAddress);
            }
        }
        catch (IOException e)
        {
            throw new RuntimeException(e);
        }

        UUID localHostId = SystemKeyspace.getOrInitializeLocalHostId();

        if (isReplacingSameAddress())
        {
            localHostId = Gossiper.instance.getHostId(replaceAddress, epStates);
            SystemKeyspace.setLocalHostId(localHostId); // use the replacee's host Id as our own so we receive hints, etc
        }

        return localHostId;
    }

    private static Collection<Token> validateReplacementBootstrapTokens(TokenMetadata tokenMetadata,
                                                                        InetAddressAndPort replaceAddress,
                                                                        Collection<Token> bootstrapTokens)
    {
        Map<Token, InetAddressAndPort> conflicts = new HashMap<>();
        for (Token token : bootstrapTokens)
        {
            InetAddressAndPort conflict = tokenMetadata.getEndpoint(token);
            if (null != conflict && !conflict.equals(replaceAddress))
                conflicts.put(token, tokenMetadata.getEndpoint(token));
        }

        if (!conflicts.isEmpty())
        {
            String error = String.format("Conflicting token ownership information detected between " +
                                         "gossip and current ring view during proposed replacement " +
                                         "of %s. Some tokens identified in gossip for the node being " +
                                         "replaced are currently owned by other peers: %s",
                                         replaceAddress,
                                         conflicts.entrySet()
                                                  .stream()
                                                  .map(e -> e.getKey() + "(" + e.getValue() + ")" )
                                                  .collect(Collectors.joining(",")));
            throw new RuntimeException(error);

        }
        return bootstrapTokens;
    }

    public synchronized void checkForEndpointCollision(UUID localHostId, Set<InetAddressAndPort> peers) throws ConfigurationException
    {
        if (ALLOW_UNSAFE_JOIN.getBoolean())
        {
            logger.warn("Skipping endpoint collision check as " + ALLOW_UNSAFE_JOIN.getKey() + "=true");
            return;
        }

        logger.debug("Starting shadow gossip round to check for endpoint collision");
        Map<InetAddressAndPort, EndpointState> epStates = Gossiper.instance.doShadowRound(peers);

        if (epStates.isEmpty() && DatabaseDescriptor.getSeeds().contains(FBUtilities.getBroadcastAddressAndPort()))
            logger.info("Unable to gossip with any peers but continuing anyway since node is in its own seed list");

        // If bootstrapping, check whether any previously known status for the endpoint makes it unsafe to do so.
        // If not bootstrapping, compare the host id for this endpoint learned from gossip (if any) with the local
        // one, which was either read from system.local or generated at startup. If a learned id is present &
        // doesn't match the local, then the node needs replacing
        if (!Gossiper.instance.isSafeForStartup(FBUtilities.getBroadcastAddressAndPort(), localHostId, shouldBootstrap(), epStates))
        {
            throw new RuntimeException(String.format("A node with address %s already exists, cancelling join. " +
                                                     "Use %s if you want to replace this node.",
                                                     FBUtilities.getBroadcastAddressAndPort(), REPLACE_ADDRESS.getKey()));
        }

        validateEndpointSnitch(epStates.values().iterator());

        if (shouldBootstrap() && useStrictConsistency && !allowSimultaneousMoves())
        {
            for (Map.Entry<InetAddressAndPort, EndpointState> entry : epStates.entrySet())
            {
                // ignore local node or empty status
                if (entry.getKey().equals(FBUtilities.getBroadcastAddressAndPort()) || (entry.getValue().getApplicationState(ApplicationState.STATUS_WITH_PORT) == null & entry.getValue().getApplicationState(ApplicationState.STATUS) == null))
                    continue;

                VersionedValue value = entry.getValue().getApplicationState(ApplicationState.STATUS_WITH_PORT);
                if (value == null)
                {
                    value = entry.getValue().getApplicationState(ApplicationState.STATUS);
                }

                String[] pieces = splitValue(value);
                assert (pieces.length > 0);
                String state = pieces[0];
                if (state.equals(VersionedValue.STATUS_BOOTSTRAPPING) || state.equals(VersionedValue.STATUS_LEAVING) || state.equals(VersionedValue.STATUS_MOVING))
                    throw new UnsupportedOperationException("Other bootstrapping/leaving/moving nodes detected, cannot bootstrap while " + CONSISTENT_RANGE_MOVEMENT.getKey() + " is true");
            }
        }
    }

    private static void validateEndpointSnitch(Iterator<EndpointState> endpointStates)
    {
        Set<String> datacenters = new HashSet<>();
        Set<String> racks = new HashSet<>();
        while (endpointStates.hasNext())
        {
            EndpointState state = endpointStates.next();
            VersionedValue val = state.getApplicationState(ApplicationState.DC);
            if (val != null)
                datacenters.add(val.value);
            val = state.getApplicationState(ApplicationState.RACK);
            if (val != null)
                racks.add(val.value);
        }

        IEndpointSnitch snitch = DatabaseDescriptor.getEndpointSnitch();
        if (!snitch.validate(datacenters, racks))
        {
            throw new IllegalStateException();
        }
    }

    private boolean allowSimultaneousMoves()
    {
        return allowSimultaneousMoves && DatabaseDescriptor.getNumTokens() == 1;
    }

    // for testing only
    public void unsafeInitialize() throws ConfigurationException
    {
        initialized = true;
        gossipActive = true;
        Gossiper.instance.register(this);
        Gossiper.instance.start((int) (currentTimeMillis() / 1000)); // needed for node-ring gathering.
        Gossiper.instance.addLocalApplicationState(ApplicationState.NET_VERSION, valueFactory.networkVersion());
        MessagingService.instance().listen();
    }

    public synchronized void initServer() throws ConfigurationException
    {
        initServer(SCHEMA_DELAY_MILLIS, RING_DELAY_MILLIS);
    }

    public synchronized void initServer(int schemaAndRingDelayMillis) throws ConfigurationException
    {
        initServer(schemaAndRingDelayMillis, RING_DELAY_MILLIS);
    }

    public synchronized void initServer(int schemaTimeoutMillis, int ringTimeoutMillis) throws ConfigurationException
    {
        logger.info("Cassandra version: {}", FBUtilities.getReleaseVersionString());
        logger.info("Git SHA: {}", FBUtilities.getGitSHA());
        logger.info("CQL version: {}", QueryProcessor.CQL_VERSION);
        logger.info("Native protocol supported versions: {} (default: {})",
                    StringUtils.join(ProtocolVersion.supportedVersions(), ", "), ProtocolVersion.CURRENT);

        try
        {
            // Ensure StorageProxy is initialized on start-up; see CASSANDRA-3797.
            Class.forName("org.apache.cassandra.service.StorageProxy");
            // also IndexSummaryManager, which is otherwise unreferenced
            Class.forName("org.apache.cassandra.io.sstable.indexsummary.IndexSummaryManager");
        }
        catch (ClassNotFoundException e)
        {
            throw new AssertionError(e);
        }

        if (LOAD_RING_STATE.getBoolean())
        {
            logger.info("Loading persisted ring state");
            populatePeerTokenMetadata();
            for (InetAddressAndPort endpoint : tokenMetadata.getAllEndpoints())
                Gossiper.runInGossipStageBlocking(() -> Gossiper.instance.addSavedEndpoint(endpoint));
        }

        // daemon threads, like our executors', continue to run while shutdown hooks are invoked
        drainOnShutdown = NamedThreadFactory.createThread(new WrappedRunnable()
        {
            @Override
            public void runMayThrow() throws InterruptedException, ExecutionException, IOException
            {
                drain(true);
                try
                {
                    ExecutorUtils.shutdownNowAndWait(1, MINUTES, ScheduledExecutors.scheduledFastTasks);
                }
                catch (Throwable t)
                {
                    logger.warn("Unable to terminate fast tasks within 1 minute.", t);
                }
                finally
                {
                    LoggingSupportFactory.getLoggingSupport().onShutdown();
                }
            }
        }, "StorageServiceShutdownHook");
        Runtime.getRuntime().addShutdownHook(drainOnShutdown);

        replacing = isReplacing();

        if (!START_GOSSIP.getBoolean())
        {
            logger.info("Not starting gossip as requested.");
            completeInitialization();
            return;
        }

        prepareToJoin();

        // Has to be called after the host id has potentially changed in prepareToJoin().
        try
        {
            CacheService.instance.counterCache.loadSavedAsync().get();
        }
        catch (Throwable t)
        {
            JVMStabilityInspector.inspectThrowable(t);
            logger.warn("Error loading counter cache", t);
        }

        if (joinRing)
        {
            joinTokenRing(schemaTimeoutMillis, ringTimeoutMillis);
        }
        else
        {
            Collection<Token> tokens = SystemKeyspace.getSavedTokens();
            if (!tokens.isEmpty())
            {
                tokenMetadata.updateNormalTokens(tokens, FBUtilities.getBroadcastAddressAndPort());
                // order is important here, the gossiper can fire in between adding these two states.  It's ok to send TOKENS without STATUS, but *not* vice versa.
                List<Pair<ApplicationState, VersionedValue>> states = new ArrayList<Pair<ApplicationState, VersionedValue>>();
                states.add(Pair.create(ApplicationState.TOKENS, valueFactory.tokens(tokens)));
                states.add(Pair.create(ApplicationState.STATUS_WITH_PORT, valueFactory.hibernate(true)));
                states.add(Pair.create(ApplicationState.STATUS, valueFactory.hibernate(true)));
                Gossiper.instance.addLocalApplicationStates(states);
            }
            doAuthSetup(true);
            logger.info("Not joining ring as requested. Use JMX (StorageService->joinRing()) to initiate ring joining");
        }

        completeInitialization();
    }

    @VisibleForTesting
    public void completeInitialization()
    {
        if (!initialized)
            registerMBeans();
        initialized = true;
    }

    public void populateTokenMetadata()
    {
        if (LOAD_RING_STATE.getBoolean())
        {
            populatePeerTokenMetadata();
            // if we have not completed bootstrapping, we should not add ourselves as a normal token
            if (!shouldBootstrap())
                tokenMetadata.updateNormalTokens(SystemKeyspace.getSavedTokens(), FBUtilities.getBroadcastAddressAndPort());

            logger.info("Token metadata: {}", tokenMetadata);
        }
    }

    private void populatePeerTokenMetadata()
    {
        logger.info("Populating token metadata from system tables");
        Multimap<InetAddressAndPort, Token> loadedTokens = SystemKeyspace.loadTokens();

        // entry has been mistakenly added, delete it
        if (loadedTokens.containsKey(FBUtilities.getBroadcastAddressAndPort()))
            SystemKeyspace.removeEndpoint(FBUtilities.getBroadcastAddressAndPort());

        Map<InetAddressAndPort, UUID> loadedHostIds = SystemKeyspace.loadHostIds();
        Map<UUID, InetAddressAndPort> hostIdToEndpointMap = new HashMap<>();
        for (InetAddressAndPort ep : loadedTokens.keySet())
        {
            UUID hostId = loadedHostIds.get(ep);
            if (hostId != null)
                hostIdToEndpointMap.put(hostId, ep);
        }
        tokenMetadata.updateNormalTokens(loadedTokens);
        tokenMetadata.updateHostIds(hostIdToEndpointMap);
    }

    public boolean isReplacing()
    {
        if (replacing)
            return true;

        if (REPLACE_ADDRESS_FIRST_BOOT.getString() != null && SystemKeyspace.bootstrapComplete())
        {
            logger.info("Replace address on the first boot requested; this node is already bootstrapped");
            return false;
        }

        return DatabaseDescriptor.getReplaceAddress() != null;
    }

    /**
     * In the event of forceful termination we need to remove the shutdown hook to prevent hanging (OOM for instance)
     */
    public void removeShutdownHook()
    {
        PathUtils.clearOnExitThreads();

        if (drainOnShutdown != null)
            Runtime.getRuntime().removeShutdownHook(drainOnShutdown);
    }

    private boolean shouldBootstrap()
    {
        return DatabaseDescriptor.isAutoBootstrap() && !SystemKeyspace.bootstrapComplete() && !isSeed();
    }

    public static boolean isSeed()
    {
        return DatabaseDescriptor.getSeeds().contains(FBUtilities.getBroadcastAddressAndPort());
    }

    private void prepareToJoin() throws ConfigurationException
    {
        if (!joined)
        {
            Map<ApplicationState, VersionedValue> appStates = new EnumMap<>(ApplicationState.class);

            if (SystemKeyspace.wasDecommissioned())
            {
                if (OVERRIDE_DECOMMISSION.getBoolean())
                {
                    logger.warn("This node was decommissioned, but overriding by operator request.");
                    SystemKeyspace.setBootstrapState(SystemKeyspace.BootstrapState.COMPLETED);
                }
                else
                {
                    throw new ConfigurationException("This node was decommissioned and will not rejoin the ring unless -D" + OVERRIDE_DECOMMISSION.getKey() +
                                                     "=true has been set, or all existing data is removed and the node is bootstrapped again");
                }
            }

            if (DatabaseDescriptor.getReplaceTokens().size() > 0 || DatabaseDescriptor.getReplaceNode() != null)
                throw new RuntimeException("Replace method removed; use " + REPLACE_ADDRESS.getKey() + " system property instead.");

            DatabaseDescriptor.getInternodeAuthenticator().setupInternode();
            MessagingService.instance().listen();

            UUID localHostId = SystemKeyspace.getOrInitializeLocalHostId();

            if (replacing)
            {
                localHostId = prepareForReplacement();
                appStates.put(ApplicationState.TOKENS, valueFactory.tokens(bootstrapTokens));

                if (!shouldBootstrap())
                {
                    // Will not do replace procedure, persist the tokens we're taking over locally
                    // so that they don't get clobbered with auto generated ones in joinTokenRing
                    SystemKeyspace.updateTokens(bootstrapTokens);
                }
                else if (isReplacingSameAddress())
                {
                    //only go into hibernate state if replacing the same address (CASSANDRA-8523)
                    logger.warn("Writes will not be forwarded to this node during replacement because it has the same address as " +
                                "the node to be replaced ({}). If the previous node has been down for longer than max_hint_window, " +
                                "repair must be run after the replacement process in order to make this node consistent.",
                                DatabaseDescriptor.getReplaceAddress());
                    appStates.put(ApplicationState.STATUS_WITH_PORT, valueFactory.hibernate(true));
                    appStates.put(ApplicationState.STATUS, valueFactory.hibernate(true));
                }
            }
            else
            {
                checkForEndpointCollision(localHostId, SystemKeyspace.loadHostIds().keySet());
                if (SystemKeyspace.bootstrapComplete())
                {
                    Preconditions.checkState(!Config.isClientMode());
                    // tokens are only ever saved to system.local after bootstrap has completed and we're joining the ring,
                    // or when token update operations (move, decom) are completed
                    Collection<Token> savedTokens = SystemKeyspace.getSavedTokens();
                    if (!savedTokens.isEmpty())
                        appStates.put(ApplicationState.TOKENS, valueFactory.tokens(savedTokens));
                }
            }

            // have to start the gossip service before we can see any info on other nodes.  this is necessary
            // for bootstrap to get the load info it needs.
            // (we won't be part of the storage ring though until we add a counterId to our state, below.)
            // Seed the host ID-to-endpoint map with our own ID.
            getTokenMetadata().updateHostId(localHostId, FBUtilities.getBroadcastAddressAndPort());
            appStates.put(ApplicationState.NET_VERSION, valueFactory.networkVersion());
            appStates.put(ApplicationState.HOST_ID, valueFactory.hostId(localHostId));
            appStates.put(ApplicationState.NATIVE_ADDRESS_AND_PORT, valueFactory.nativeaddressAndPort(FBUtilities.getBroadcastNativeAddressAndPort()));
            appStates.put(ApplicationState.RPC_ADDRESS, valueFactory.rpcaddress(FBUtilities.getJustBroadcastNativeAddress()));
            appStates.put(ApplicationState.RELEASE_VERSION, valueFactory.releaseVersion());
            appStates.put(ApplicationState.SSTABLE_VERSIONS, valueFactory.sstableVersions(sstablesTracker.versionsInUse()));

            logger.info("Starting up server gossip");
            Gossiper.instance.register(this);
            Gossiper.instance.start(SystemKeyspace.incrementAndGetGeneration(), appStates); // needed for node-ring gathering.
            gossipActive = true;

            sstablesTracker.register((notification, o) -> {
                if (!(notification instanceof SSTablesVersionsInUseChangeNotification))
                    return;

                Set<Version> versions = ((SSTablesVersionsInUseChangeNotification)notification).versionsInUse;
                logger.debug("Updating local sstables version in Gossip to {}", versions);

                Gossiper.instance.addLocalApplicationState(ApplicationState.SSTABLE_VERSIONS,
                                                           valueFactory.sstableVersions(versions));
            });

            // gossip snitch infos (local DC and rack)
            gossipSnitchInfo();
            Schema.instance.startSync();
            LoadBroadcaster.instance.startBroadcasting();
            DiskUsageBroadcaster.instance.startBroadcasting();
            HintsService.instance.startDispatch();
            BatchlogManager.instance.start();
            startSnapshotManager();
        }
    }

    @VisibleForTesting
    public void startSnapshotManager()
    {
        snapshotManager.start();
    }

    public void waitForSchema(long schemaTimeoutMillis, long ringTimeoutMillis)
    {
        Instant deadline = FBUtilities.now().plus(java.time.Duration.ofMillis(ringTimeoutMillis));

        while (Schema.instance.isEmpty() && FBUtilities.now().isBefore(deadline))
            Uninterruptibles.sleepUninterruptibly(1, TimeUnit.SECONDS);

        if (!Schema.instance.waitUntilReady(java.time.Duration.ofMillis(schemaTimeoutMillis)))
            throw new IllegalStateException("Could not achieve schema readiness in " + java.time.Duration.ofMillis(schemaTimeoutMillis));
    }

    private void joinTokenRing(long schemaTimeoutMillis, long ringTimeoutMillis) throws ConfigurationException
    {
        joinTokenRing(!isSurveyMode, shouldBootstrap(), schemaTimeoutMillis, INDEFINITE, ringTimeoutMillis);
    }

    @VisibleForTesting
    public void joinTokenRing(boolean finishJoiningRing,
                              boolean shouldBootstrap,
                              long schemaTimeoutMillis,
                              long bootstrapTimeoutMillis,
                              long ringTimeoutMillis) throws ConfigurationException
    {
        joined = true;

        // We bootstrap if we haven't successfully bootstrapped before, as long as we are not a seed.
        // If we are a seed, or if the user manually sets auto_bootstrap to false,
        // we'll skip streaming data from other nodes and jump directly into the ring.
        //
        // The seed check allows us to skip the RING_DELAY sleep for the single-node cluster case,
        // which is useful for both new users and testing.
        //
        // We attempted to replace this with a schema-presence check, but you need a meaningful sleep
        // to get schema info from gossip which defeats the purpose.  See CASSANDRA-4427 for the gory details.
        Set<InetAddressAndPort> current = new HashSet<>();
        if (logger.isDebugEnabled())
        {
            logger.debug("Bootstrap variables: {} {} {} {}",
                         DatabaseDescriptor.isAutoBootstrap(),
                         SystemKeyspace.bootstrapInProgress(),
                         SystemKeyspace.bootstrapComplete(),
                         DatabaseDescriptor.getSeeds().contains(FBUtilities.getBroadcastAddressAndPort()));
        }
        if (DatabaseDescriptor.isAutoBootstrap() && !SystemKeyspace.bootstrapComplete() && DatabaseDescriptor.getSeeds().contains(FBUtilities.getBroadcastAddressAndPort()))
        {
            logger.info("This node will not auto bootstrap because it is configured to be a seed node.");
        }

        boolean dataAvailable = true; // make this to false when bootstrap streaming failed

        if (shouldBootstrap)
        {
            current.addAll(prepareForBootstrap(schemaTimeoutMillis, ringTimeoutMillis));
            dataAvailable = bootstrap(bootstrapTokens, bootstrapTimeoutMillis);
        }
        else
        {
            bootstrapTokens = SystemKeyspace.getSavedTokens();
            if (bootstrapTokens.isEmpty())
            {
                bootstrapTokens = BootStrapper.getBootstrapTokens(tokenMetadata, FBUtilities.getBroadcastAddressAndPort(), schemaTimeoutMillis, ringTimeoutMillis);
            }
            else
            {
                if (bootstrapTokens.size() != DatabaseDescriptor.getNumTokens())
                    throw new ConfigurationException("Cannot change the number of tokens from " + bootstrapTokens.size() + " to " + DatabaseDescriptor.getNumTokens());
                else
                    logger.info("Using saved tokens {}", bootstrapTokens);
            }
        }

        setUpDistributedSystemKeyspaces();

        if (finishJoiningRing)
        {
            if (dataAvailable)
            {
                finishJoiningRing(shouldBootstrap, bootstrapTokens);
                // remove the existing info about the replaced node.
                if (!current.isEmpty())
                {
                    Gossiper.runInGossipStageBlocking(() -> {
                        for (InetAddressAndPort existing : current)
                            Gossiper.instance.replacedEndpoint(existing);
                    });
                }
            }
            else
            {
                logger.warn("Some data streaming failed. Use nodetool to check bootstrap state and resume. For more, see `nodetool help bootstrap`. {}", SystemKeyspace.getBootstrapState());
            }

            StorageProxy.instance.initialLoadPartitionDenylist();
        }
        else
        {
            if (dataAvailable)
                logger.info("Startup complete, but write survey mode is active, not becoming an active ring member. Use JMX (StorageService->joinRing()) to finalize ring joining.");
            else
                logger.warn("Some data streaming failed. Use nodetool to check bootstrap state and resume. For more, see `nodetool help bootstrap`. {}", SystemKeyspace.getBootstrapState());
        }
    }

    public static boolean isReplacingSameAddress()
    {
        InetAddressAndPort replaceAddress = DatabaseDescriptor.getReplaceAddress();
        return replaceAddress != null && replaceAddress.equals(FBUtilities.getBroadcastAddressAndPort());
    }

    public void gossipSnitchInfo()
    {
        IEndpointSnitch snitch = DatabaseDescriptor.getEndpointSnitch();
        String dc = snitch.getLocalDatacenter();
        String rack = snitch.getLocalRack();
        Gossiper.instance.addLocalApplicationState(ApplicationState.DC, StorageService.instance.valueFactory.datacenter(dc));
        Gossiper.instance.addLocalApplicationState(ApplicationState.RACK, StorageService.instance.valueFactory.rack(rack));
    }

    public void joinRing() throws IOException
    {
        SystemKeyspace.BootstrapState state = SystemKeyspace.getBootstrapState();
        joinRing(state.equals(SystemKeyspace.BootstrapState.IN_PROGRESS));
    }

    private synchronized void joinRing(boolean resumedBootstrap) throws IOException
    {
        if (!joined)
        {
            logger.info("Joining ring by operator request");
            try
            {
                joinTokenRing(SCHEMA_DELAY_MILLIS, 0);
                doAuthSetup(false);
            }
            catch (ConfigurationException e)
            {
                throw new IOException(e.getMessage());
            }
        }
        else if (isSurveyMode)
        {
            // if isSurveyMode is on then verify isBootstrapMode
            // node can join the ring even if isBootstrapMode is true which should not happen
            if (!isBootstrapMode())
            {
                logger.info("Leaving write survey mode and joining ring at operator request");
                finishJoiningRing(resumedBootstrap, SystemKeyspace.getSavedTokens());
                doAuthSetup(false);
                isSurveyMode = false;
                daemon.start();
            }
            else
            {
                logger.warn("Can't join the ring because in write_survey mode and bootstrap hasn't completed");
            }
        }
        else if (isBootstrapMode())
        {
            // bootstrap is not complete hence node cannot join the ring
            logger.warn("Can't join the ring because bootstrap hasn't completed.");
        }
    }

    private void executePreJoinTasks(boolean bootstrap)
    {
        StreamSupport.stream(ColumnFamilyStore.all().spliterator(), false)
                .filter(cfs -> Schema.instance.getUserKeyspaces().names().contains(cfs.getKeyspaceName()))
                .forEach(cfs -> cfs.indexManager.executePreJoinTasksBlocking(bootstrap));
    }

    @VisibleForTesting
    public void finishJoiningRing(boolean didBootstrap, Collection<Token> tokens)
    {
        // start participating in the ring.
        setMode(Mode.JOINING, "Finish joining ring", true);
        SystemKeyspace.setBootstrapState(SystemKeyspace.BootstrapState.COMPLETED);
        executePreJoinTasks(didBootstrap);
        setTokens(tokens);

        assert tokenMetadata.sortedTokens().size() > 0;
    }

    @VisibleForTesting
    public void doAuthSetup(boolean setUpSchema)
    {
        if (!authSetupCalled.getAndSet(true))
        {
            if (setUpSchema)
            {
                Schema.instance.transform(SchemaTransformations.updateSystemKeyspace(AuthKeyspace.metadata(), AuthKeyspace.GENERATION));
            }

            DatabaseDescriptor.getRoleManager().setup();
            DatabaseDescriptor.getAuthenticator().setup();
            DatabaseDescriptor.getAuthorizer().setup();
            DatabaseDescriptor.getNetworkAuthorizer().setup();
            DatabaseDescriptor.getCIDRAuthorizer().setup();
            AuthCacheService.initializeAndRegisterCaches();
            Schema.instance.registerListener(new AuthSchemaChangeListener());
            authSetupComplete = true;
        }
    }

    public boolean isAuthSetupComplete()
    {
        return authSetupComplete;
    }

    @VisibleForTesting
    public boolean authSetupCalled()
    {
        return authSetupCalled.get();
    }


    @VisibleForTesting
    public void setUpDistributedSystemKeyspaces()
    {
        Schema.instance.transform(SchemaTransformations.updateSystemKeyspace(TraceKeyspace.metadata(), TraceKeyspace.GENERATION));
        Schema.instance.transform(SchemaTransformations.updateSystemKeyspace(SystemDistributedKeyspace.metadata(), SystemDistributedKeyspace.GENERATION));
        Schema.instance.transform(SchemaTransformations.updateSystemKeyspace(AuthKeyspace.metadata(), AuthKeyspace.GENERATION));
    }

    public boolean isJoined()
    {
        return tokenMetadata.isMember(FBUtilities.getBroadcastAddressAndPort()) && !isSurveyMode;
    }

    public void rebuild(String sourceDc)
    {
        rebuild(sourceDc, null, null, null, false);
    }

    public void rebuild(String sourceDc, String keyspace, String tokens, String specificSources)
    {
<<<<<<< HEAD
        rebuild(sourceDc, keyspace, tokens, specificSources, false);
    }

    public void rebuild(String sourceDc, String keyspace, String tokens, String specificSources, boolean excludeLocalDatacenterNodes)
    {
        try
=======
        if (sourceDc != null)
>>>>>>> d4cb791b
        {
            TokenMetadata.Topology topology = getTokenMetadata().cloneOnlyTokenMap().getTopology();
            Set<String> availableDCs = topology.getDatacenterEndpoints().keySet();
            if (!availableDCs.contains(sourceDc))
            {
                throw new IllegalArgumentException(String.format("Provided datacenter '%s' is not a valid datacenter, available datacenters are: %s",
                                                                 sourceDc, String.join(",", availableDCs)));
            }
        }

<<<<<<< HEAD
            // fail if source DC is local and --exclude-local-dc is set
            if (sourceDc != null && sourceDc.equals(DatabaseDescriptor.getLocalDataCenter()) && excludeLocalDatacenterNodes)
            {
                throw new IllegalArgumentException("Cannot set source data center to be local data center, when excludeLocalDataCenter flag is set");
            }

            if (sourceDc != null)
            {
                TokenMetadata.Topology topology = getTokenMetadata().cloneOnlyTokenMap().getTopology();
                Set<String> availableDCs = topology.getDatacenterEndpoints().keySet();
                if (!availableDCs.contains(sourceDc))
                {
                    throw new IllegalArgumentException(String.format("Provided datacenter '%s' is not a valid datacenter, available datacenters are: %s",
                                                                     sourceDc, String.join(",", availableDCs)));
                }
            }
=======
        if (keyspace == null && tokens != null)
        {
            throw new IllegalArgumentException("Cannot specify tokens without keyspace.");
>>>>>>> d4cb791b
        }

        // check ongoing rebuild
        if (!isRebuilding.compareAndSet(false, true))
        {
            throw new IllegalStateException("Node is still rebuilding. Check nodetool netstats.");
        }

        try
        {
            logger.info("rebuild from dc: {}, {}, {}", sourceDc == null ? "(any dc)" : sourceDc,
                        keyspace == null ? "(All keyspaces)" : keyspace,
                        tokens == null ? "(All tokens)" : tokens);

            repairPaxosForTopologyChange("rebuild");

            RangeStreamer streamer = new RangeStreamer(tokenMetadata,
                                                       null,
                                                       FBUtilities.getBroadcastAddressAndPort(),
                                                       StreamOperation.REBUILD,
                                                       useStrictConsistency && !replacing,
                                                       DatabaseDescriptor.getEndpointSnitch(),
                                                       streamStateStore,
                                                       false,
                                                       DatabaseDescriptor.getStreamingConnectionsPerHost());
            if (sourceDc != null)
                streamer.addSourceFilter(new RangeStreamer.SingleDatacenterFilter(DatabaseDescriptor.getEndpointSnitch(), sourceDc));

            if (excludeLocalDatacenterNodes)
                streamer.addSourceFilter(new RangeStreamer.ExcludeLocalDatacenterFilter(DatabaseDescriptor.getEndpointSnitch()));

            if (keyspace == null)
            {
                for (String keyspaceName : Schema.instance.getNonLocalStrategyKeyspaces().names())
                    streamer.addRanges(keyspaceName, getLocalReplicas(keyspaceName));
            }
            else if (tokens == null)
            {
                streamer.addRanges(keyspace, getLocalReplicas(keyspace));
            }
            else
            {
                Token.TokenFactory factory = getTokenFactory();
                List<Range<Token>> ranges = new ArrayList<>();
                Pattern rangePattern = Pattern.compile("\\(\\s*(-?\\w+)\\s*,\\s*(-?\\w+)\\s*\\]");
                try (Scanner tokenScanner = new Scanner(tokens))
                {
                    while (tokenScanner.findInLine(rangePattern) != null)
                    {
                        MatchResult range = tokenScanner.match();
                        Token startToken = factory.fromString(range.group(1));
                        Token endToken = factory.fromString(range.group(2));
                        logger.info("adding range: ({},{}]", startToken, endToken);
                        ranges.add(new Range<>(startToken, endToken));
                    }
                    if (tokenScanner.hasNext())
                        throw new IllegalArgumentException("Unexpected string: " + tokenScanner.next());
                }

                // Ensure all specified ranges are actually ranges owned by this host
                RangesAtEndpoint localReplicas = getLocalReplicas(keyspace);
                RangesAtEndpoint.Builder streamRanges = new RangesAtEndpoint.Builder(FBUtilities.getBroadcastAddressAndPort(), ranges.size());
                for (Range<Token> specifiedRange : ranges)
                {
                    boolean foundParentRange = false;
                    for (Replica localReplica : localReplicas)
                    {
                        if (localReplica.contains(specifiedRange))
                        {
                            streamRanges.add(localReplica.decorateSubrange(specifiedRange));
                            foundParentRange = true;
                            break;
                        }
                    }
                    if (!foundParentRange)
                    {
                        throw new IllegalArgumentException(String.format("The specified range %s is not a range that is owned by this node. Please ensure that all token ranges specified to be rebuilt belong to this node.", specifiedRange.toString()));
                    }
                }

                if (specificSources != null)
                {
                    String[] stringHosts = specificSources.split(",");
                    Set<InetAddressAndPort> sources = new HashSet<>(stringHosts.length);
                    for (String stringHost : stringHosts)
                    {
                        try
                        {
                            InetAddressAndPort endpoint = InetAddressAndPort.getByName(stringHost);
                            if (FBUtilities.getBroadcastAddressAndPort().equals(endpoint))
                            {
                                throw new IllegalArgumentException("This host was specified as a source for rebuilding. Sources for a rebuild can only be other nodes in the cluster.");
                            }
                            sources.add(endpoint);
                        }
                        catch (UnknownHostException ex)
                        {
                            throw new IllegalArgumentException("Unknown host specified " + stringHost, ex);
                        }
                    }
                    streamer.addSourceFilter(new RangeStreamer.AllowedSourcesFilter(sources));
                }

                streamer.addRanges(keyspace, streamRanges.build());
            }

            StreamResultFuture resultFuture = streamer.fetchAsync();
            // wait for result
            resultFuture.get();
        }
        catch (InterruptedException e)
        {
            throw new UncheckedInterruptedException(e);
        }
        catch (ExecutionException e)
        {
            // This is used exclusively through JMX, so log the full trace but only throw a simple RTE
            logger.error("Error while rebuilding node", e.getCause());
            throw new RuntimeException("Error while rebuilding node: " + e.getCause().getMessage());
        }
        finally
        {
            // rebuild is done (successfully or not)
            isRebuilding.set(false);
        }
    }

    public void setRpcTimeout(long value)
    {
        DatabaseDescriptor.setRpcTimeout(value);
        logger.info("set rpc timeout to {} ms", value);
    }

    public long getRpcTimeout()
    {
        return DatabaseDescriptor.getRpcTimeout(MILLISECONDS);
    }

    public void setReadRpcTimeout(long value)
    {
        DatabaseDescriptor.setReadRpcTimeout(value);
        logger.info("set read rpc timeout to {} ms", value);
    }

    public long getReadRpcTimeout()
    {
        return DatabaseDescriptor.getReadRpcTimeout(MILLISECONDS);
    }

    public void setRangeRpcTimeout(long value)
    {
        DatabaseDescriptor.setRangeRpcTimeout(value);
        logger.info("set range rpc timeout to {} ms", value);
    }

    public long getRangeRpcTimeout()
    {
        return DatabaseDescriptor.getRangeRpcTimeout(MILLISECONDS);
    }

    public void setWriteRpcTimeout(long value)
    {
        DatabaseDescriptor.setWriteRpcTimeout(value);
        logger.info("set write rpc timeout to {} ms", value);
    }

    public long getWriteRpcTimeout()
    {
        return DatabaseDescriptor.getWriteRpcTimeout(MILLISECONDS);
    }

    public void setInternodeTcpConnectTimeoutInMS(int value)
    {
        DatabaseDescriptor.setInternodeTcpConnectTimeoutInMS(value);
        logger.info("set internode tcp connect timeout to {} ms", value);
    }

    public int getInternodeTcpConnectTimeoutInMS()
    {
        return DatabaseDescriptor.getInternodeTcpConnectTimeoutInMS();
    }

    public void setInternodeTcpUserTimeoutInMS(int value)
    {
        DatabaseDescriptor.setInternodeTcpUserTimeoutInMS(value);
        logger.info("set internode tcp user timeout to {} ms", value);
    }

    public int getInternodeTcpUserTimeoutInMS()
    {
        return DatabaseDescriptor.getInternodeTcpUserTimeoutInMS();
    }

    public void setInternodeStreamingTcpUserTimeoutInMS(int value)
    {
        Preconditions.checkArgument(value >= 0, "TCP user timeout cannot be negative for internode streaming connection. Got %s", value);
        DatabaseDescriptor.setInternodeStreamingTcpUserTimeoutInMS(value);
        logger.info("set internode streaming tcp user timeout to {} ms", value);
    }

    public int getInternodeStreamingTcpUserTimeoutInMS()
    {
        return DatabaseDescriptor.getInternodeStreamingTcpUserTimeoutInMS();
    }

    public void setCounterWriteRpcTimeout(long value)
    {
        DatabaseDescriptor.setCounterWriteRpcTimeout(value);
        logger.info("set counter write rpc timeout to {} ms", value);
    }

    public long getCounterWriteRpcTimeout()
    {
        return DatabaseDescriptor.getCounterWriteRpcTimeout(MILLISECONDS);
    }

    public void setCasContentionTimeout(long value)
    {
        DatabaseDescriptor.setCasContentionTimeout(value);
        logger.info("set cas contention rpc timeout to {} ms", value);
    }

    public long getCasContentionTimeout()
    {
        return DatabaseDescriptor.getCasContentionTimeout(MILLISECONDS);
    }

    public void setTruncateRpcTimeout(long value)
    {
        DatabaseDescriptor.setTruncateRpcTimeout(value);
        logger.info("set truncate rpc timeout to {} ms", value);
    }

    public long getTruncateRpcTimeout()
    {
        return DatabaseDescriptor.getTruncateRpcTimeout(MILLISECONDS);
    }

    @Deprecated
    public void setStreamThroughputMbPerSec(int value)
    {
        setStreamThroughputMbitPerSec(value);
    }

    public void setStreamThroughputMbitPerSec(int value)
    {
        double oldValue = DatabaseDescriptor.getStreamThroughputOutboundMegabitsPerSecAsDouble();
        DatabaseDescriptor.setStreamThroughputOutboundMegabitsPerSec(value);
        StreamManager.StreamRateLimiter.updateThroughput();
        logger.info("setstreamthroughput: throttle set to {}{} megabits per second (was approximately {} megabits per second)",
                    value, value <= 0 ? " (unlimited)" : "", oldValue);
    }

    public void setStreamThroughputMebibytesPerSec(int value)
    {
        double oldValue = DatabaseDescriptor.getStreamThroughputOutboundMebibytesPerSec();
        DatabaseDescriptor.setStreamThroughputOutboundMebibytesPerSecAsInt(value);
        StreamManager.StreamRateLimiter.updateThroughput();
        logger.info("setstreamthroughput: throttle set to {}{} MiB/s (was {} MiB/s)", value, value <= 0 ? " (unlimited)" : "", oldValue);
    }

    public double getStreamThroughputMebibytesPerSecAsDouble()
    {
        return DatabaseDescriptor.getStreamThroughputOutboundMebibytesPerSec();
    }

    public int getStreamThroughputMebibytesPerSec()
    {
        return DatabaseDescriptor.getStreamThroughputOutboundMebibytesPerSecAsInt();
    }

    @Deprecated
    public int getStreamThroughputMbPerSec()
    {
        return getStreamThroughputMbitPerSec();
    }

    @Deprecated
    public int getStreamThroughputMbitPerSec()
    {
        return DatabaseDescriptor.getStreamThroughputOutboundMegabitsPerSec();
    }

    public double getStreamThroughputMbitPerSecAsDouble()
    {
        return DatabaseDescriptor.getStreamThroughputOutboundMegabitsPerSecAsDouble();
    }

    public void setEntireSSTableStreamThroughputMebibytesPerSec(int value)
    {
        double oldValue = DatabaseDescriptor.getEntireSSTableStreamThroughputOutboundMebibytesPerSec();
        DatabaseDescriptor.setEntireSSTableStreamThroughputOutboundMebibytesPerSec(value);
        StreamManager.StreamRateLimiter.updateEntireSSTableThroughput();
        logger.info("setstreamthroughput (entire SSTable): throttle set to {}{} MiB/s (was {} MiB/s)",
                    value, value <= 0 ? " (unlimited)" : "", oldValue);
    }

    public double getEntireSSTableStreamThroughputMebibytesPerSecAsDouble()
    {
        return DatabaseDescriptor.getEntireSSTableStreamThroughputOutboundMebibytesPerSec();
    }

    @Deprecated
    public void setInterDCStreamThroughputMbPerSec(int value)
    {
        setInterDCStreamThroughputMbitPerSec(value);
    }

    public void setInterDCStreamThroughputMbitPerSec(int value)
    {
        double oldValue = DatabaseDescriptor.getInterDCStreamThroughputOutboundMegabitsPerSecAsDouble();
        DatabaseDescriptor.setInterDCStreamThroughputOutboundMegabitsPerSec(value);
        StreamManager.StreamRateLimiter.updateInterDCThroughput();
        logger.info("setinterdcstreamthroughput: throttle set to {}{} megabits per second (was {} megabits per second)", value, value <= 0 ? " (unlimited)" : "", oldValue);
    }

    @Deprecated
    public int getInterDCStreamThroughputMbPerSec()
    {
        return getInterDCStreamThroughputMbitPerSec();
    }

    @Deprecated
    public int getInterDCStreamThroughputMbitPerSec()
    {
        return DatabaseDescriptor.getInterDCStreamThroughputOutboundMegabitsPerSec();
    }

    public double getInterDCStreamThroughputMbitPerSecAsDouble()
    {
        return DatabaseDescriptor.getInterDCStreamThroughputOutboundMegabitsPerSecAsDouble();
    }

    public void setInterDCStreamThroughputMebibytesPerSec(int value)
    {
        double oldValue = DatabaseDescriptor.getInterDCStreamThroughputOutboundMebibytesPerSec();
        DatabaseDescriptor.setInterDCStreamThroughputOutboundMebibytesPerSecAsInt(value);
        StreamManager.StreamRateLimiter.updateInterDCThroughput();
        logger.info("setinterdcstreamthroughput: throttle set to {}{} MiB/s (was {} MiB/s)", value, value <= 0 ? " (unlimited)" : "", oldValue);
    }

    public int getInterDCStreamThroughputMebibytesPerSec()
    {
        return DatabaseDescriptor.getInterDCStreamThroughputOutboundMebibytesPerSecAsInt();
    }

    public double getInterDCStreamThroughputMebibytesPerSecAsDouble()
    {
        return DatabaseDescriptor.getInterDCStreamThroughputOutboundMebibytesPerSec();
    }

    public void setEntireSSTableInterDCStreamThroughputMebibytesPerSec(int value)
    {
        double oldValue = DatabaseDescriptor.getEntireSSTableInterDCStreamThroughputOutboundMebibytesPerSec();
        DatabaseDescriptor.setEntireSSTableInterDCStreamThroughputOutboundMebibytesPerSec(value);
        StreamManager.StreamRateLimiter.updateEntireSSTableInterDCThroughput();
        logger.info("setinterdcstreamthroughput (entire SSTable): throttle set to {}{} MiB/s (was {} MiB/s)", value, value <= 0 ? " (unlimited)" : "", oldValue);
    }

    public double getEntireSSTableInterDCStreamThroughputMebibytesPerSecAsDouble()
    {
        return DatabaseDescriptor.getEntireSSTableInterDCStreamThroughputOutboundMebibytesPerSec();
    }

    public double getCompactionThroughtputMibPerSecAsDouble()
    {
        return DatabaseDescriptor.getCompactionThroughputMebibytesPerSec();
    }

    public long getCompactionThroughtputBytesPerSec()
    {
        return (long)DatabaseDescriptor.getCompactionThroughputBytesPerSec();
    }

    @Deprecated
    public int getCompactionThroughputMbPerSec()
    {
        return DatabaseDescriptor.getCompactionThroughputMebibytesPerSecAsInt();
    }

    public void setCompactionThroughputMbPerSec(int value)
    {
        double oldValue = DatabaseDescriptor.getCompactionThroughputMebibytesPerSec();
        DatabaseDescriptor.setCompactionThroughputMebibytesPerSec(value);
        double valueInBytes = value * 1024.0 * 1024.0;
        CompactionManager.instance.setRateInBytes(valueInBytes);
        logger.info("compactionthroughput: throttle set to {} mebibytes per second (was {} mebibytes per second)",
                    value, oldValue);
    }

    public int getBatchlogReplayThrottleInKB()
    {
        return DatabaseDescriptor.getBatchlogReplayThrottleInKiB();
    }

    public void setBatchlogReplayThrottleInKB(int throttleInKB)
    {
        DatabaseDescriptor.setBatchlogReplayThrottleInKiB(throttleInKB);
        BatchlogManager.instance.setRate(throttleInKB);
    }

    public int getConcurrentCompactors()
    {
        return DatabaseDescriptor.getConcurrentCompactors();
    }

    public void setConcurrentCompactors(int value)
    {
        if (value <= 0)
            throw new IllegalArgumentException("Number of concurrent compactors should be greater than 0.");
        DatabaseDescriptor.setConcurrentCompactors(value);
        CompactionManager.instance.setConcurrentCompactors(value);
    }

    public void bypassConcurrentValidatorsLimit()
    {
        logger.info("Enabling the ability to set concurrent validations to an unlimited value");
        DatabaseDescriptor.allowUnlimitedConcurrentValidations = true ;
    }

    public void enforceConcurrentValidatorsLimit()
    {
        logger.info("Disabling the ability to set concurrent validations to an unlimited value");
        DatabaseDescriptor.allowUnlimitedConcurrentValidations = false ;
    }

    public boolean isConcurrentValidatorsLimitEnforced()
    {
        return DatabaseDescriptor.allowUnlimitedConcurrentValidations;
    }

    public int getConcurrentValidators()
    {
        return DatabaseDescriptor.getConcurrentValidations();
    }

    public void setConcurrentValidators(int value)
    {
        int concurrentCompactors = DatabaseDescriptor.getConcurrentCompactors();
        if (value > concurrentCompactors && !DatabaseDescriptor.allowUnlimitedConcurrentValidations)
            throw new IllegalArgumentException(
            String.format("Cannot set concurrent_validations greater than concurrent_compactors (%d)",
                          concurrentCompactors));

        if (value <= 0)
        {
            logger.info("Using default value of concurrent_compactors ({}) for concurrent_validations", concurrentCompactors);
            value = concurrentCompactors;
        }
        else
        {
            logger.info("Setting concurrent_validations to {}", value);
        }

        DatabaseDescriptor.setConcurrentValidations(value);
        CompactionManager.instance.setConcurrentValidations();
    }

    public int getConcurrentViewBuilders()
    {
        return DatabaseDescriptor.getConcurrentViewBuilders();
    }

    public void setConcurrentViewBuilders(int value)
    {
        if (value <= 0)
            throw new IllegalArgumentException("Number of concurrent view builders should be greater than 0.");
        DatabaseDescriptor.setConcurrentViewBuilders(value);
        CompactionManager.instance.setConcurrentViewBuilders(DatabaseDescriptor.getConcurrentViewBuilders());
    }

    public boolean isIncrementalBackupsEnabled()
    {
        return DatabaseDescriptor.isIncrementalBackupsEnabled();
    }

    public void setIncrementalBackupsEnabled(boolean value)
    {
        DatabaseDescriptor.setIncrementalBackupsEnabled(value);
    }

    @VisibleForTesting // only used by test
    public void setMovingModeUnsafe()
    {
        setMode(Mode.MOVING, true);
    }

    /**
     * Only used in jvm dtest when not using GOSSIP.
     * See org.apache.cassandra.distributed.impl.Instance#startup(org.apache.cassandra.distributed.api.ICluster)
     */
    @VisibleForTesting
    public void setNormalModeUnsafe()
    {
        setMode(Mode.NORMAL, true);
    }

    private void setMode(Mode m, boolean log)
    {
        setMode(m, null, log);
    }

    private void setMode(Mode m, String msg, boolean log)
    {
        operationMode = m;
        String logMsg = msg == null ? m.toString() : String.format("%s: %s", m, msg);
        if (log)
            logger.info(logMsg);
        else
            logger.debug(logMsg);
    }

    @VisibleForTesting
    public Collection<InetAddressAndPort> prepareForBootstrap(long schemaTimeoutMillis, long ringTimeoutMillis)
    {
        Set<InetAddressAndPort> collisions = new HashSet<>();
        if (SystemKeyspace.bootstrapInProgress())
            logger.warn("Detected previous bootstrap failure; retrying");
        else
            SystemKeyspace.setBootstrapState(SystemKeyspace.BootstrapState.IN_PROGRESS);
        setMode(Mode.JOINING, "waiting for ring information", true);
        waitForSchema(schemaTimeoutMillis, ringTimeoutMillis);
        setMode(Mode.JOINING, "schema complete, ready to bootstrap", true);
        setMode(Mode.JOINING, "waiting for pending range calculation", true);
        PendingRangeCalculatorService.instance.blockUntilFinished();
        setMode(Mode.JOINING, "calculation complete, ready to bootstrap", true);

        logger.debug("... got ring + schema info");

        if (useStrictConsistency && !allowSimultaneousMoves() &&
            (
            tokenMetadata.getBootstrapTokens().valueSet().size() > 0 ||
            tokenMetadata.getSizeOfLeavingEndpoints() > 0 ||
            tokenMetadata.getSizeOfMovingEndpoints() > 0
            ))
        {
            String bootstrapTokens = StringUtils.join(tokenMetadata.getBootstrapTokens().valueSet(), ',');
            String leavingTokens = StringUtils.join(tokenMetadata.getLeavingEndpoints(), ',');
            String movingTokens = StringUtils.join(tokenMetadata.getMovingEndpoints().stream().map(e -> e.right).toArray(), ',');
            throw new UnsupportedOperationException(String.format("Other bootstrapping/leaving/moving nodes detected, cannot bootstrap while %s is true. Nodes detected, bootstrapping: %s; leaving: %s; moving: %s;",
                                                                  CONSISTENT_RANGE_MOVEMENT.getKey(), bootstrapTokens, leavingTokens, movingTokens));
        }

        // get bootstrap tokens
        if (!replacing)
        {
            if (tokenMetadata.isMember(FBUtilities.getBroadcastAddressAndPort()))
            {
                String s = "This node is already a member of the token ring; bootstrap aborted. (If replacing a dead node, remove the old one from the ring first.)";
                throw new UnsupportedOperationException(s);
            }
            setMode(Mode.JOINING, "getting bootstrap token", true);
            bootstrapTokens = BootStrapper.getBootstrapTokens(tokenMetadata, FBUtilities.getBroadcastAddressAndPort(), schemaTimeoutMillis, ringTimeoutMillis);
        }
        else
        {
            if (!isReplacingSameAddress())
            {
                // Historically BROADCAST_INTERVAL was used, but this is unrelated to ring_delay, so using it to know
                // how long to sleep only works with the default settings (ring_delay=30s, broadcast=60s).  For users
                // who are aware of this relationship, this coupling should not be broken, but for most users this
                // relationship isn't known and instead we should rely on the ring_delay.
                // See CASSANDRA-17776
                long sleepDelayMillis = Math.max(LoadBroadcaster.BROADCAST_INTERVAL, ringTimeoutMillis * 2);
                try
                {
                    // Sleep additionally to make sure that the server actually is not alive
                    // and giving it more time to gossip if alive.
                    logger.info("Sleeping for {}ms waiting to make sure no new gossip updates happen for {}", sleepDelayMillis, DatabaseDescriptor.getReplaceAddress());
                    Thread.sleep(sleepDelayMillis);
                }
                catch (InterruptedException e)
                {
                    throw new UncheckedInterruptedException(e);
                }

                // check for operator errors...
                long nanoDelay = MILLISECONDS.toNanos(ringTimeoutMillis);
                for (Token token : bootstrapTokens)
                {
                    InetAddressAndPort existing = tokenMetadata.getEndpoint(token);
                    if (existing != null)
                    {
                        EndpointState endpointStateForExisting = Gossiper.instance.getEndpointStateForEndpoint(existing);
                        long updateTimestamp = endpointStateForExisting.getUpdateTimestamp();
                        long allowedDelay = nanoTime() - nanoDelay;

                        // if the node was updated within the ring delay or the node is alive, we should fail
                        if (updateTimestamp > allowedDelay || endpointStateForExisting.isAlive())
                        {
                            logger.error("Unable to replace node for token={}. The node is reporting as {}alive with updateTimestamp={}, allowedDelay={}",
                                         token, endpointStateForExisting.isAlive() ? "" : "not ", updateTimestamp, allowedDelay);
                            throw new UnsupportedOperationException("Cannot replace a live node... ");
                        }
                        collisions.add(existing);
                    }
                    else
                    {
                        throw new UnsupportedOperationException("Cannot replace token " + token + " which does not exist!");
                    }
                }
            }
            else
            {
                try
                {
                    Thread.sleep(RING_DELAY_MILLIS);
                }
                catch (InterruptedException e)
                {
                    throw new UncheckedInterruptedException(e);
                }

            }
            setMode(Mode.JOINING, "Replacing a node with token(s): " + bootstrapTokens, true);
        }
        return collisions;
    }

    /**
     * Bootstrap node by fetching data from other nodes.
     * If node is bootstrapping as a new node, then this also announces bootstrapping to the cluster.
     *
     * This blocks until streaming is done.
     *
     * @param tokens bootstrapping tokens
     * @return true if bootstrap succeeds.
     */
    @VisibleForTesting
    public boolean bootstrap(final Collection<Token> tokens, long bootstrapTimeoutMillis)
    {
        isBootstrapMode = true;
        SystemKeyspace.updateTokens(tokens); // DON'T use setToken, that makes us part of the ring locally which is incorrect until we are done bootstrapping

        if (!replacing || !isReplacingSameAddress())
        {
            // if not an existing token then bootstrap
            List<Pair<ApplicationState, VersionedValue>> states = new ArrayList<>();
            states.add(Pair.create(ApplicationState.TOKENS, valueFactory.tokens(tokens)));
            states.add(Pair.create(ApplicationState.STATUS_WITH_PORT, replacing?
                                                            valueFactory.bootReplacingWithPort(DatabaseDescriptor.getReplaceAddress()) :
                                                            valueFactory.bootstrapping(tokens)));
            states.add(Pair.create(ApplicationState.STATUS, replacing ?
                                                            valueFactory.bootReplacing(DatabaseDescriptor.getReplaceAddress().getAddress()) :
                                                            valueFactory.bootstrapping(tokens)));
            Gossiper.instance.addLocalApplicationStates(states);
            setMode(Mode.JOINING, "sleeping " + RING_DELAY_MILLIS + " ms for pending range setup", true);
            Uninterruptibles.sleepUninterruptibly(RING_DELAY_MILLIS, MILLISECONDS);
        }
        else
        {
            // Dont set any state for the node which is bootstrapping the existing token...
            tokenMetadata.updateNormalTokens(tokens, FBUtilities.getBroadcastAddressAndPort());
            SystemKeyspace.removeEndpoint(DatabaseDescriptor.getReplaceAddress());
        }
        if (!Gossiper.instance.seenAnySeed())
            throw new IllegalStateException("Unable to contact any seeds: " + Gossiper.instance.getSeeds());

        if (RESET_BOOTSTRAP_PROGRESS.getBoolean())
        {
            logger.info("Resetting bootstrap progress to start fresh");
            SystemKeyspace.resetAvailableStreamedRanges();
        }

        // Force disk boundary invalidation now that local tokens are set
        invalidateLocalRanges();
        repairPaxosForTopologyChange("bootstrap");

        Future<StreamState> bootstrapStream = startBootstrap(tokens);
        try
        {
            if (bootstrapTimeoutMillis > 0)
                bootstrapStream.get(bootstrapTimeoutMillis, MILLISECONDS);
            else
                bootstrapStream.get();
            bootstrapFinished();
            logger.info("Bootstrap completed for tokens {}", tokens);
            return true;
        }
        catch (Throwable e)
        {
            logger.error("Error while waiting on bootstrap to complete. Bootstrap will have to be restarted.", e);
            setMode(JOINING_FAILED, true);
            return false;
        }
    }

    public Future<StreamState> startBootstrap(Collection<Token> tokens)
    {
        return startBootstrap(tokens, replacing);
    }

    public Future<StreamState> startBootstrap(Collection<Token> tokens, boolean replacing)
    {
        setMode(Mode.JOINING, "Starting to bootstrap...", true);
        BootStrapper bootstrapper = new BootStrapper(FBUtilities.getBroadcastAddressAndPort(), tokens, tokenMetadata);
        bootstrapper.addProgressListener(progressSupport);
        return bootstrapper.bootstrap(streamStateStore, useStrictConsistency && !replacing); // handles token update
    }

    private void invalidateLocalRanges()
    {
        for (Keyspace keyspace : Keyspace.all())
        {
            for (ColumnFamilyStore cfs : keyspace.getColumnFamilyStores())
            {
                for (final ColumnFamilyStore store : cfs.concatWithIndexes())
                {
                    store.invalidateLocalRanges();
                }
            }
        }
    }

    /**
     * All MVs have been created during bootstrap, so mark them as built
     */
    private void markViewsAsBuilt()
    {
        for (String keyspace : Schema.instance.getUserKeyspaces().names())
        {
            for (ViewMetadata view: Schema.instance.getKeyspaceMetadata(keyspace).views)
                SystemKeyspace.finishViewBuildStatus(view.keyspace(), view.name());
        }
    }

    /**
     * Called when bootstrap did finish successfully
     */
    private void bootstrapFinished()
    {
        markViewsAsBuilt();
        isBootstrapMode = false;
    }

    @Override
    public String getBootstrapState()
    {
        return SystemKeyspace.getBootstrapState().name();
    }

    public boolean resumeBootstrap()
    {
        if (isBootstrapMode && SystemKeyspace.bootstrapInProgress())
        {
            logger.info("Resuming bootstrap...");

            // get bootstrap tokens saved in system keyspace
            final Collection<Token> tokens = SystemKeyspace.getSavedTokens();
            // already bootstrapped ranges are filtered during bootstrap
            BootStrapper bootstrapper = new BootStrapper(FBUtilities.getBroadcastAddressAndPort(), tokens, tokenMetadata);
            bootstrapper.addProgressListener(progressSupport);
            Future<StreamState> bootstrapStream = bootstrapper.bootstrap(streamStateStore, useStrictConsistency && !replacing); // handles token update
            bootstrapStream.addCallback(new FutureCallback<StreamState>()
            {
                @Override
                public void onSuccess(StreamState streamState)
                {
                    try
                    {
                        bootstrapFinished();
                        if (isSurveyMode)
                        {
                            logger.info("Startup complete, but write survey mode is active, not becoming an active ring member. Use JMX (StorageService->joinRing()) to finalize ring joining.");
                        }
                        else
                        {
                            isSurveyMode = false;
                            progressSupport.progress("bootstrap", ProgressEvent.createNotification("Joining ring..."));
                            finishJoiningRing(true, bootstrapTokens);
                            doAuthSetup(false);
                        }
                        progressSupport.progress("bootstrap", new ProgressEvent(ProgressEventType.COMPLETE, 1, 1, "Resume bootstrap complete"));
                        if (!isNativeTransportRunning())
                            daemon.initializeClientTransports();
                        daemon.start();
                        logger.info("Resume complete");
                    }
                    catch(Exception e)
                    {
                        onFailure(e);
                        throw e;
                    }
                }

                @Override
                public void onFailure(Throwable e)
                {
                    String message = "Error during bootstrap: ";
                    if (e instanceof ExecutionException && e.getCause() != null)
                    {
                        message += e.getCause().getMessage();
                    }
                    else
                    {
                        message += e.getMessage();
                    }
                    logger.error(message, e);
                    progressSupport.progress("bootstrap", new ProgressEvent(ProgressEventType.ERROR, 1, 1, message));
                    progressSupport.progress("bootstrap", new ProgressEvent(ProgressEventType.COMPLETE, 1, 1, "Resume bootstrap complete"));
                }
            });
            return true;
        }
        else
        {
            logger.info("Resuming bootstrap is requested, but the node is already bootstrapped.");
            return false;
        }
    }

    public Map<String,List<Integer>> getConcurrency(List<String> stageNames)
    {
        Stream<Stage> stageStream = stageNames.isEmpty() ? stream(Stage.values()) : stageNames.stream().map(Stage::fromPoolName);
        return stageStream.collect(toMap(s -> s.jmxName,
                                         s -> Arrays.asList(s.getCorePoolSize(), s.getMaximumPoolSize())));
    }

    public void setConcurrency(String threadPoolName, int newCorePoolSize, int newMaximumPoolSize)
    {
        Stage stage = Stage.fromPoolName(threadPoolName);
        if (newCorePoolSize >= 0)
            stage.setCorePoolSize(newCorePoolSize);
        stage.setMaximumPoolSize(newMaximumPoolSize);
    }

    public boolean isBootstrapMode()
    {
        return isBootstrapMode;
    }

    public TokenMetadata getTokenMetadata()
    {
        return tokenMetadata;
    }

    public Map<List<String>, List<String>> getRangeToEndpointMap(String keyspace)
    {
        return getRangeToEndpointMap(keyspace, false);
    }

    public Map<List<String>, List<String>> getRangeToEndpointWithPortMap(String keyspace)
    {
         return getRangeToEndpointMap(keyspace, true);
    }

    /**
     * for a keyspace, return the ranges and corresponding listen addresses.
     * @param keyspace
     * @return the endpoint map
     */
    public Map<List<String>, List<String>> getRangeToEndpointMap(String keyspace, boolean withPort)
    {
        /* All the ranges for the tokens */
        Map<List<String>, List<String>> map = new HashMap<>();
        for (Map.Entry<Range<Token>, EndpointsForRange> entry : getRangeToAddressMap(keyspace).entrySet())
        {
            map.put(entry.getKey().asList(), Replicas.stringify(entry.getValue(), withPort));
        }
        return map;
    }

    /**
     * Return the native address associated with an endpoint as a string.
     * @param endpoint The endpoint to get rpc address for
     * @return the native address
     */
    public String getNativeaddress(InetAddressAndPort endpoint, boolean withPort)
    {
        if (endpoint.equals(FBUtilities.getBroadcastAddressAndPort()))
            return FBUtilities.getBroadcastNativeAddressAndPort().getHostAddress(withPort);
        else if (Gossiper.instance.getEndpointStateForEndpoint(endpoint).getApplicationState(ApplicationState.NATIVE_ADDRESS_AND_PORT) != null)
        {
            try
            {
                InetAddressAndPort address = InetAddressAndPort.getByName(Gossiper.instance.getEndpointStateForEndpoint(endpoint).getApplicationState(ApplicationState.NATIVE_ADDRESS_AND_PORT).value);
                return address.getHostAddress(withPort);
            }
            catch (UnknownHostException e)
            {
                throw new RuntimeException(e);
            }
        }
        else
        {
             final String ipAddress;
             // If RPC_ADDRESS present in gossip for this endpoint use it.  This is expected for 3.x nodes.
             if (Gossiper.instance.getEndpointStateForEndpoint(endpoint).getApplicationState(ApplicationState.RPC_ADDRESS) != null)
             {
                 ipAddress = Gossiper.instance.getEndpointStateForEndpoint(endpoint).getApplicationState(ApplicationState.RPC_ADDRESS).value;
             }
             else
             {
                 // otherwise just use the IP of the endpoint itself.
                 ipAddress = endpoint.getHostAddress(false);
             }

             // include the configured native_transport_port.
             try
             {
                 InetAddressAndPort address = InetAddressAndPort.getByNameOverrideDefaults(ipAddress, DatabaseDescriptor.getNativeTransportPort());
                 return address.getHostAddress(withPort);
             }
             catch (UnknownHostException e)
             {
                 throw new RuntimeException(e);
             }
         }
    }

    public Map<List<String>, List<String>> getRangeToRpcaddressMap(String keyspace)
    {
        return getRangeToNativeaddressMap(keyspace, false);
    }

    public Map<List<String>, List<String>> getRangeToNativeaddressWithPortMap(String keyspace)
    {
        return getRangeToNativeaddressMap(keyspace, true);
    }

    /**
     * for a keyspace, return the ranges and corresponding RPC addresses for a given keyspace.
     * @param keyspace
     * @return the endpoint map
     */
    private Map<List<String>, List<String>> getRangeToNativeaddressMap(String keyspace, boolean withPort)
    {
        /* All the ranges for the tokens */
        Map<List<String>, List<String>> map = new HashMap<>();
        for (Map.Entry<Range<Token>, EndpointsForRange> entry : getRangeToAddressMap(keyspace).entrySet())
        {
            List<String> rpcaddrs = new ArrayList<>(entry.getValue().size());
            for (Replica replicas: entry.getValue())
            {
                rpcaddrs.add(getNativeaddress(replicas.endpoint(), withPort));
            }
            map.put(entry.getKey().asList(), rpcaddrs);
        }
        return map;
    }

    public Map<List<String>, List<String>> getPendingRangeToEndpointMap(String keyspace)
    {
        return getPendingRangeToEndpointMap(keyspace, false);
    }

    public Map<List<String>, List<String>> getPendingRangeToEndpointWithPortMap(String keyspace)
    {
        return getPendingRangeToEndpointMap(keyspace, true);
    }

    private Map<List<String>, List<String>> getPendingRangeToEndpointMap(String keyspace, boolean withPort)
    {
        // some people just want to get a visual representation of things. Allow null and set it to the first
        // non-system keyspace.
        if (keyspace == null)
            keyspace = Schema.instance.getNonLocalStrategyKeyspaces().iterator().next().name;

        Map<List<String>, List<String>> map = new HashMap<>();
        for (Map.Entry<Range<Token>, EndpointsForRange> entry : tokenMetadata.getPendingRangesMM(keyspace).asMap().entrySet())
        {
            map.put(entry.getKey().asList(), Replicas.stringify(entry.getValue(), withPort));
        }
        return map;
    }

    public EndpointsByRange getRangeToAddressMap(String keyspace)
    {
        return getRangeToAddressMap(keyspace, tokenMetadata.sortedTokens());
    }

    public EndpointsByRange getRangeToAddressMapInLocalDC(String keyspace)
    {
        Predicate<Replica> isLocalDC = replica -> isLocalDC(replica.endpoint());

        EndpointsByRange origMap = getRangeToAddressMap(keyspace, getTokensInLocalDC());
        Map<Range<Token>, EndpointsForRange> filteredMap = Maps.newHashMap();
        for (Map.Entry<Range<Token>, EndpointsForRange> entry : origMap.entrySet())
        {
            EndpointsForRange endpointsInLocalDC = entry.getValue().filter(isLocalDC);
            filteredMap.put(entry.getKey(), endpointsInLocalDC);
        }

        return new EndpointsByRange(filteredMap);
    }

    private List<Token> getTokensInLocalDC()
    {
        List<Token> filteredTokens = Lists.newArrayList();
        for (Token token : tokenMetadata.sortedTokens())
        {
            InetAddressAndPort endpoint = tokenMetadata.getEndpoint(token);
            if (isLocalDC(endpoint))
                filteredTokens.add(token);
        }
        return filteredTokens;
    }

    private boolean isLocalDC(InetAddressAndPort targetHost)
    {
        String remoteDC = DatabaseDescriptor.getEndpointSnitch().getDatacenter(targetHost);
        String localDC = DatabaseDescriptor.getEndpointSnitch().getLocalDatacenter();
        return remoteDC.equals(localDC);
    }

    private EndpointsByRange getRangeToAddressMap(String keyspace, List<Token> sortedTokens)
    {
        // some people just want to get a visual representation of things. Allow null and set it to the first
        // non-system keyspace.
        if (keyspace == null)
            keyspace = Schema.instance.getNonLocalStrategyKeyspaces().iterator().next().name;

        List<Range<Token>> ranges = getAllRanges(sortedTokens);
        return constructRangeToEndpointMap(keyspace, ranges);
    }


    public List<String> describeRingJMX(String keyspace) throws IOException
    {
        return describeRingJMX(keyspace, false);
    }

    public List<String> describeRingWithPortJMX(String keyspace) throws IOException
    {
        return describeRingJMX(keyspace,true);
    }

    /**
     * The same as {@code describeRing(String)} but converts TokenRange to the String for JMX compatibility
     *
     * @param keyspace The keyspace to fetch information about
     *
     * @return a List of TokenRange(s) converted to String for the given keyspace
     */
    private List<String> describeRingJMX(String keyspace, boolean withPort) throws IOException
    {
        List<TokenRange> tokenRanges;
        try
        {
            tokenRanges = describeRing(keyspace, false, withPort);
        }
        catch (InvalidRequestException e)
        {
            throw new IOException(e.getMessage());
        }
        List<String> result = new ArrayList<>(tokenRanges.size());

        for (TokenRange tokenRange : tokenRanges)
            result.add(tokenRange.toString(withPort));

        return result;
    }

    /**
     * The TokenRange for a given keyspace.
     *
     * @param keyspace The keyspace to fetch information about
     *
     * @return a List of TokenRange(s) for the given keyspace
     *
     * @throws InvalidRequestException if there is no ring information available about keyspace
     */
    public List<TokenRange> describeRing(String keyspace) throws InvalidRequestException
    {
        return describeRing(keyspace, false, false);
    }

    /**
     * The same as {@code describeRing(String)} but considers only the part of the ring formed by nodes in the local DC.
     */
    public List<TokenRange> describeLocalRing(String keyspace) throws InvalidRequestException
    {
        return describeRing(keyspace, true, false);
    }

    private List<TokenRange> describeRing(String keyspace, boolean includeOnlyLocalDC, boolean withPort) throws InvalidRequestException
    {
        if (!Schema.instance.getKeyspaces().contains(keyspace))
            throw new InvalidRequestException("No such keyspace: " + keyspace);

        if (keyspace == null || Keyspace.open(keyspace).getReplicationStrategy() instanceof LocalStrategy)
            throw new InvalidRequestException("There is no ring for the keyspace: " + keyspace);

        List<TokenRange> ranges = new ArrayList<>();
        Token.TokenFactory tf = getTokenFactory();

        EndpointsByRange rangeToAddressMap =
                includeOnlyLocalDC
                        ? getRangeToAddressMapInLocalDC(keyspace)
                        : getRangeToAddressMap(keyspace);

        for (Map.Entry<Range<Token>, EndpointsForRange> entry : rangeToAddressMap.entrySet())
            ranges.add(TokenRange.create(tf, entry.getKey(), ImmutableList.copyOf(entry.getValue().endpoints()), withPort));

        return ranges;
    }

    public Map<String, String> getTokenToEndpointMap()
    {
        return getTokenToEndpointMap(false);
    }

    public Map<String, String> getTokenToEndpointWithPortMap()
    {
        return getTokenToEndpointMap(true);
    }

    private Map<String, String> getTokenToEndpointMap(boolean withPort)
    {
        Map<Token, InetAddressAndPort> mapInetAddress = tokenMetadata.getNormalAndBootstrappingTokenToEndpointMap();
        // in order to preserve tokens in ascending order, we use LinkedHashMap here
        Map<String, String> mapString = new LinkedHashMap<>(mapInetAddress.size());
        List<Token> tokens = new ArrayList<>(mapInetAddress.keySet());
        Collections.sort(tokens);
        for (Token token : tokens)
        {
            mapString.put(token.toString(), mapInetAddress.get(token).getHostAddress(withPort));
        }
        return mapString;
    }

    public String getLocalHostId()
    {
        UUID id = getLocalHostUUID();
        return id != null ? id.toString() : null;
    }

    public UUID getLocalHostUUID()
    {
        UUID id = getTokenMetadata().getHostId(FBUtilities.getBroadcastAddressAndPort());
        if (id != null)
            return id;
        // this condition is to prevent accessing the tables when the node is not started yet, and in particular,
        // when it is not going to be started at all (e.g. when running some unit tests or client tools).
        else if ((DatabaseDescriptor.isDaemonInitialized() || DatabaseDescriptor.isToolInitialized()) && CommitLog.instance.isStarted())
            return SystemKeyspace.getLocalHostId();

        return null;
    }

    public Map<String, String> getHostIdMap()
    {
        return getEndpointToHostId();
    }


    public Map<String, String> getEndpointToHostId()
    {
        return getEndpointToHostId(false);
    }

    public Map<String, String> getEndpointWithPortToHostId()
    {
        return getEndpointToHostId(true);
    }

    private  Map<String, String> getEndpointToHostId(boolean withPort)
    {
        Map<String, String> mapOut = new HashMap<>();
        for (Map.Entry<InetAddressAndPort, UUID> entry : getTokenMetadata().getEndpointToHostIdMapForReading().entrySet())
            mapOut.put(entry.getKey().getHostAddress(withPort), entry.getValue().toString());
        return mapOut;
    }

    public Map<String, String> getHostIdToEndpoint()
    {
        return getHostIdToEndpoint(false);
    }

    public Map<String, String> getHostIdToEndpointWithPort()
    {
        return getHostIdToEndpoint(true);
    }

    private Map<String, String> getHostIdToEndpoint(boolean withPort)
    {
        Map<String, String> mapOut = new HashMap<>();
        for (Map.Entry<InetAddressAndPort, UUID> entry : getTokenMetadata().getEndpointToHostIdMapForReading().entrySet())
            mapOut.put(entry.getValue().toString(), entry.getKey().getHostAddress(withPort));
        return mapOut;
    }

    /**
     * Construct the range to endpoint mapping based on the true view
     * of the world.
     * @param ranges
     * @return mapping of ranges to the replicas responsible for them.
    */
    private EndpointsByRange constructRangeToEndpointMap(String keyspace, List<Range<Token>> ranges)
    {
        AbstractReplicationStrategy strategy = Keyspace.open(keyspace).getReplicationStrategy();
        Map<Range<Token>, EndpointsForRange> rangeToEndpointMap = new HashMap<>(ranges.size());
        for (Range<Token> range : ranges)
            rangeToEndpointMap.put(range, strategy.getNaturalReplicas(range.right));
        return new EndpointsByRange(rangeToEndpointMap);
    }

    public void beforeChange(InetAddressAndPort endpoint, EndpointState currentState, ApplicationState newStateKey, VersionedValue newValue)
    {
        // no-op
    }

    /*
     * Handle the reception of a new particular ApplicationState for a particular endpoint. Note that the value of the
     * ApplicationState has not necessarily "changed" since the last known value, if we already received the same update
     * from somewhere else.
     *
     * onChange only ever sees one ApplicationState piece change at a time (even if many ApplicationState updates were
     * received at the same time), so we perform a kind of state machine here. We are concerned with two events: knowing
     * the token associated with an endpoint, and knowing its operation mode. Nodes can start in either bootstrap or
     * normal mode, and from bootstrap mode can change mode to normal. A node in bootstrap mode needs to have
     * pendingranges set in TokenMetadata; a node in normal mode should instead be part of the token ring.
     *
     * Normal progression of ApplicationState.STATUS values for a node should be like this:
     * STATUS_BOOTSTRAPPING,token
     *   if bootstrapping. stays this way until all files are received.
     * STATUS_NORMAL,token
     *   ready to serve reads and writes.
     * STATUS_LEAVING,token
     *   get ready to leave the cluster as part of a decommission
     * STATUS_LEFT,token
     *   set after decommission is completed.
     *
     * Other STATUS values that may be seen (possibly anywhere in the normal progression):
     * STATUS_MOVING,newtoken
     *   set if node is currently moving to a new token in the ring
     * REMOVING_TOKEN,deadtoken
     *   set if the node is dead and is being removed by its REMOVAL_COORDINATOR
     * REMOVED_TOKEN,deadtoken
     *   set if the node is dead and has been removed by its REMOVAL_COORDINATOR
     *
     * Note: Any time a node state changes from STATUS_NORMAL, it will not be visible to new nodes. So it follows that
     * you should never bootstrap a new node during a removenode, decommission or move.
     */
    public void onChange(InetAddressAndPort endpoint, ApplicationState state, VersionedValue value)
    {
        if (state == ApplicationState.STATUS || state == ApplicationState.STATUS_WITH_PORT)
        {
            String[] pieces = splitValue(value);
            assert (pieces.length > 0);

            String moveName = pieces[0];

            switch (moveName)
            {
                case VersionedValue.STATUS_BOOTSTRAPPING_REPLACE:
                    handleStateBootreplacing(endpoint, pieces);
                    break;
                case VersionedValue.STATUS_BOOTSTRAPPING:
                    handleStateBootstrap(endpoint);
                    break;
                case VersionedValue.STATUS_NORMAL:
                    handleStateNormal(endpoint, VersionedValue.STATUS_NORMAL);
                    break;
                case VersionedValue.SHUTDOWN:
                    handleStateNormal(endpoint, VersionedValue.SHUTDOWN);
                    break;
                case VersionedValue.REMOVING_TOKEN:
                case VersionedValue.REMOVED_TOKEN:
                    handleStateRemoving(endpoint, pieces);
                    break;
                case VersionedValue.STATUS_LEAVING:
                    handleStateLeaving(endpoint);
                    break;
                case VersionedValue.STATUS_LEFT:
                    handleStateLeft(endpoint, pieces);
                    break;
                case VersionedValue.STATUS_MOVING:
                    handleStateMoving(endpoint, pieces);
                    break;
            }
        }
        else
        {
            if (state == ApplicationState.INDEX_STATUS)
            {
                updateIndexStatus(endpoint, value);
                return;
            }

            EndpointState epState = Gossiper.instance.getEndpointStateForEndpoint(endpoint);
            if (epState == null || Gossiper.instance.isDeadState(epState))
            {
                logger.debug("Ignoring state change for dead or unknown endpoint: {}", endpoint);
                return;
            }

            if (getTokenMetadata().isMember(endpoint))
            {
                switch (state)
                {
                    case RELEASE_VERSION:
                        SystemKeyspace.updatePeerInfo(endpoint, "release_version", value.value);
                        break;
                    case DC:
                        updateTopology(endpoint);
                        SystemKeyspace.updatePeerInfo(endpoint, "data_center", value.value);
                        break;
                    case RACK:
                        updateTopology(endpoint);
                        SystemKeyspace.updatePeerInfo(endpoint, "rack", value.value);
                        break;
                    case RPC_ADDRESS:
                        try
                        {
                            SystemKeyspace.updatePeerInfo(endpoint, "rpc_address", InetAddress.getByName(value.value));
                        }
                        catch (UnknownHostException e)
                        {
                            throw new RuntimeException(e);
                        }
                        break;
                    case NATIVE_ADDRESS_AND_PORT:
                        try
                        {
                            InetAddressAndPort address = InetAddressAndPort.getByName(value.value);
                            SystemKeyspace.updatePeerNativeAddress(endpoint, address);
                        }
                        catch (UnknownHostException e)
                        {
                            throw new RuntimeException(e);
                        }
                        break;
                    case SCHEMA:
                        SystemKeyspace.updatePeerInfo(endpoint, "schema_version", UUID.fromString(value.value));
                        break;
                    case HOST_ID:
                        SystemKeyspace.updatePeerInfo(endpoint, "host_id", UUID.fromString(value.value));
                        break;
                    case RPC_READY:
                        notifyRpcChange(endpoint, epState.isRpcReady());
                        break;
                    case NET_VERSION:
                        updateNetVersion(endpoint, value);
                        break;
                }
            }
            else
            {
                logger.debug("Ignoring application state {} from {} because it is not a member in token metadata",
                             state, endpoint);
            }
        }
    }

    private static String[] splitValue(VersionedValue value)
    {
        return value.value.split(VersionedValue.DELIMITER_STR, -1);
    }

    private void updateIndexStatus(InetAddressAndPort endpoint, VersionedValue versionedValue)
    {
        IndexStatusManager.instance.receivePeerIndexStatus(endpoint, versionedValue);
    }

    private void updateNetVersion(InetAddressAndPort endpoint, VersionedValue value)
    {
        try
        {
            MessagingService.instance().versions.set(endpoint, Integer.parseInt(value.value));
        }
        catch (NumberFormatException e)
        {
            throw new AssertionError("Got invalid value for NET_VERSION application state: " + value.value);
        }
    }

    public void updateTopology(InetAddressAndPort endpoint)
    {
        if (getTokenMetadata().isMember(endpoint))
        {
            getTokenMetadata().updateTopology(endpoint);
        }
    }

    public void updateTopology()
    {
        getTokenMetadata().updateTopology();
    }

    private void updatePeerInfo(InetAddressAndPort endpoint)
    {
        EndpointState epState = Gossiper.instance.getEndpointStateForEndpoint(endpoint);
        InetAddress native_address = null;
        int native_port = DatabaseDescriptor.getNativeTransportPort();

        for (Map.Entry<ApplicationState, VersionedValue> entry : epState.states())
        {
            switch (entry.getKey())
            {
                case RELEASE_VERSION:
                    SystemKeyspace.updatePeerInfo(endpoint, "release_version", entry.getValue().value);
                    break;
                case DC:
                    SystemKeyspace.updatePeerInfo(endpoint, "data_center", entry.getValue().value);
                    break;
                case RACK:
                    SystemKeyspace.updatePeerInfo(endpoint, "rack", entry.getValue().value);
                    break;
                case RPC_ADDRESS:
                    try
                    {
                        native_address = InetAddress.getByName(entry.getValue().value);
                    }
                    catch (UnknownHostException e)
                    {
                        throw new RuntimeException(e);
                    }
                    break;
                case NATIVE_ADDRESS_AND_PORT:
                    try
                    {
                        InetAddressAndPort address = InetAddressAndPort.getByName(entry.getValue().value);
                        native_address = address.getAddress();
                        native_port = address.getPort();
                    }
                    catch (UnknownHostException e)
                    {
                        throw new RuntimeException(e);
                    }
                    break;
                case SCHEMA:
                    SystemKeyspace.updatePeerInfo(endpoint, "schema_version", UUID.fromString(entry.getValue().value));
                    break;
                case HOST_ID:
                    SystemKeyspace.updatePeerInfo(endpoint, "host_id", UUID.fromString(entry.getValue().value));
                    break;
                case INDEX_STATUS:
                    // Need to set the peer index status in SIM here
                    // to ensure the status is correct before the node
                    // fully joins the ring
                    updateIndexStatus(endpoint, entry.getValue());
                    break;
            }
        }

        //Some tests won't set all the states
        if (native_address != null)
        {
            SystemKeyspace.updatePeerNativeAddress(endpoint,
                                                   InetAddressAndPort.getByAddressOverrideDefaults(native_address,
                                                                                                   native_port));
        }
    }

    private void notifyRpcChange(InetAddressAndPort endpoint, boolean ready)
    {
        if (ready)
            notifyUp(endpoint);
        else
            notifyDown(endpoint);
    }

    private void notifyUp(InetAddressAndPort endpoint)
    {
        if (!isRpcReady(endpoint) || !Gossiper.instance.isAlive(endpoint))
            return;

        for (IEndpointLifecycleSubscriber subscriber : lifecycleSubscribers)
            subscriber.onUp(endpoint);
    }

    private void notifyDown(InetAddressAndPort endpoint)
    {
        for (IEndpointLifecycleSubscriber subscriber : lifecycleSubscribers)
            subscriber.onDown(endpoint);
    }

    private void notifyJoined(InetAddressAndPort endpoint)
    {
        if (!isStatus(endpoint, VersionedValue.STATUS_NORMAL))
            return;

        for (IEndpointLifecycleSubscriber subscriber : lifecycleSubscribers)
            subscriber.onJoinCluster(endpoint);
    }

    private void notifyMoved(InetAddressAndPort endpoint)
    {
        for (IEndpointLifecycleSubscriber subscriber : lifecycleSubscribers)
            subscriber.onMove(endpoint);
    }

    private void notifyLeft(InetAddressAndPort endpoint)
    {
        for (IEndpointLifecycleSubscriber subscriber : lifecycleSubscribers)
            subscriber.onLeaveCluster(endpoint);
    }

    private boolean isStatus(InetAddressAndPort endpoint, String status)
    {
        EndpointState state = Gossiper.instance.getEndpointStateForEndpoint(endpoint);
        return state != null && state.getStatus().equals(status);
    }

    public boolean isRpcReady(InetAddressAndPort endpoint)
    {
        EndpointState state = Gossiper.instance.getEndpointStateForEndpoint(endpoint);
        return state != null && state.isRpcReady();
    }

    /**
     * Set the RPC status. Because when draining a node we need to set the RPC
     * status to not ready, and drain is called by the shutdown hook, it may be that value is false
     * and there is no local endpoint state. In this case it's OK to just do nothing. Therefore,
     * we assert that the local endpoint state is not null only when value is true.
     *
     * @param value - true indicates that RPC is ready, false indicates the opposite.
     */
    public void setRpcReady(boolean value)
    {
        EndpointState state = Gossiper.instance.getEndpointStateForEndpoint(FBUtilities.getBroadcastAddressAndPort());
        // if value is false we're OK with a null state, if it is true we are not.
        assert !value || state != null;

        if (state != null)
            Gossiper.instance.addLocalApplicationState(ApplicationState.RPC_READY, valueFactory.rpcReady(value));
    }

    private Collection<Token> getTokensFor(InetAddressAndPort endpoint)
    {
        try
        {
            EndpointState state = Gossiper.instance.getEndpointStateForEndpoint(endpoint);
            if (state == null)
                return Collections.emptyList();

            VersionedValue versionedValue = state.getApplicationState(ApplicationState.TOKENS);
            if (versionedValue == null)
                return Collections.emptyList();

            return TokenSerializer.deserialize(tokenMetadata.partitioner, new DataInputStream(new ByteArrayInputStream(versionedValue.toBytes())));
        }
        catch (IOException e)
        {
            throw new RuntimeException(e);
        }
    }

    /**
     * Handle node bootstrap
     *
     * @param endpoint bootstrapping node
     */
    private void handleStateBootstrap(InetAddressAndPort endpoint)
    {
        Collection<Token> tokens;
        // explicitly check for TOKENS, because a bootstrapping node might be bootstrapping in legacy mode; that is, not using vnodes and no token specified
        tokens = getTokensFor(endpoint);

        if (logger.isDebugEnabled())
            logger.debug("Node {} state bootstrapping, token {}", endpoint, tokens);

        // if this node is present in token metadata, either we have missed intermediate states
        // or the node had crashed. Print warning if needed, clear obsolete stuff and
        // continue.
        if (tokenMetadata.isMember(endpoint))
        {
            // If isLeaving is false, we have missed both LEAVING and LEFT. However, if
            // isLeaving is true, we have only missed LEFT. Waiting time between completing
            // leave operation and rebootstrapping is relatively short, so the latter is quite
            // common (not enough time for gossip to spread). Therefore we report only the
            // former in the log.
            if (!tokenMetadata.isLeaving(endpoint))
                logger.info("Node {} state jump to bootstrap", endpoint);
            tokenMetadata.removeEndpoint(endpoint);
        }

        tokenMetadata.addBootstrapTokens(tokens, endpoint);
        PendingRangeCalculatorService.instance.update();

        tokenMetadata.updateHostId(Gossiper.instance.getHostId(endpoint), endpoint);
    }

    private void handleStateBootreplacing(InetAddressAndPort newNode, String[] pieces)
    {
        InetAddressAndPort oldNode;
        try
        {
            oldNode = InetAddressAndPort.getByName(pieces[1]);
        }
        catch (Exception e)
        {
            logger.error("Node {} tried to replace malformed endpoint {}.", newNode, pieces[1], e);
            return;
        }

        if (FailureDetector.instance.isAlive(oldNode))
        {
            throw new RuntimeException(String.format("Node %s is trying to replace alive node %s.", newNode, oldNode));
        }

        Optional<InetAddressAndPort> replacingNode = tokenMetadata.getReplacingNode(newNode);
        if (replacingNode.isPresent() && !replacingNode.get().equals(oldNode))
        {
            throw new RuntimeException(String.format("Node %s is already replacing %s but is trying to replace %s.",
                                                     newNode, replacingNode.get(), oldNode));
        }

        Collection<Token> tokens = getTokensFor(newNode);

        if (logger.isDebugEnabled())
            logger.debug("Node {} is replacing {}, tokens {}", newNode, oldNode, tokens);

        tokenMetadata.addReplaceTokens(tokens, newNode, oldNode);
        PendingRangeCalculatorService.instance.update();

        tokenMetadata.updateHostId(Gossiper.instance.getHostId(newNode), newNode);
    }

    private void ensureUpToDateTokenMetadata(String status, InetAddressAndPort endpoint)
    {
        Set<Token> tokens = new TreeSet<>(getTokensFor(endpoint));

        if (logger.isDebugEnabled())
            logger.debug("Node {} state {}, tokens {}", endpoint, status, tokens);

        // If the node is previously unknown or tokens do not match, update tokenmetadata to
        // have this node as 'normal' (it must have been using this token before the
        // leave). This way we'll get pending ranges right.
        if (!tokenMetadata.isMember(endpoint))
        {
            logger.info("Node {} state jump to {}", endpoint, status);
            updateTokenMetadata(endpoint, tokens);
        }
        else if (!tokens.equals(new TreeSet<>(tokenMetadata.getTokens(endpoint))))
        {
            logger.warn("Node {} '{}' token mismatch. Long network partition?", endpoint, status);
            updateTokenMetadata(endpoint, tokens);
        }
    }

    private void updateTokenMetadata(InetAddressAndPort endpoint, Iterable<Token> tokens)
    {
        updateTokenMetadata(endpoint, tokens, new HashSet<>());
    }

    private void updateTokenMetadata(InetAddressAndPort endpoint, Iterable<Token> tokens, Set<InetAddressAndPort> endpointsToRemove)
    {
        Set<Token> tokensToUpdateInMetadata = new HashSet<>();
        Set<Token> tokensToUpdateInSystemKeyspace = new HashSet<>();

        for (final Token token : tokens)
        {
            // we don't want to update if this node is responsible for the token and it has a later startup time than endpoint.
            InetAddressAndPort currentOwner = tokenMetadata.getEndpoint(token);
            if (currentOwner == null)
            {
                logger.debug("New node {} at token {}", endpoint, token);
                tokensToUpdateInMetadata.add(token);
                tokensToUpdateInSystemKeyspace.add(token);
            }
            else if (endpoint.equals(currentOwner))
            {
                // set state back to normal, since the node may have tried to leave, but failed and is now back up
                tokensToUpdateInMetadata.add(token);
                tokensToUpdateInSystemKeyspace.add(token);
            }
            // Note: in test scenarios, there may not be any delta between the heartbeat generations of the old
            // and new nodes, so we first check whether the new endpoint is marked as a replacement for the old.
            else if (endpoint.equals(tokenMetadata.getReplacementNode(currentOwner).orElse(null)) || Gossiper.instance.compareEndpointStartup(endpoint, currentOwner) > 0)
            {
                tokensToUpdateInMetadata.add(token);
                tokensToUpdateInSystemKeyspace.add(token);

                // currentOwner is no longer current, endpoint is.  Keep track of these moves, because when
                // a host no longer has any tokens, we'll want to remove it.
                Multimap<InetAddressAndPort, Token> epToTokenCopy = getTokenMetadata().getEndpointToTokenMapForReading();
                epToTokenCopy.get(currentOwner).remove(token);
                if (epToTokenCopy.get(currentOwner).isEmpty())
                    endpointsToRemove.add(currentOwner);

                logger.info("Nodes {} and {} have the same token {}. {} is the new owner", endpoint, currentOwner, token, endpoint);
            }
            else
            {
                logger.info("Nodes {} and {} have the same token {}.  Ignoring {}", endpoint, currentOwner, token, endpoint);
            }
        }

        tokenMetadata.updateNormalTokens(tokensToUpdateInMetadata, endpoint);
        for (InetAddressAndPort ep : endpointsToRemove)
        {
            removeEndpoint(ep);
            if (replacing && ep.equals(DatabaseDescriptor.getReplaceAddress()))
                Gossiper.instance.replacementQuarantine(ep); // quarantine locally longer than normally; see CASSANDRA-8260
        }
        if (!tokensToUpdateInSystemKeyspace.isEmpty())
            SystemKeyspace.updateTokens(endpoint, tokensToUpdateInSystemKeyspace);

        // Tokens changed, the local range ownership probably changed too.
        invalidateLocalRanges();
    }

    @VisibleForTesting
    public boolean isReplacingSameHostAddressAndHostId(UUID hostId)
    {
        try
        {
            return isReplacingSameAddress() &&
                    Gossiper.instance.getEndpointStateForEndpoint(DatabaseDescriptor.getReplaceAddress()) != null
                    && hostId.equals(Gossiper.instance.getHostId(DatabaseDescriptor.getReplaceAddress()));
        }
        catch (RuntimeException ex)
        {
            // If a host is decomissioned and the DNS entry is removed before the
            // bootstrap completes, when it completes and advertises NORMAL state to other nodes, they will be unable
            // to resolve it to an InetAddress unless it happens to be cached. This could happen on nodes
            // storing large amounts of data or with long index rebuild times or if new instances have been added
            // to the cluster through expansion or additional host replacement.
            //
            // The original host replacement must have been able to resolve the replacing address on startup
            // when setting StorageService.replacing, so if it is impossible to resolve now it is probably
            // decommissioned and did not have the same IP address or host id.  Allow the handleStateNormal
            // handling to proceed, otherwise gossip state will be inconistent with some nodes believing the
            // replacement host to be normal, and nodes unable to resolve the hostname will be left in JOINING.
            if (ex.getCause() != null && ex.getCause().getClass() == UnknownHostException.class)
            {
                logger.info("Suppressed exception while checking isReplacingSameHostAddressAndHostId({}). Original host was probably decommissioned. ({})",
                        hostId, ex.getMessage());
                return false;
            }
            throw ex; // otherwise rethrow
        }
    }

    /**
     * Handle node move to normal state. That is, node is entering token ring and participating
     * in reads.
     *
     * @param endpoint node
     */
    private void handleStateNormal(final InetAddressAndPort endpoint, final String status)
    {
        Collection<Token> tokens = getTokensFor(endpoint);
        Set<InetAddressAndPort> endpointsToRemove = new HashSet<>();

        if (logger.isDebugEnabled())
            logger.debug("Node {} state {}, token {}", endpoint, status, tokens);

        if (tokenMetadata.isMember(endpoint))
            logger.info("Node {} state jump to {}", endpoint, status);

        if (tokens.isEmpty() && status.equals(VersionedValue.STATUS_NORMAL))
            logger.error("Node {} is in state normal but it has no tokens, state: {}",
                         endpoint,
                         Gossiper.instance.getEndpointStateForEndpoint(endpoint));

        Optional<InetAddressAndPort> replacingNode = tokenMetadata.getReplacingNode(endpoint);
        if (replacingNode.isPresent())
        {
            assert !endpoint.equals(replacingNode.get()) : "Pending replacement endpoint with same address is not supported";
            logger.info("Node {} will complete replacement of {} for tokens {}", endpoint, replacingNode.get(), tokens);
            if (FailureDetector.instance.isAlive(replacingNode.get()))
            {
                logger.error("Node {} cannot complete replacement of alive node {}.", endpoint, replacingNode.get());
                return;
            }
            endpointsToRemove.add(replacingNode.get());
        }

        Optional<InetAddressAndPort> replacementNode = tokenMetadata.getReplacementNode(endpoint);
        if (replacementNode.isPresent())
        {
            logger.warn("Node {} is currently being replaced by node {}.", endpoint, replacementNode.get());
        }

        updatePeerInfo(endpoint);
        // Order Matters, TM.updateHostID() should be called before TM.updateNormalToken(), (see CASSANDRA-4300).
        UUID hostId = Gossiper.instance.getHostId(endpoint);
        InetAddressAndPort existing = tokenMetadata.getEndpointForHostId(hostId);
        if (replacing && isReplacingSameHostAddressAndHostId(hostId))
        {
            logger.warn("Not updating token metadata for {} because I am replacing it", endpoint);
        }
        else
        {
            if (existing != null && !existing.equals(endpoint))
            {
                if (existing.equals(FBUtilities.getBroadcastAddressAndPort()))
                {
                    logger.warn("Not updating host ID {} for {} because it's mine", hostId, endpoint);
                    tokenMetadata.removeEndpoint(endpoint);
                    endpointsToRemove.add(endpoint);
                }
                else if (Gossiper.instance.compareEndpointStartup(endpoint, existing) > 0)
                {
                    logger.warn("Host ID collision for {} between {} and {}; {} is the new owner", hostId, existing, endpoint, endpoint);
                    tokenMetadata.removeEndpoint(existing);
                    endpointsToRemove.add(existing);
                    tokenMetadata.updateHostId(hostId, endpoint);
                }
                else
                {
                    logger.warn("Host ID collision for {} between {} and {}; ignored {}", hostId, existing, endpoint, endpoint);
                    tokenMetadata.removeEndpoint(endpoint);
                    endpointsToRemove.add(endpoint);
                }
            }
            else
                tokenMetadata.updateHostId(hostId, endpoint);
        }

        // capture because updateNormalTokens clears moving and member status
        boolean isMember = tokenMetadata.isMember(endpoint);
        boolean isMoving = tokenMetadata.isMoving(endpoint);

        updateTokenMetadata(endpoint, tokens, endpointsToRemove);

        if (isMoving || operationMode == Mode.MOVING)
        {
            tokenMetadata.removeFromMoving(endpoint);
            // The above may change the local ownership.
            invalidateLocalRanges();
            notifyMoved(endpoint);
        }
        else if (!isMember) // prior to this, the node was not a member
        {
            notifyJoined(endpoint);
        }

        PendingRangeCalculatorService.instance.update();
    }

    /**
     * Handle node preparing to leave the ring
     *
     * @param endpoint node
     */
    private void handleStateLeaving(InetAddressAndPort endpoint)
    {
        // If the node is previously unknown or tokens do not match, update tokenmetadata to
        // have this node as 'normal' (it must have been using this token before the
        // leave). This way we'll get pending ranges right.

        ensureUpToDateTokenMetadata(VersionedValue.STATUS_LEAVING, endpoint);

        // at this point the endpoint is certainly a member with this token, so let's proceed
        // normally
        tokenMetadata.addLeavingEndpoint(endpoint);
        PendingRangeCalculatorService.instance.update();
    }

    /**
     * Handle node leaving the ring. This will happen when a node is decommissioned
     *
     * @param endpoint If reason for leaving is decommission, endpoint is the leaving node.
     * @param pieces STATE_LEFT,token
     */
    private void handleStateLeft(InetAddressAndPort endpoint, String[] pieces)
    {
        assert pieces.length >= 2;
        Collection<Token> tokens = getTokensFor(endpoint);

        if (logger.isDebugEnabled())
            logger.debug("Node {} state left, tokens {}", endpoint, tokens);

        excise(tokens, endpoint, extractExpireTime(pieces));
    }

    /**
     * Handle node moving inside the ring.
     *
     * @param endpoint moving endpoint address
     * @param pieces STATE_MOVING, token
     */
    private void handleStateMoving(InetAddressAndPort endpoint, String[] pieces)
    {
        ensureUpToDateTokenMetadata(VersionedValue.STATUS_MOVING, endpoint);

        assert pieces.length >= 2;
        Token token = getTokenFactory().fromString(pieces[1]);

        if (logger.isDebugEnabled())
            logger.debug("Node {} state moving, new token {}", endpoint, token);

        tokenMetadata.addMovingEndpoint(token, endpoint);

        PendingRangeCalculatorService.instance.update();
    }

    /**
     * Handle notification that a node being actively removed from the ring via 'removenode'
     *
     * @param endpoint node
     * @param pieces either REMOVED_TOKEN (node is gone) or REMOVING_TOKEN (replicas need to be restored)
     */
    private void handleStateRemoving(InetAddressAndPort endpoint, String[] pieces)
    {
        assert (pieces.length > 0);

        if (endpoint.equals(FBUtilities.getBroadcastAddressAndPort()))
        {
            logger.info("Received removenode gossip about myself. Is this node rejoining after an explicit removenode?");
            try
            {
                drain();
            }
            catch (Exception e)
            {
                throw new RuntimeException(e);
            }
            return;
        }
        if (tokenMetadata.isMember(endpoint))
        {
            String state = pieces[0];
            Collection<Token> removeTokens = tokenMetadata.getTokens(endpoint);

            if (VersionedValue.REMOVED_TOKEN.equals(state))
            {
                excise(removeTokens, endpoint, extractExpireTime(pieces));
            }
            else if (VersionedValue.REMOVING_TOKEN.equals(state))
            {
                ensureUpToDateTokenMetadata(state, endpoint);

                if (logger.isDebugEnabled())
                    logger.debug("Tokens {} removed manually (endpoint was {})", removeTokens, endpoint);

                // Note that the endpoint is being removed
                tokenMetadata.addLeavingEndpoint(endpoint);
                PendingRangeCalculatorService.instance.update();

                // find the endpoint coordinating this removal that we need to notify when we're done
                String[] coordinator = splitValue(Gossiper.instance.getEndpointStateForEndpoint(endpoint).getApplicationState(ApplicationState.REMOVAL_COORDINATOR));
                UUID hostId = UUID.fromString(coordinator[1]);
                // grab any data we are now responsible for and notify responsible node
                restoreReplicaCount(endpoint, tokenMetadata.getEndpointForHostId(hostId));
            }
        }
        else // now that the gossiper has told us about this nonexistent member, notify the gossiper to remove it
        {
            if (VersionedValue.REMOVED_TOKEN.equals(pieces[0]))
                addExpireTimeIfFound(endpoint, extractExpireTime(pieces));
            removeEndpoint(endpoint);
        }
    }

    private void excise(Collection<Token> tokens, InetAddressAndPort endpoint)
    {
        logger.info("Removing tokens {} for {}", tokens, endpoint);

        UUID hostId = tokenMetadata.getHostId(endpoint);
        if (hostId != null && tokenMetadata.isMember(endpoint))
        {
            // enough time for writes to expire and MessagingService timeout reporter callback to fire, which is where
            // hints are mostly written from - using getMinRpcTimeout() / 2 for the interval.
            long delay = DatabaseDescriptor.getMinRpcTimeout(MILLISECONDS) + DatabaseDescriptor.getWriteRpcTimeout(MILLISECONDS);
            ScheduledExecutors.optionalTasks.schedule(() -> HintsService.instance.excise(hostId), delay, MILLISECONDS);
        }

        removeEndpoint(endpoint);
        tokenMetadata.removeEndpoint(endpoint);
        if (!tokens.isEmpty())
            tokenMetadata.removeBootstrapTokens(tokens);
        notifyLeft(endpoint);
        PendingRangeCalculatorService.instance.update();
    }

    private void excise(Collection<Token> tokens, InetAddressAndPort endpoint, long expireTime)
    {
        addExpireTimeIfFound(endpoint, expireTime);
        excise(tokens, endpoint);
    }

    /** unlike excise we just need this endpoint gone without going through any notifications **/
    private void removeEndpoint(InetAddressAndPort endpoint)
    {
        Gossiper.runInGossipStageBlocking(() -> Gossiper.instance.removeEndpoint(endpoint));
        SystemKeyspace.removeEndpoint(endpoint);
    }

    protected void addExpireTimeIfFound(InetAddressAndPort endpoint, long expireTime)
    {
        if (expireTime != 0L)
        {
            Gossiper.instance.addExpireTimeForEndpoint(endpoint, expireTime);
        }
    }

    protected long extractExpireTime(String[] pieces)
    {
        return Long.parseLong(pieces[2]);
    }

    /**
     * Finds living endpoints responsible for the given ranges
     *
     * @param keyspaceName the keyspace ranges belong to
     * @param leavingReplicas the ranges to find sources for
     * @return multimap of addresses to ranges the address is responsible for
     */
    private Multimap<InetAddressAndPort, FetchReplica> getNewSourceReplicas(String keyspaceName, Set<LeavingReplica> leavingReplicas)
    {
        InetAddressAndPort myAddress = FBUtilities.getBroadcastAddressAndPort();
        EndpointsByRange rangeReplicas = Keyspace.open(keyspaceName).getReplicationStrategy().getRangeAddresses(tokenMetadata.cloneOnlyTokenMap());
        Multimap<InetAddressAndPort, FetchReplica> sourceRanges = HashMultimap.create();
        IFailureDetector failureDetector = FailureDetector.instance;

        logger.debug("Getting new source replicas for {}", leavingReplicas);

        // find alive sources for our new ranges
        for (LeavingReplica leaver : leavingReplicas)
        {
            //We need this to find the replicas from before leaving to supply the data
            Replica leavingReplica = leaver.leavingReplica;
            //We need this to know what to fetch and what the transient status is
            Replica ourReplica = leaver.ourReplica;
            //If we are going to be a full replica only consider full replicas
            Predicate<Replica> replicaFilter = ourReplica.isFull() ? Replica::isFull : Predicates.alwaysTrue();
            Predicate<Replica> notSelf = replica -> !replica.endpoint().equals(myAddress);
            EndpointsForRange possibleReplicas = rangeReplicas.get(leavingReplica.range());
            logger.info("Possible replicas for newReplica {} are {}", ourReplica, possibleReplicas);
            IEndpointSnitch snitch = DatabaseDescriptor.getEndpointSnitch();
            EndpointsForRange sortedPossibleReplicas = snitch.sortedByProximity(myAddress, possibleReplicas);
            logger.info("Sorted possible replicas starts as {}", sortedPossibleReplicas);
            Optional<Replica> myCurrentReplica = tryFind(possibleReplicas, replica -> replica.endpoint().equals(myAddress)).toJavaUtil();

            boolean transientToFull = myCurrentReplica.isPresent() && myCurrentReplica.get().isTransient() && ourReplica.isFull();
            assert !sortedPossibleReplicas.endpoints().contains(myAddress) || transientToFull : String.format("My address %s, sortedPossibleReplicas %s, myCurrentReplica %s, myNewReplica %s", myAddress, sortedPossibleReplicas, myCurrentReplica, ourReplica);

            //Originally this didn't log if it couldn't restore replication and that seems wrong
            boolean foundLiveReplica = false;
            for (Replica possibleReplica : sortedPossibleReplicas.filter(Predicates.and(replicaFilter, notSelf)))
            {
                if (failureDetector.isAlive(possibleReplica.endpoint()))
                {
                    foundLiveReplica = true;
                    sourceRanges.put(possibleReplica.endpoint(), new FetchReplica(ourReplica, possibleReplica));
                    break;
                }
                else
                {
                    logger.debug("Skipping down replica {}", possibleReplica);
                }
            }
            if (!foundLiveReplica)
            {
                logger.warn("Didn't find live replica to restore replication for " + ourReplica);
            }
        }
        return sourceRanges;
    }

    /**
     * Sends a notification to a node indicating we have finished replicating data.
     *
     * @param remote node to send notification to
     */
    private void sendReplicationNotification(InetAddressAndPort remote)
    {
        // notify the remote token
        Message msg = Message.out(REPLICATION_DONE_REQ, noPayload);
        IFailureDetector failureDetector = FailureDetector.instance;
        if (logger.isDebugEnabled())
            logger.debug("Notifying {} of replication completion\n", remote);
        while (failureDetector.isAlive(remote))
        {
            AsyncOneResponse ior = new AsyncOneResponse();
            MessagingService.instance().sendWithCallback(msg, remote, ior);

            if (!ior.awaitUninterruptibly(DatabaseDescriptor.getRpcTimeout(NANOSECONDS), NANOSECONDS))
                continue; // try again if we timeout

            if (!ior.isSuccess())
                throw new AssertionError(ior.cause());

            return;
        }
    }

    private static class LeavingReplica
    {
        //The node that is leaving
        private final Replica leavingReplica;

        //Our range and transient status
        private final Replica ourReplica;

        public LeavingReplica(Replica leavingReplica, Replica ourReplica)
        {
            Preconditions.checkNotNull(leavingReplica);
            Preconditions.checkNotNull(ourReplica);
            this.leavingReplica = leavingReplica;
            this.ourReplica = ourReplica;
        }

        public boolean equals(Object o)
        {
            if (this == o) return true;
            if (o == null || getClass() != o.getClass()) return false;

            LeavingReplica that = (LeavingReplica) o;

            if (!leavingReplica.equals(that.leavingReplica)) return false;
            return ourReplica.equals(that.ourReplica);
        }

        public int hashCode()
        {
            int result = leavingReplica.hashCode();
            result = 31 * result + ourReplica.hashCode();
            return result;
        }

        public String toString()
        {
            return "LeavingReplica{" +
                   "leavingReplica=" + leavingReplica +
                   ", ourReplica=" + ourReplica +
                   '}';
        }
    }

    /**
     * Called when an endpoint is removed from the ring. This function checks
     * whether this node becomes responsible for new ranges as a
     * consequence and streams data if needed.
     *
     * This is rather ineffective, but it does not matter so much
     * since this is called very seldom
     *
     * @param endpoint the node that left
     */
    private void restoreReplicaCount(InetAddressAndPort endpoint, final InetAddressAndPort notifyEndpoint)
    {
        Map<String, Multimap<InetAddressAndPort, FetchReplica>> replicasToFetch = new HashMap<>();

        InetAddressAndPort myAddress = FBUtilities.getBroadcastAddressAndPort();

        for (String keyspaceName : Schema.instance.getNonLocalStrategyKeyspaces().names())
        {
            logger.debug("Restoring replica count for keyspace {}", keyspaceName);
            EndpointsByReplica changedReplicas = getChangedReplicasForLeaving(keyspaceName, endpoint, tokenMetadata, Keyspace.open(keyspaceName).getReplicationStrategy());
            Set<LeavingReplica> myNewReplicas = new HashSet<>();
            for (Map.Entry<Replica, Replica> entry : changedReplicas.flattenEntries())
            {
                Replica replica = entry.getValue();
                if (replica.endpoint().equals(myAddress))
                {
                    //Maybe we don't technically need to fetch transient data from somewhere
                    //but it's probably not a lot and it probably makes things a hair more resilient to people
                    //not running repair when they should.
                    myNewReplicas.add(new LeavingReplica(entry.getKey(), entry.getValue()));
                }
            }
            logger.debug("Changed replicas for leaving {}, myNewReplicas {}", changedReplicas, myNewReplicas);
            replicasToFetch.put(keyspaceName, getNewSourceReplicas(keyspaceName, myNewReplicas));
        }

        StreamPlan stream = new StreamPlan(StreamOperation.RESTORE_REPLICA_COUNT);
        replicasToFetch.forEach((keyspaceName, sources) -> {
            logger.debug("Requesting keyspace {} sources", keyspaceName);
            sources.asMap().forEach((sourceAddress, fetchReplicas) -> {
                logger.debug("Source and our replicas are {}", fetchReplicas);
                //Remember whether this node is providing the full or transient replicas for this range. We are going
                //to pass streaming the local instance of Replica for the range which doesn't tell us anything about the source
                //By encoding it as two separate sets we retain this information about the source.
                RangesAtEndpoint full = fetchReplicas.stream()
                                                             .filter(f -> f.remote.isFull())
                                                             .map(f -> f.local)
                                                             .collect(RangesAtEndpoint.collector(myAddress));
                RangesAtEndpoint transientReplicas = fetchReplicas.stream()
                                                                  .filter(f -> f.remote.isTransient())
                                                                  .map(f -> f.local)
                                                                  .collect(RangesAtEndpoint.collector(myAddress));
                if (logger.isDebugEnabled())
                    logger.debug("Requesting from {} full replicas {} transient replicas {}", sourceAddress, StringUtils.join(full, ", "), StringUtils.join(transientReplicas, ", "));

                stream.requestRanges(sourceAddress, keyspaceName, full, transientReplicas);
            });
        });
        StreamResultFuture future = stream.execute();
        future.addCallback(new FutureCallback<StreamState>()
        {
            public void onSuccess(StreamState finalState)
            {
                sendReplicationNotification(notifyEndpoint);
            }

            public void onFailure(Throwable t)
            {
                logger.warn("Streaming to restore replica count failed", t);
                // We still want to send the notification
                sendReplicationNotification(notifyEndpoint);
            }
        });
    }

    /**
     * This is used in three contexts, graceful decomission, and restoreReplicaCount/removeNode.
     * Graceful decomission should never lose data and it's going to be important that transient data
     * is streamed to at least one other node from this one for each range.
     *
     * For ranges this node replicates its removal should cause a new replica to be selected either as transient or full
     * for every range. So I believe the current code doesn't have to do anything special because it will engage in streaming
     * for every range it replicates to at least one other node and that should propagate the transient data that was here.
     * When I graphed this out on paper the result of removal looked correct and there are no issues such as
     * this node needing to create a full replica for a range it transiently replicates because what is created is just another
     * transient replica to replace this node.
     * @param keyspaceName
     * @param endpoint
     * @return
     */
    // needs to be modified to accept either a keyspace or ARS.
    static EndpointsByReplica getChangedReplicasForLeaving(String keyspaceName, InetAddressAndPort endpoint, TokenMetadata tokenMetadata, AbstractReplicationStrategy strat)
    {
        // First get all ranges the leaving endpoint is responsible for
        RangesAtEndpoint replicas = strat.getAddressReplicas(endpoint);

        if (logger.isDebugEnabled())
            logger.debug("Node {} replicas [{}]", endpoint, StringUtils.join(replicas, ", "));

        Map<Replica, EndpointsForRange> currentReplicaEndpoints = Maps.newHashMapWithExpectedSize(replicas.size());

        // Find (for each range) all nodes that store replicas for these ranges as well
        TokenMetadata metadata = tokenMetadata.cloneOnlyTokenMap(); // don't do this in the loop! #7758
        for (Replica replica : replicas)
            currentReplicaEndpoints.put(replica, strat.calculateNaturalReplicas(replica.range().right, metadata));

        TokenMetadata temp = tokenMetadata.cloneAfterAllLeft();

        // endpoint might or might not be 'leaving'. If it was not leaving (that is, removenode
        // command was used), it is still present in temp and must be removed.
        if (temp.isMember(endpoint))
            temp.removeEndpoint(endpoint);

        EndpointsByReplica.Builder changedRanges = new EndpointsByReplica.Builder();

        // Go through the ranges and for each range check who will be
        // storing replicas for these ranges when the leaving endpoint
        // is gone. Whoever is present in newReplicaEndpoints list, but
        // not in the currentReplicaEndpoints list, will be needing the
        // range.
        for (Replica replica : replicas)
        {
            EndpointsForRange newReplicaEndpoints = strat.calculateNaturalReplicas(replica.range().right, temp);
            newReplicaEndpoints = newReplicaEndpoints.filter(newReplica -> {
                Optional<Replica> currentReplicaOptional =
                    tryFind(currentReplicaEndpoints.get(replica),
                            currentReplica -> newReplica.endpoint().equals(currentReplica.endpoint())
                    ).toJavaUtil();
                //If it is newly replicating then yes we must do something to get the data there
                if (!currentReplicaOptional.isPresent())
                    return true;

                Replica currentReplica = currentReplicaOptional.get();
                //This transition requires streaming to occur
                //Full -> transient is handled by nodetool cleanup
                //transient -> transient and full -> full don't require any action
                if (currentReplica.isTransient() && newReplica.isFull())
                    return true;
                return false;
            });

            if (logger.isDebugEnabled())
                if (newReplicaEndpoints.isEmpty())
                    logger.debug("Replica {} already in all replicas", replica);
                else
                    logger.debug("Replica {} will be responsibility of {}", replica, StringUtils.join(newReplicaEndpoints, ", "));
            changedRanges.putAll(replica, newReplicaEndpoints, Conflict.NONE);
        }

        return changedRanges.build();
    }


    public void onJoin(InetAddressAndPort endpoint, EndpointState epState)
    {
        // Explicitly process STATUS or STATUS_WITH_PORT before the other
        // application states to maintain pre-4.0 semantics with the order
        // they are processed.  Otherwise the endpoint will not be added
        // to TokenMetadata so non-STATUS* appstates will be ignored.
        ApplicationState statusState = ApplicationState.STATUS_WITH_PORT;
        VersionedValue statusValue;
        statusValue = epState.getApplicationState(statusState);
        if (statusValue == null)
        {
            statusState = ApplicationState.STATUS;
            statusValue = epState.getApplicationState(statusState);
        }
        if (statusValue != null)
            Gossiper.instance.doOnChangeNotifications(endpoint, statusState, statusValue);

        for (Map.Entry<ApplicationState, VersionedValue> entry : epState.states())
        {
            if (entry.getKey() == ApplicationState.STATUS_WITH_PORT || entry.getKey() == ApplicationState.STATUS)
                continue;
            Gossiper.instance.doOnChangeNotifications(endpoint, entry.getKey(), entry.getValue());
        }
    }

    public void onAlive(InetAddressAndPort endpoint, EndpointState state)
    {
        if (tokenMetadata.isMember(endpoint))
            notifyUp(endpoint);
    }

    public void onRemove(InetAddressAndPort endpoint)
    {
        tokenMetadata.removeEndpoint(endpoint);
        PendingRangeCalculatorService.instance.update();
    }

    public void onDead(InetAddressAndPort endpoint, EndpointState state)
    {
        // interrupt any outbound connection; if the node is failing and we cannot reconnect,
        // this will rapidly lower the number of bytes we are willing to queue to the node
        MessagingService.instance().interruptOutbound(endpoint);
        notifyDown(endpoint);
    }

    public void onRestart(InetAddressAndPort endpoint, EndpointState state)
    {
        // If we have restarted before the node was even marked down, we need to reset the connection pool
        if (state.isAlive())
            onDead(endpoint, state);

        // Then, the node may have been upgraded and changed its messaging protocol version. If so, we
        // want to update that before we mark the node live again to avoid problems like CASSANDRA-11128.
        VersionedValue netVersion = state.getApplicationState(ApplicationState.NET_VERSION);
        if (netVersion != null)
            updateNetVersion(endpoint, netVersion);
    }

    @Override
    public String getLoadString()
    {
        return FileUtils.stringifyFileSize(StorageMetrics.load.getCount());
    }

    @Override
    public String getUncompressedLoadString()
    {
        return FileUtils.stringifyFileSize(StorageMetrics.uncompressedLoad.getCount());
    }

    public Map<String, String> getLoadMapWithPort()
    {
        return getLoadMap(true);
    }

    public Map<String, String> getLoadMap()
    {
        return getLoadMap(false);
    }

    private Map<String, String> getLoadMap(boolean withPort)
    {
        Map<String, String> map = new HashMap<>();
        for (Map.Entry<InetAddressAndPort,Double> entry : LoadBroadcaster.instance.getLoadInfo().entrySet())
        {
            map.put(entry.getKey().getHostAddress(withPort), FileUtils.stringifyFileSize(entry.getValue()));
        }
        // gossiper doesn't see its own updates, so we need to special-case the local node
        map.put(FBUtilities.getBroadcastAddressAndPort().getHostAddress(withPort), getLoadString());
        return map;
    }

    // TODO
    public final void deliverHints(String host)
    {
        throw new UnsupportedOperationException();
    }

    public Collection<Token> getLocalTokens()
    {
        Collection<Token> tokens = SystemKeyspace.getSavedTokens();
        assert tokens != null && !tokens.isEmpty(); // should not be called before initServer sets this
        return tokens;
    }

    @Nullable
    public InetAddressAndPort getEndpointForHostId(UUID hostId)
    {
        return tokenMetadata.getEndpointForHostId(hostId);
    }

    @Nullable
    public UUID getHostIdForEndpoint(InetAddressAndPort address)
    {
        return tokenMetadata.getHostId(address);
    }

    /* These methods belong to the MBean interface */

    public List<String> getTokens()
    {
        return getTokens(FBUtilities.getBroadcastAddressAndPort());
    }

    public List<String> getTokens(String endpoint) throws UnknownHostException
    {
        return getTokens(InetAddressAndPort.getByName(endpoint));
    }

    private List<String> getTokens(InetAddressAndPort endpoint)
    {
        List<String> strTokens = new ArrayList<>();
        for (Token tok : getTokenMetadata().getTokens(endpoint))
            strTokens.add(tok.toString());
        return strTokens;
    }

    public String getReleaseVersion()
    {
        return FBUtilities.getReleaseVersionString();
    }

    @Override
    public String getGitSHA()
    {
        return FBUtilities.getGitSHA();
    }

    public String getSchemaVersion()
    {
        return Schema.instance.getVersion().toString();
    }

    public String getKeyspaceReplicationInfo(String keyspaceName)
    {
        Keyspace keyspaceInstance = Schema.instance.getKeyspaceInstance(keyspaceName);
        if (keyspaceInstance == null)
            throw new IllegalArgumentException(); // ideally should never happen
        ReplicationParams replicationParams = keyspaceInstance.getMetadata().params.replication;
        String replicationInfo = replicationParams.klass.getSimpleName() + " " + replicationParams.options.toString();
        return replicationInfo;
    }

    @Deprecated
    public List<String> getLeavingNodes()
    {
        return stringify(tokenMetadata.getLeavingEndpoints(), false);
    }

    public List<String> getLeavingNodesWithPort()
    {
        return stringify(tokenMetadata.getLeavingEndpoints(), true);
    }

    @Deprecated
    public List<String> getMovingNodes()
    {
        List<String> endpoints = new ArrayList<>();

        for (Pair<Token, InetAddressAndPort> node : tokenMetadata.getMovingEndpoints())
        {
            endpoints.add(node.right.getAddress().getHostAddress());
        }

        return endpoints;
    }

    public List<String> getMovingNodesWithPort()
    {
        List<String> endpoints = new ArrayList<>();

        for (Pair<Token, InetAddressAndPort> node : tokenMetadata.getMovingEndpoints())
        {
            endpoints.add(node.right.getHostAddressAndPort());
        }

        return endpoints;
    }

    @Deprecated
    public List<String> getJoiningNodes()
    {
        return stringify(tokenMetadata.getBootstrapTokens().valueSet(), false);
    }

    public List<String> getJoiningNodesWithPort()
    {
        return stringify(tokenMetadata.getBootstrapTokens().valueSet(), true);
    }

    @Deprecated
    public List<String> getLiveNodes()
    {
        return stringify(Gossiper.instance.getLiveMembers(), false);
    }

    public List<String> getLiveNodesWithPort()
    {
        return stringify(Gossiper.instance.getLiveMembers(), true);
    }

    public Set<InetAddressAndPort> getLiveRingMembers()
    {
        return getLiveRingMembers(false);
    }

    public Set<InetAddressAndPort> getLiveRingMembers(boolean excludeDeadStates)
    {
        Set<InetAddressAndPort> ret = new HashSet<>();
        for (InetAddressAndPort ep : Gossiper.instance.getLiveMembers())
        {
            if (excludeDeadStates)
            {
                EndpointState epState = Gossiper.instance.getEndpointStateForEndpoint(ep);
                if (epState == null || Gossiper.instance.isDeadState(epState))
                    continue;
            }

            if (tokenMetadata.isMember(ep))
                ret.add(ep);
        }
        return ret;
    }


    @Deprecated
    public List<String> getUnreachableNodes()
    {
        return stringify(Gossiper.instance.getUnreachableMembers(), false);
    }

    public List<String> getUnreachableNodesWithPort()
    {
        return stringify(Gossiper.instance.getUnreachableMembers(), true);
    }

    @Override
    public String[] getAllDataFileLocations()
    {
        return getCanonicalPaths(DatabaseDescriptor.getAllDataFileLocations());
    }

    private String[] getCanonicalPaths(String[] paths)
    {
        String[] locations = new String[paths.length];
        for (int i = 0; i < paths.length; i++)
            locations[i] = FileUtils.getCanonicalPath(paths[i]);
        return locations;
    }

    @Override
    public String[] getLocalSystemKeyspacesDataFileLocations()
    {
        return getCanonicalPaths(DatabaseDescriptor.getLocalSystemKeyspacesDataFileLocations());
    }

    @Override
    public String[] getNonLocalSystemKeyspacesDataFileLocations()
    {
        return getCanonicalPaths(DatabaseDescriptor.getNonLocalSystemKeyspacesDataFileLocations());
    }

    public String getCommitLogLocation()
    {
        return FileUtils.getCanonicalPath(DatabaseDescriptor.getCommitLogLocation());
    }

    public String getSavedCachesLocation()
    {
        return FileUtils.getCanonicalPath(DatabaseDescriptor.getSavedCachesLocation());
    }

    private List<String> stringify(Iterable<InetAddressAndPort> endpoints, boolean withPort)
    {
        List<String> stringEndpoints = new ArrayList<>();
        for (InetAddressAndPort ep : endpoints)
        {
            stringEndpoints.add(ep.getHostAddress(withPort));
        }
        return stringEndpoints;
    }

    public int getCurrentGenerationNumber()
    {
        return Gossiper.instance.getCurrentGenerationNumber(FBUtilities.getBroadcastAddressAndPort());
    }

    public int forceKeyspaceCleanup(String keyspaceName, String... tables) throws IOException, ExecutionException, InterruptedException
    {
        return forceKeyspaceCleanup(0, keyspaceName, tables);
    }

    public int forceKeyspaceCleanup(int jobs, String keyspaceName, String... tableNames) throws IOException, ExecutionException, InterruptedException
    {
        if (SchemaConstants.isLocalSystemKeyspace(keyspaceName))
            throw new RuntimeException("Cleanup of the system keyspace is neither necessary nor wise");

        if (tokenMetadata.getPendingRanges(keyspaceName, getBroadcastAddressAndPort()).size() > 0)
            throw new RuntimeException("Node is involved in cluster membership changes. Not safe to run cleanup.");

        CompactionManager.AllSSTableOpStatus status = CompactionManager.AllSSTableOpStatus.SUCCESSFUL;
        logger.info("Starting {} on {}.{}", OperationType.CLEANUP, keyspaceName, Arrays.toString(tableNames));
        for (ColumnFamilyStore cfStore : getValidColumnFamilies(false, false, keyspaceName, tableNames))
        {
            CompactionManager.AllSSTableOpStatus oneStatus = cfStore.forceCleanup(jobs);
            if (oneStatus != CompactionManager.AllSSTableOpStatus.SUCCESSFUL)
                status = oneStatus;
        }
        logger.info("Completed {} with status {}", OperationType.CLEANUP, status);
        return status.statusCode;
    }

    public int scrub(boolean disableSnapshot, boolean skipCorrupted, boolean checkData, boolean reinsertOverflowedTTL, int jobs, String keyspaceName, String... tableNames) throws IOException, ExecutionException, InterruptedException
    {
        IScrubber.Options options = IScrubber.options()
                                             .skipCorrupted(skipCorrupted)
                                             .checkData(checkData)
                                             .reinsertOverflowedTTLRows(reinsertOverflowedTTL)
                                             .build();
        return scrub(disableSnapshot, options, jobs, keyspaceName, tableNames);
    }

    public int scrub(boolean disableSnapshot, IScrubber.Options options, int jobs, String keyspaceName, String... tableNames) throws IOException, ExecutionException, InterruptedException
    {
        CompactionManager.AllSSTableOpStatus status = CompactionManager.AllSSTableOpStatus.SUCCESSFUL;
        logger.info("Starting {} on {}.{}", OperationType.SCRUB, keyspaceName, Arrays.toString(tableNames));
        for (ColumnFamilyStore cfStore : getValidColumnFamilies(true, false, keyspaceName, tableNames))
        {
            CompactionManager.AllSSTableOpStatus oneStatus = cfStore.scrub(disableSnapshot, options, jobs);
            if (oneStatus != CompactionManager.AllSSTableOpStatus.SUCCESSFUL)
                status = oneStatus;
        }
        logger.info("Completed {} with status {}", OperationType.SCRUB, status);
        return status.statusCode;
    }

    @Deprecated
    public int verify(boolean extendedVerify, String keyspaceName, String... tableNames) throws IOException, ExecutionException, InterruptedException
    {
        return verify(extendedVerify, false, false, false, false, false, keyspaceName, tableNames);
    }

    public int verify(boolean extendedVerify, boolean checkVersion, boolean diskFailurePolicy, boolean mutateRepairStatus, boolean checkOwnsTokens, boolean quick, String keyspaceName, String... tableNames) throws IOException, ExecutionException, InterruptedException
    {
        CompactionManager.AllSSTableOpStatus status = CompactionManager.AllSSTableOpStatus.SUCCESSFUL;
        IVerifier.Options options = IVerifier.options().invokeDiskFailurePolicy(diskFailurePolicy)
                                             .extendedVerification(extendedVerify)
                                             .checkVersion(checkVersion)
                                             .mutateRepairStatus(mutateRepairStatus)
                                             .checkOwnsTokens(checkOwnsTokens)
                                             .quick(quick).build();
        logger.info("Staring {} on {}.{} with options = {}", OperationType.VERIFY, keyspaceName, Arrays.toString(tableNames), options);
        for (ColumnFamilyStore cfStore : getValidColumnFamilies(false, false, keyspaceName, tableNames))
        {
            CompactionManager.AllSSTableOpStatus oneStatus = cfStore.verify(options);
            if (oneStatus != CompactionManager.AllSSTableOpStatus.SUCCESSFUL)
                status = oneStatus;
        }
        logger.info("Completed {} with status {}", OperationType.VERIFY, status);
        return status.statusCode;
    }

    public int upgradeSSTables(String keyspaceName, boolean excludeCurrentVersion, String... tableNames) throws IOException, ExecutionException, InterruptedException
    {
        return upgradeSSTables(keyspaceName, excludeCurrentVersion, 0, tableNames);
    }

    public int upgradeSSTables(String keyspaceName,
                               final boolean skipIfCurrentVersion,
                               final long skipIfNewerThanTimestamp,
                               int jobs,
                               String... tableNames) throws IOException, ExecutionException, InterruptedException
    {
        return rewriteSSTables(keyspaceName, skipIfCurrentVersion, skipIfNewerThanTimestamp, false, jobs, tableNames);
    }

    public int recompressSSTables(String keyspaceName,
                                  int jobs,
                                  String... tableNames) throws IOException, ExecutionException, InterruptedException
    {
        return rewriteSSTables(keyspaceName, false, Long.MAX_VALUE, true, jobs, tableNames);
    }


    public int rewriteSSTables(String keyspaceName,
                               final boolean skipIfCurrentVersion,
                               final long skipIfNewerThanTimestamp,
                               final boolean skipIfCompressionMatches,
                               int jobs,
                               String... tableNames) throws IOException, ExecutionException, InterruptedException
    {
        CompactionManager.AllSSTableOpStatus status = CompactionManager.AllSSTableOpStatus.SUCCESSFUL;
        logger.info("Starting {} on {}.{}", OperationType.UPGRADE_SSTABLES, keyspaceName, Arrays.toString(tableNames));
        for (ColumnFamilyStore cfStore : getValidColumnFamilies(true, true, keyspaceName, tableNames))
        {
            CompactionManager.AllSSTableOpStatus oneStatus = cfStore.sstablesRewrite(skipIfCurrentVersion, skipIfNewerThanTimestamp, skipIfCompressionMatches, jobs);
            if (oneStatus != CompactionManager.AllSSTableOpStatus.SUCCESSFUL)
                status = oneStatus;
        }
        logger.info("Completed {} with status {}", OperationType.UPGRADE_SSTABLES, status);
        return status.statusCode;
    }

    public List<Pair<String, String>> getPreparedStatements()
    {
        List<Pair<String, String>> statements = new ArrayList<>();
        for (Entry<MD5Digest, QueryHandler.Prepared> e : QueryProcessor.instance.getPreparedStatements().entrySet())
            statements.add(Pair.create(e.getKey().toString(), e.getValue().rawCQLStatement));
        return statements;
    }

    public void dropPreparedStatements(boolean memoryOnly)
    {
        QueryProcessor.instance.clearPreparedStatements(memoryOnly);
    }


    public void forceKeyspaceCompaction(boolean splitOutput, String keyspaceName, String... tableNames) throws IOException, ExecutionException, InterruptedException
    {
        for (ColumnFamilyStore cfStore : getValidColumnFamilies(true, false, keyspaceName, tableNames))
        {
            cfStore.forceMajorCompaction(splitOutput);
        }
    }

    public int relocateSSTables(String keyspaceName, String... tableNames) throws IOException, ExecutionException, InterruptedException
    {
        return relocateSSTables(0, keyspaceName, tableNames);
    }

    public int relocateSSTables(int jobs, String keyspaceName, String... tableNames) throws IOException, ExecutionException, InterruptedException
    {
        CompactionManager.AllSSTableOpStatus status = CompactionManager.AllSSTableOpStatus.SUCCESSFUL;
        logger.info("Starting {} on {}.{}", OperationType.RELOCATE, keyspaceName, Arrays.toString(tableNames));
        for (ColumnFamilyStore cfs : getValidColumnFamilies(false, false, keyspaceName, tableNames))
        {
            CompactionManager.AllSSTableOpStatus oneStatus = cfs.relocateSSTables(jobs);
            if (oneStatus != CompactionManager.AllSSTableOpStatus.SUCCESSFUL)
                status = oneStatus;
        }
        logger.info("Completed {} with status {}", OperationType.RELOCATE, status);
        return status.statusCode;
    }

    public int garbageCollect(String tombstoneOptionString, int jobs, String keyspaceName, String... tableNames) throws IOException, ExecutionException, InterruptedException
    {
        TombstoneOption tombstoneOption = TombstoneOption.valueOf(tombstoneOptionString);
        CompactionManager.AllSSTableOpStatus status = CompactionManager.AllSSTableOpStatus.SUCCESSFUL;
        logger.info("Starting {} on {}.{}", OperationType.GARBAGE_COLLECT, keyspaceName, Arrays.toString(tableNames));
        for (ColumnFamilyStore cfs : getValidColumnFamilies(false, false, keyspaceName, tableNames))
        {
            CompactionManager.AllSSTableOpStatus oneStatus = cfs.garbageCollect(tombstoneOption, jobs);
            if (oneStatus != CompactionManager.AllSSTableOpStatus.SUCCESSFUL)
                status = oneStatus;
        }
        logger.info("Completed {} with status {}", OperationType.GARBAGE_COLLECT, status);
        return status.statusCode;
    }

    /**
     * Takes the snapshot of a multiple column family from different keyspaces. A snapshot name must be specified.
     *
     * @param tag
     *            the tag given to the snapshot; may not be null or empty
     * @param options
     *            Map of options (skipFlush is the only supported option for now)
     * @param entities
     *            list of keyspaces / tables in the form of empty | ks1 ks2 ... | ks1.cf1,ks2.cf2,...
     */
    @Override
    public void takeSnapshot(String tag, Map<String, String> options, String... entities) throws IOException
    {
        DurationSpec.IntSecondsBound ttl = options.containsKey("ttl") ? new DurationSpec.IntSecondsBound(options.get("ttl")) : null;
        if (ttl != null)
        {
            int minAllowedTtlSecs = CassandraRelevantProperties.SNAPSHOT_MIN_ALLOWED_TTL_SECONDS.getInt();
            if (ttl.toSeconds() < minAllowedTtlSecs)
                throw new IllegalArgumentException(String.format("ttl for snapshot must be at least %d seconds", minAllowedTtlSecs));
        }

        boolean skipFlush = Boolean.parseBoolean(options.getOrDefault("skipFlush", "false"));
        if (entities != null && entities.length > 0 && entities[0].contains("."))
        {
            takeMultipleTableSnapshot(tag, skipFlush, ttl, entities);
        }
        else
        {
            takeSnapshot(tag, skipFlush, ttl, entities);
        }
    }

    /**
     * Takes the snapshot of a specific table. A snapshot name must be
     * specified.
     *
     * @param keyspaceName
     *            the keyspace which holds the specified table
     * @param tableName
     *            the table to snapshot
     * @param tag
     *            the tag given to the snapshot; may not be null or empty
     */
    public void takeTableSnapshot(String keyspaceName, String tableName, String tag)
            throws IOException
    {
        takeMultipleTableSnapshot(tag, false, null, keyspaceName + "." + tableName);
    }

    @Override
    public void forceKeyspaceCompactionForTokenRange(String keyspaceName, String startToken, String endToken, String... tableNames) throws IOException, ExecutionException, InterruptedException
    {
        Collection<Range<Token>> tokenRanges = createRepairRangeFrom(startToken, endToken);

        for (ColumnFamilyStore cfStore : getValidColumnFamilies(true, false, keyspaceName, tableNames))
        {
            cfStore.forceCompactionForTokenRange(tokenRanges);
        }
    }

    @Override
    public void forceKeyspaceCompactionForPartitionKey(String keyspaceName, String partitionKey, String... tableNames) throws IOException, ExecutionException, InterruptedException
    {
        // validate that the key parses before attempting compaction
        for (ColumnFamilyStore cfStore : getValidColumnFamilies(true, false, keyspaceName, tableNames))
        {
            try
            {
                getKeyFromPartition(keyspaceName, cfStore.name, partitionKey);
            }
            catch (Exception e)
            {
                // JMX can not handle exceptions defined outside of java.* and javax.*, so safer to rewrite the exception
                IllegalArgumentException exception = new IllegalArgumentException(String.format("Unable to parse partition key '%s' for table %s; %s", partitionKey, cfStore.metadata, e.getMessage()));
                exception.setStackTrace(e.getStackTrace());
                throw exception;
            }
        }
        for (ColumnFamilyStore cfStore : getValidColumnFamilies(true, false, keyspaceName, tableNames))
        {
            cfStore.forceCompactionForKey(getKeyFromPartition(keyspaceName, cfStore.name, partitionKey));
        }
    }

    /***
     * Forces compaction for a list of partition keys in a table
     * The method will ignore the gc_grace_seconds for the partitionKeysIgnoreGcGrace during the comapction,
     * in order to purge the tombstones and free up space quicker.
     * @param keyspaceName keyspace name
     * @param tableName table name
     * @param partitionKeysIgnoreGcGrace partition keys ignoring the gc_grace_seconds
     * @throws IOException on any I/O operation error
     * @throws ExecutionException when attempting to retrieve the result of a task that aborted by throwing an exception
     * @throws InterruptedException when a thread is waiting, sleeping, or otherwise occupied, and the thread is interrupted, either before or during the activity
     */
    public void forceCompactionKeysIgnoringGcGrace(String keyspaceName,
                                                   String tableName, String... partitionKeysIgnoreGcGrace) throws IOException, ExecutionException, InterruptedException
    {
        ColumnFamilyStore cfStore = getValidKeyspace(keyspaceName).getColumnFamilyStore(tableName);
        cfStore.forceCompactionKeysIgnoringGcGrace(partitionKeysIgnoreGcGrace);
    }

    /**
     * Takes the snapshot for the given keyspaces. A snapshot name must be specified.
     *
     * @param tag the tag given to the snapshot; may not be null or empty
     * @param keyspaceNames the names of the keyspaces to snapshot; empty means "all."
     */
    public void takeSnapshot(String tag, String... keyspaceNames) throws IOException
    {
        takeSnapshot(tag, false, null, keyspaceNames);
    }

    /**
     * Takes the snapshot of a multiple column family from different keyspaces. A snapshot name must be specified.
     *
     * @param tag
     *            the tag given to the snapshot; may not be null or empty
     * @param tableList
     *            list of tables from different keyspace in the form of ks1.cf1 ks2.cf2
     */
    public void takeMultipleTableSnapshot(String tag, String... tableList)
            throws IOException
    {
        takeMultipleTableSnapshot(tag, false, null, tableList);
    }

    /**
     * Takes the snapshot for the given keyspaces. A snapshot name must be specified.
     *
     * @param tag the tag given to the snapshot; may not be null or empty
     * @param skipFlush Skip blocking flush of memtable
     * @param keyspaceNames the names of the keyspaces to snapshot; empty means "all."
     */
    private void takeSnapshot(String tag, boolean skipFlush, DurationSpec.IntSecondsBound ttl, String... keyspaceNames) throws IOException
    {
        if (operationMode == Mode.JOINING)
            throw new IOException("Cannot snapshot until bootstrap completes");
        if (tag == null || tag.equals(""))
            throw new IOException("You must supply a snapshot name.");

        Iterable<Keyspace> keyspaces;
        if (keyspaceNames.length == 0)
        {
            keyspaces = Keyspace.all();
        }
        else
        {
            ArrayList<Keyspace> t = new ArrayList<>(keyspaceNames.length);
            for (String keyspaceName : keyspaceNames)
                t.add(getValidKeyspace(keyspaceName));
            keyspaces = t;
        }

        // Do a check to see if this snapshot exists before we actually snapshot
        for (Keyspace keyspace : keyspaces)
            if (keyspace.snapshotExists(tag))
                throw new IOException("Snapshot " + tag + " already exists.");


        RateLimiter snapshotRateLimiter = DatabaseDescriptor.getSnapshotRateLimiter();
        Instant creationTime = now();

        for (Keyspace keyspace : keyspaces)
        {
            keyspace.snapshot(tag, null, skipFlush, ttl, snapshotRateLimiter, creationTime);
        }
    }

    /**
     * Takes the snapshot of a multiple column family from different keyspaces. A snapshot name must be specified.
     *
     *
     * @param tag
     *            the tag given to the snapshot; may not be null or empty
     * @param skipFlush
     *            Skip blocking flush of memtable
     * @param tableList
     *            list of tables from different keyspace in the form of ks1.cf1 ks2.cf2
     */
    private void takeMultipleTableSnapshot(String tag, boolean skipFlush, DurationSpec.IntSecondsBound ttl, String... tableList)
            throws IOException
    {
        Map<Keyspace, List<String>> keyspaceColumnfamily = new HashMap<Keyspace, List<String>>();
        for (String table : tableList)
        {
            String splittedString[] = StringUtils.split(table, '.');
            if (splittedString.length == 2)
            {
                String keyspaceName = splittedString[0];
                String tableName = splittedString[1];

                if (keyspaceName == null)
                    throw new IOException("You must supply a keyspace name");
                if (operationMode.equals(Mode.JOINING))
                    throw new IOException("Cannot snapshot until bootstrap completes");

                if (tableName == null)
                    throw new IOException("You must supply a table name");
                if (tag == null || tag.equals(""))
                    throw new IOException("You must supply a snapshot name.");

                Keyspace keyspace = getValidKeyspace(keyspaceName);
                ColumnFamilyStore columnFamilyStore = keyspace.getColumnFamilyStore(tableName);
                // As there can be multiple column family from same keyspace check if snapshot exist for that specific
                // columnfamily and not for whole keyspace

                if (columnFamilyStore.snapshotExists(tag))
                    throw new IOException("Snapshot " + tag + " already exists.");
                if (!keyspaceColumnfamily.containsKey(keyspace))
                {
                    keyspaceColumnfamily.put(keyspace, new ArrayList<String>());
                }

                // Add Keyspace columnfamily to map in order to support atomicity for snapshot process.
                // So no snapshot should happen if any one of the above conditions fail for any keyspace or columnfamily
                keyspaceColumnfamily.get(keyspace).add(tableName);

            }
            else
            {
                throw new IllegalArgumentException(
                        "Cannot take a snapshot on secondary index or invalid column family name. You must supply a column family name in the form of keyspace.columnfamily");
            }
        }

        RateLimiter snapshotRateLimiter = DatabaseDescriptor.getSnapshotRateLimiter();
        Instant creationTime = now();

        for (Entry<Keyspace, List<String>> entry : keyspaceColumnfamily.entrySet())
        {
            for (String table : entry.getValue())
                entry.getKey().snapshot(tag, table, skipFlush, ttl, snapshotRateLimiter, creationTime);
        }
    }

    private void verifyKeyspaceIsValid(String keyspaceName)
    {
        if (null != VirtualKeyspaceRegistry.instance.getKeyspaceNullable(keyspaceName))
            throw new IllegalArgumentException("Cannot perform any operations against virtual keyspace " + keyspaceName);

        if (!Schema.instance.getKeyspaces().contains(keyspaceName))
            throw new IllegalArgumentException("Keyspace " + keyspaceName + " does not exist");
    }

    private Keyspace getValidKeyspace(String keyspaceName)
    {
        verifyKeyspaceIsValid(keyspaceName);
        return Keyspace.open(keyspaceName);
    }

    /**
     * Remove the snapshot with the given name from the given keyspaces.
     * If no tag is specified we will remove all snapshots.
     */
    public void clearSnapshot(String tag, String... keyspaceNames)
    {
        clearSnapshot(Collections.emptyMap(), tag, keyspaceNames);
    }

    public void clearSnapshot(Map<String, Object> options, String tag, String... keyspaceNames)
    {
        if (tag == null)
            tag = "";

        if (options == null)
            options = Collections.emptyMap();

        Set<String> keyspaces = new HashSet<>();
        for (String dataDir : DatabaseDescriptor.getAllDataFileLocations())
        {
            for (String keyspaceDir : new File(dataDir).tryListNames())
            {
                // Only add a ks if it has been specified as a param, assuming params were actually provided.
                if (keyspaceNames.length > 0 && !Arrays.asList(keyspaceNames).contains(keyspaceDir))
                    continue;
                keyspaces.add(keyspaceDir);
            }
        }

        Object olderThan = options.get("older_than");
        Object olderThanTimestamp = options.get("older_than_timestamp");

        final long clearOlderThanTimestamp;
        if (olderThan != null)
        {
            assert olderThan instanceof String : "it is expected that older_than is an instance of java.lang.String";
            clearOlderThanTimestamp = Clock.Global.currentTimeMillis() - new DurationSpec.LongSecondsBound((String) olderThan).toMilliseconds();
        }
        else if (olderThanTimestamp != null)
        {
            assert olderThanTimestamp instanceof String : "it is expected that older_than_timestamp is an instance of java.lang.String";
            try
            {
                clearOlderThanTimestamp = Instant.parse((String) olderThanTimestamp).toEpochMilli();
            }
            catch (DateTimeParseException ex)
            {
                throw new RuntimeException("Parameter older_than_timestamp has to be a valid instant in ISO format.");
            }
        }
        else
            clearOlderThanTimestamp = 0L;

        for (String keyspace : keyspaces)
            clearKeyspaceSnapshot(keyspace, tag, clearOlderThanTimestamp);

        if (logger.isDebugEnabled())
            logger.debug("Cleared out snapshot directories");
    }

    /**
     * Clear snapshots for a given keyspace.
     * @param keyspace keyspace to remove snapshots for
     * @param tag the user supplied snapshot name. If empty or null, all the snapshots will be cleaned
     * @param olderThanTimestamp if a snapshot was created before this timestamp, it will be cleared,
     *                           if its value is 0, this parameter is effectively ignored.
     */
    private void clearKeyspaceSnapshot(String keyspace, String tag, long olderThanTimestamp)
    {
        Set<TableSnapshot> snapshotsToClear = snapshotManager.loadSnapshots(keyspace)
                                                             .stream()
                                                             .filter(TableSnapshot.shouldClearSnapshot(tag, olderThanTimestamp))
                                                             .collect(Collectors.toSet());
        for (TableSnapshot snapshot : snapshotsToClear)
            snapshotManager.clearSnapshot(snapshot);
    }

    public Map<String, TabularData> getSnapshotDetails(Map<String, String> options)
    {
        boolean skipExpiring = options != null && Boolean.parseBoolean(options.getOrDefault("no_ttl", "false"));
        boolean includeEphemeral = options != null && Boolean.parseBoolean(options.getOrDefault("include_ephemeral", "false"));

        Map<String, TabularData> snapshotMap = new HashMap<>();

        for (TableSnapshot snapshot : snapshotManager.loadSnapshots())
        {
            if (skipExpiring && snapshot.isExpiring())
                continue;
            if (!includeEphemeral && snapshot.isEphemeral())
                continue;

            TabularDataSupport data = (TabularDataSupport) snapshotMap.get(snapshot.getTag());
            if (data == null)
            {
                data = new TabularDataSupport(SnapshotDetailsTabularData.TABULAR_TYPE);
                snapshotMap.put(snapshot.getTag(), data);
            }

            SnapshotDetailsTabularData.from(snapshot, data);
        }

        return snapshotMap;
    }

    @Deprecated
    public Map<String, TabularData> getSnapshotDetails()
    {
        return getSnapshotDetails(ImmutableMap.of());
    }

    public long trueSnapshotsSize()
    {
        long total = 0;
        for (Keyspace keyspace : Keyspace.all())
        {
            if (SchemaConstants.isLocalSystemKeyspace(keyspace.getName()))
                continue;

            for (ColumnFamilyStore cfStore : keyspace.getColumnFamilyStores())
            {
                total += cfStore.trueSnapshotsSize();
            }
        }

        return total;
    }

    public void setSnapshotLinksPerSecond(long throttle)
    {
        logger.info("Setting snapshot throttle to {}", throttle);
        DatabaseDescriptor.setSnapshotLinksPerSecond(throttle);
    }

    public long getSnapshotLinksPerSecond()
    {
        return DatabaseDescriptor.getSnapshotLinksPerSecond();
    }

    public void refreshSizeEstimates() throws ExecutionException
    {
        cleanupSizeEstimates();
        FBUtilities.waitOnFuture(ScheduledExecutors.optionalTasks.submit(SizeEstimatesRecorder.instance));
    }

    public void cleanupSizeEstimates()
    {
        SystemKeyspace.clearAllEstimates();
    }

    /**
     * @param allowIndexes Allow index CF names to be passed in
     * @param autoAddIndexes Automatically add secondary indexes if a CF has them
     * @param keyspaceName keyspace
     * @param cfNames CFs
     * @throws java.lang.IllegalArgumentException when given CF name does not exist
     */
    public Iterable<ColumnFamilyStore> getValidColumnFamilies(boolean allowIndexes, boolean autoAddIndexes, String keyspaceName, String... cfNames) throws IOException
    {
        Keyspace keyspace = getValidKeyspace(keyspaceName);
        return keyspace.getValidColumnFamilies(allowIndexes, autoAddIndexes, cfNames);
    }

    /**
     * Flush all memtables for a keyspace and column families.
     * @param keyspaceName
     * @param tableNames
     * @throws IOException
     */
    public void forceKeyspaceFlush(String keyspaceName, String... tableNames) throws IOException
    {
        for (ColumnFamilyStore cfStore : getValidColumnFamilies(true, false, keyspaceName, tableNames))
        {
            logger.debug("Forcing flush on keyspace {}, CF {}", keyspaceName, cfStore.name);
            cfStore.forceBlockingFlush(ColumnFamilyStore.FlushReason.USER_FORCED);
        }
    }

    /**
     * Flush all memtables for a keyspace and column families.
     * @param keyspaceName
     * @throws IOException
     */
    public void forceKeyspaceFlush(String keyspaceName, ColumnFamilyStore.FlushReason reason) throws IOException
    {
        for (ColumnFamilyStore cfStore : getValidColumnFamilies(true, false, keyspaceName))
        {
            logger.debug("Forcing flush on keyspace {}, CF {}", keyspaceName, cfStore.name);
            cfStore.forceBlockingFlush(reason);
        }
    }

    public int repairAsync(String keyspace, Map<String, String> repairSpec)
    {
        return repair(keyspace, repairSpec, Collections.emptyList()).left;
    }

    public Pair<Integer, Future<?>> repair(String keyspace, Map<String, String> repairSpec, List<ProgressListener> listeners)
    {
        RepairOption option = RepairOption.parse(repairSpec, tokenMetadata.partitioner);
        return repair(keyspace, option, listeners);
    }

    public Pair<Integer, Future<?>> repair(String keyspace, RepairOption option, List<ProgressListener> listeners)
    {
        // if ranges are not specified
        if (option.getRanges().isEmpty())
        {
            if (option.isPrimaryRange())
            {
                // when repairing only primary range, neither dataCenters nor hosts can be set
                if (option.getDataCenters().isEmpty() && option.getHosts().isEmpty())
                    option.getRanges().addAll(getPrimaryRanges(keyspace));
                    // except dataCenters only contain local DC (i.e. -local)
                else if (option.isInLocalDCOnly())
                    option.getRanges().addAll(getPrimaryRangesWithinDC(keyspace));
                else
                    throw new IllegalArgumentException("You need to run primary range repair on all nodes in the cluster.");
            }
            else
            {
                Iterables.addAll(option.getRanges(), getLocalReplicas(keyspace).onlyFull().ranges());
            }
        }
        if (option.getRanges().isEmpty() || Keyspace.open(keyspace).getReplicationStrategy().getReplicationFactor().allReplicas < 2)
            return Pair.create(0, ImmediateFuture.success(null));

        int cmd = nextRepairCommand.incrementAndGet();
        return Pair.create(cmd, repairCommandExecutor().submit(createRepairTask(cmd, keyspace, option, listeners)));
    }

    /**
     * Create collection of ranges that match ring layout from given tokens.
     *
     * @param beginToken beginning token of the range
     * @param endToken end token of the range
     * @return collection of ranges that match ring layout in TokenMetadata
     */
    @VisibleForTesting
    Collection<Range<Token>> createRepairRangeFrom(String beginToken, String endToken)
    {
        Token parsedBeginToken = getTokenFactory().fromString(beginToken);
        Token parsedEndToken = getTokenFactory().fromString(endToken);

        // Break up given range to match ring layout in TokenMetadata
        ArrayList<Range<Token>> repairingRange = new ArrayList<>();

        ArrayList<Token> tokens = new ArrayList<>(tokenMetadata.sortedTokens());
        if (!tokens.contains(parsedBeginToken))
        {
            tokens.add(parsedBeginToken);
        }
        if (!tokens.contains(parsedEndToken))
        {
            tokens.add(parsedEndToken);
        }
        // tokens now contain all tokens including our endpoints
        Collections.sort(tokens);

        int start = tokens.indexOf(parsedBeginToken), end = tokens.indexOf(parsedEndToken);
        for (int i = start; i != end; i = (i+1) % tokens.size())
        {
            Range<Token> range = new Range<>(tokens.get(i), tokens.get((i+1) % tokens.size()));
            repairingRange.add(range);
        }

        return repairingRange;
    }

    public TokenFactory getTokenFactory()
    {
        return tokenMetadata.partitioner.getTokenFactory();
    }

    private FutureTask<Object> createRepairTask(final int cmd, final String keyspace, final RepairOption options, List<ProgressListener> listeners)
    {
        if (!options.getDataCenters().isEmpty() && !options.getDataCenters().contains(DatabaseDescriptor.getLocalDataCenter()))
        {
            throw new IllegalArgumentException("the local data center must be part of the repair");
        }
        Set<String> existingDatacenters = tokenMetadata.cloneOnlyTokenMap().getTopology().getDatacenterEndpoints().keys().elementSet();
        List<String> datacenters = new ArrayList<>(options.getDataCenters());
        if (!existingDatacenters.containsAll(datacenters))
        {
            datacenters.removeAll(existingDatacenters);
            throw new IllegalArgumentException("data center(s) " + datacenters.toString() + " not found");
        }

        RepairRunnable task = new RepairRunnable(this, cmd, options, keyspace);
        task.addProgressListener(progressSupport);
        for (ProgressListener listener : listeners)
            task.addProgressListener(listener);

        if (options.isTraced())
            return new FutureTaskWithResources<>(() -> ExecutorLocals::clear, task);
        return new FutureTask<>(task);
    }

    private void tryRepairPaxosForTopologyChange(String reason)
    {
        try
        {
            startRepairPaxosForTopologyChange(reason).get();
        }
        catch (InterruptedException e)
        {
            logger.error("Error during paxos repair", e);
            throw new AssertionError(e);
        }
        catch (ExecutionException e)
        {
            logger.error("Error during paxos repair", e);
            throw new RuntimeException(e);
        }
    }

    private void repairPaxosForTopologyChange(String reason)
    {
        if (getSkipPaxosRepairOnTopologyChange() || !Paxos.useV2())
        {
            logger.info("skipping paxos repair for {}. skip_paxos_repair_on_topology_change is set, or v2 paxos variant is not being used", reason);
            return;
        }

        logger.info("repairing paxos for {}", reason);

        int retries = 0;
        int maxRetries = PAXOS_REPAIR_ON_TOPOLOGY_CHANGE_RETRIES.getInt();
        int delaySec = PAXOS_REPAIR_ON_TOPOLOGY_CHANGE_RETRY_DELAY_SECONDS.getInt();

        boolean completed = false;
        while (!completed)
        {
            try
            {
                tryRepairPaxosForTopologyChange(reason);
                completed = true;
            }
            catch (Exception e)
            {
                if (retries >= maxRetries)
                    throw e;

                retries++;
                int sleep = delaySec * retries;
                logger.info("Sleeping {} seconds before retrying paxos repair...", sleep);
                Uninterruptibles.sleepUninterruptibly(sleep, TimeUnit.SECONDS);
                logger.info("Retrying paxos repair for {}. Retry {}/{}", reason, retries, maxRetries);
            }
        }

        logger.info("paxos repair for {} complete", reason);
    }

    @VisibleForTesting
    public Future<?> startRepairPaxosForTopologyChange(String reason)
    {
        logger.info("repairing paxos for {}", reason);

        List<Future<?>> futures = new ArrayList<>();

        Keyspaces keyspaces = Schema.instance.getNonLocalStrategyKeyspaces();
        for (String ksName : keyspaces.names())
        {
            if (SchemaConstants.REPLICATED_SYSTEM_KEYSPACE_NAMES.contains(ksName))
                continue;

            if (DatabaseDescriptor.skipPaxosRepairOnTopologyChangeKeyspaces().contains(ksName))
                continue;

            List<Range<Token>> ranges = getLocalAndPendingRanges(ksName);
            futures.add(ActiveRepairService.instance.repairPaxosForTopologyChange(ksName, ranges, reason));
        }

        return FutureCombiner.allOf(futures);
    }

    public Future<?> autoRepairPaxos(TableId tableId)
    {
        TableMetadata table = Schema.instance.getTableMetadata(tableId);
        if (table == null)
            return ImmediateFuture.success(null);

        List<Range<Token>> ranges = getLocalAndPendingRanges(table.keyspace);
        PaxosCleanupLocalCoordinator coordinator = PaxosCleanupLocalCoordinator.createForAutoRepair(tableId, ranges);
        ScheduledExecutors.optionalTasks.submit(coordinator::start);
        return coordinator;
    }

    public void forceTerminateAllRepairSessions()
    {
        ActiveRepairService.instance.terminateSessions();
    }

    @Nullable
    public List<String> getParentRepairStatus(int cmd)
    {
        Pair<ParentRepairStatus, List<String>> pair = ActiveRepairService.instance.getRepairStatus(cmd);
        return pair == null ? null :
               ImmutableList.<String>builder().add(pair.left.name()).addAll(pair.right).build();
    }

    @Deprecated
    @Override
    public void setRepairSessionMaxTreeDepth(int depth)
    {
        DatabaseDescriptor.setRepairSessionMaxTreeDepth(depth);
    }

    @Deprecated
    @Override
    public int getRepairSessionMaxTreeDepth()
    {
        return DatabaseDescriptor.getRepairSessionMaxTreeDepth();
    }

    @Override
    public void setRepairSessionMaximumTreeDepth(int depth)
    {
        try
        {
            DatabaseDescriptor.setRepairSessionMaxTreeDepth(depth);
        }
        catch (ConfigurationException e)
        {
            throw new IllegalArgumentException(e.getMessage());
        }
    }

    /*
     * In CASSANDRA-17668, JMX setters that did not throw standard exceptions were deprecated in favor of ones that do.
     * For consistency purposes, the respective getter "getRepairSessionMaxTreeDepth" was also deprecated and replaced
     * by this method.
     */
    @Override
    public int getRepairSessionMaximumTreeDepth()
    {
        return DatabaseDescriptor.getRepairSessionMaxTreeDepth();
    }

    /* End of MBean interface methods */

    /**
     * Get the "primary ranges" for the specified keyspace and endpoint.
     * "Primary ranges" are the ranges that the node is responsible for storing replica primarily.
     * The node that stores replica primarily is defined as the first node returned
     * by {@link AbstractReplicationStrategy#calculateNaturalReplicas}.
     *
     * @param keyspace Keyspace name to check primary ranges
     * @param ep endpoint we are interested in.
     * @return primary ranges for the specified endpoint.
     */
    public Collection<Range<Token>> getPrimaryRangesForEndpoint(String keyspace, InetAddressAndPort ep)
    {
        AbstractReplicationStrategy strategy = Keyspace.open(keyspace).getReplicationStrategy();
        Collection<Range<Token>> primaryRanges = new HashSet<>();
        TokenMetadata metadata = tokenMetadata.cloneOnlyTokenMap();
        for (Token token : metadata.sortedTokens())
        {
            EndpointsForRange replicas = strategy.calculateNaturalReplicas(token, metadata);
            if (replicas.size() > 0 && replicas.get(0).endpoint().equals(ep))
            {
                Preconditions.checkState(replicas.get(0).isFull());
                primaryRanges.add(new Range<>(metadata.getPredecessor(token), token));
            }
        }
        return primaryRanges;
    }

    /**
     * Get the "primary ranges" within local DC for the specified keyspace and endpoint.
     *
     * @see #getPrimaryRangesForEndpoint(String, InetAddressAndPort)
     * @param keyspace Keyspace name to check primary ranges
     * @param referenceEndpoint endpoint we are interested in.
     * @return primary ranges within local DC for the specified endpoint.
     */
    public Collection<Range<Token>> getPrimaryRangeForEndpointWithinDC(String keyspace, InetAddressAndPort referenceEndpoint)
    {
        TokenMetadata metadata = tokenMetadata.cloneOnlyTokenMap();
        String localDC = DatabaseDescriptor.getEndpointSnitch().getDatacenter(referenceEndpoint);
        Collection<InetAddressAndPort> localDcNodes = metadata.getTopology().getDatacenterEndpoints().get(localDC);
        AbstractReplicationStrategy strategy = Keyspace.open(keyspace).getReplicationStrategy();

        Collection<Range<Token>> localDCPrimaryRanges = new HashSet<>();
        for (Token token : metadata.sortedTokens())
        {
            EndpointsForRange replicas = strategy.calculateNaturalReplicas(token, metadata);
            for (Replica replica : replicas)
            {
                if (localDcNodes.contains(replica.endpoint()))
                {
                    if (replica.endpoint().equals(referenceEndpoint))
                    {
                        localDCPrimaryRanges.add(new Range<>(metadata.getPredecessor(token), token));
                    }
                    break;
                }
            }
        }

        return localDCPrimaryRanges;
    }

    public Collection<Range<Token>> getLocalPrimaryRange()
    {
        return getLocalPrimaryRangeForEndpoint(FBUtilities.getBroadcastAddressAndPort());
    }

    public Collection<Range<Token>> getLocalPrimaryRangeForEndpoint(InetAddressAndPort referenceEndpoint)
    {
        IEndpointSnitch snitch = DatabaseDescriptor.getEndpointSnitch();
        TokenMetadata tokenMetadata = this.tokenMetadata.cloneOnlyTokenMap();
        if (!tokenMetadata.isMember(referenceEndpoint))
            return Collections.emptySet();
        String dc = snitch.getDatacenter(referenceEndpoint);
        Set<Token> tokens = new HashSet<>(tokenMetadata.getTokens(referenceEndpoint));

        // filter tokens to the single DC
        List<Token> filteredTokens = Lists.newArrayList();
        for (Token token : tokenMetadata.sortedTokens())
        {
            InetAddressAndPort endpoint = tokenMetadata.getEndpoint(token);
            if (dc.equals(snitch.getDatacenter(endpoint)))
                filteredTokens.add(token);
        }

        return getAllRanges(filteredTokens).stream()
                                           .filter(t -> tokens.contains(t.right))
                                           .collect(Collectors.toList());
    }

    /**
     * Get all ranges that span the ring given a set
     * of tokens. All ranges are in sorted order of
     * ranges.
     * @return ranges in sorted order
    */
    public List<Range<Token>> getAllRanges(List<Token> sortedTokens)
    {
        if (logger.isTraceEnabled())
            logger.trace("computing ranges for {}", StringUtils.join(sortedTokens, ", "));

        if (sortedTokens.isEmpty())
            return Collections.emptyList();
        int size = sortedTokens.size();
        List<Range<Token>> ranges = new ArrayList<>(size + 1);
        for (int i = 1; i < size; ++i)
        {
            Range<Token> range = new Range<>(sortedTokens.get(i - 1), sortedTokens.get(i));
            ranges.add(range);
        }
        Range<Token> range = new Range<>(sortedTokens.get(size - 1), sortedTokens.get(0));
        ranges.add(range);

        return ranges;
    }

    /**
     * This method returns the N endpoints that are responsible for storing the
     * specified key i.e for replication.
     *
     * @param keyspaceName keyspace name also known as keyspace
     * @param cf Column family name
     * @param key key for which we need to find the endpoint
     * @return the endpoint responsible for this key
     */
    @Deprecated
    public List<InetAddress> getNaturalEndpoints(String keyspaceName, String cf, String key)
    {
        EndpointsForToken replicas = getNaturalReplicasForToken(keyspaceName, cf, key);
        List<InetAddress> inetList = new ArrayList<>(replicas.size());
        replicas.forEach(r -> inetList.add(r.endpoint().getAddress()));
        return inetList;
    }

    public List<String> getNaturalEndpointsWithPort(String keyspaceName, String cf, String key)
    {
        return Replicas.stringify(getNaturalReplicasForToken(keyspaceName, cf, key), true);
    }

    @Deprecated
    public List<InetAddress> getNaturalEndpoints(String keyspaceName, ByteBuffer key)
    {
        EndpointsForToken replicas = getNaturalReplicasForToken(keyspaceName, key);
        List<InetAddress> inetList = new ArrayList<>(replicas.size());
        replicas.forEach(r -> inetList.add(r.endpoint().getAddress()));
        return inetList;
    }

    public List<String> getNaturalEndpointsWithPort(String keyspaceName, ByteBuffer key)
    {
        EndpointsForToken replicas = getNaturalReplicasForToken(keyspaceName, key);
        return Replicas.stringify(replicas, true);
    }

    public EndpointsForToken getNaturalReplicasForToken(String keyspaceName, String cf, String key)
    {
        return getNaturalReplicasForToken(keyspaceName, partitionKeyToBytes(keyspaceName, cf, key));
    }

    public EndpointsForToken getNaturalReplicasForToken(String keyspaceName, ByteBuffer key)
    {
        Token token = tokenMetadata.partitioner.getToken(key);
        return Keyspace.open(keyspaceName).getReplicationStrategy().getNaturalReplicasForToken(token);
    }

    public DecoratedKey getKeyFromPartition(String keyspaceName, String table, String partitionKey)
    {
        return tokenMetadata.partitioner.decorateKey(partitionKeyToBytes(keyspaceName, table, partitionKey));
    }

    private static ByteBuffer partitionKeyToBytes(String keyspaceName, String cf, String key)
    {
        KeyspaceMetadata ksMetaData = Schema.instance.getKeyspaceMetadata(keyspaceName);
        if (ksMetaData == null)
            throw new IllegalArgumentException("Unknown keyspace '" + keyspaceName + "'");

        TableMetadata metadata = ksMetaData.getTableOrViewNullable(cf);
        if (metadata == null)
            throw new IllegalArgumentException("Unknown table '" + cf + "' in keyspace '" + keyspaceName + "'");

        return metadata.partitionKeyType.fromString(key);
    }

    @Override
    public String getToken(String keyspaceName, String table, String key)
    {
        return tokenMetadata.partitioner.getToken(partitionKeyToBytes(keyspaceName, table, key)).toString();
    }

    public void setLoggingLevel(String classQualifier, String rawLevel) throws Exception
    {
        LoggingSupportFactory.getLoggingSupport().setLoggingLevel(classQualifier, rawLevel);
    }

    /**
     * @return the runtime logging levels for all the configured loggers
     */
    @Override
    public Map<String,String> getLoggingLevels()
    {
        return LoggingSupportFactory.getLoggingSupport().getLoggingLevels();
    }

    /**
     * @return list of Token ranges (_not_ keys!) together with estimated key count,
     *      breaking up the data this node is responsible for into pieces of roughly keysPerSplit
     */
    public List<Pair<Range<Token>, Long>> getSplits(String keyspaceName, String cfName, Range<Token> range, int keysPerSplit)
    {
        Keyspace t = Keyspace.open(keyspaceName);
        ColumnFamilyStore cfs = t.getColumnFamilyStore(cfName);
        List<DecoratedKey> keys = keySamples(Collections.singleton(cfs), range);

        long totalRowCountEstimate = cfs.estimatedKeysForRange(range);

        // splitCount should be much smaller than number of key samples, to avoid huge sampling error
        int minSamplesPerSplit = 4;
        int maxSplitCount = keys.size() / minSamplesPerSplit + 1;
        int splitCount = Math.max(1, Math.min(maxSplitCount, (int)(totalRowCountEstimate / keysPerSplit)));

        List<Token> tokens = keysToTokens(range, keys);
        return getSplits(tokens, splitCount, cfs);
    }

    private List<Pair<Range<Token>, Long>> getSplits(List<Token> tokens, int splitCount, ColumnFamilyStore cfs)
    {
        double step = (double) (tokens.size() - 1) / splitCount;
        Token prevToken = tokens.get(0);
        List<Pair<Range<Token>, Long>> splits = Lists.newArrayListWithExpectedSize(splitCount);
        for (int i = 1; i <= splitCount; i++)
        {
            int index = (int) Math.round(i * step);
            Token token = tokens.get(index);
            Range<Token> range = new Range<>(prevToken, token);
            // always return an estimate > 0 (see CASSANDRA-7322)
            splits.add(Pair.create(range, Math.max(cfs.metadata().params.minIndexInterval, cfs.estimatedKeysForRange(range))));
            prevToken = token;
        }
        return splits;
    }

    private List<Token> keysToTokens(Range<Token> range, List<DecoratedKey> keys)
    {
        List<Token> tokens = Lists.newArrayListWithExpectedSize(keys.size() + 2);
        tokens.add(range.left);
        for (DecoratedKey key : keys)
            tokens.add(key.getToken());
        tokens.add(range.right);
        return tokens;
    }

    private List<DecoratedKey> keySamples(Iterable<ColumnFamilyStore> cfses, Range<Token> range)
    {
        List<DecoratedKey> keys = new ArrayList<>();
        for (ColumnFamilyStore cfs : cfses)
            Iterables.addAll(keys, cfs.keySamples(range));
        FBUtilities.sortSampledKeys(keys, range);
        return keys;
    }

    /**
     * Broadcast leaving status and update local tokenMetadata accordingly
     */
    private void startLeaving()
    {
        DatabaseDescriptor.getSeverityDuringDecommission().ifPresent(DynamicEndpointSnitch::addSeverity);
        Gossiper.instance.addLocalApplicationState(ApplicationState.STATUS_WITH_PORT, valueFactory.leaving(getLocalTokens()));
        Gossiper.instance.addLocalApplicationState(ApplicationState.STATUS, valueFactory.leaving(getLocalTokens()));
        tokenMetadata.addLeavingEndpoint(FBUtilities.getBroadcastAddressAndPort());
        PendingRangeCalculatorService.instance.update();
    }

    public void decommission(boolean force) throws InterruptedException
    {
        if (operationMode == DECOMMISSIONED)
        {
            logger.info("This node was already decommissioned. There is no point in decommissioning it again.");
            return;
        }

        if (isDecommissioning())
        {
            logger.info("This node is still decommissioning.");
            return;
        }

        TokenMetadata metadata = tokenMetadata.cloneAfterAllLeft();
        // there is no point to do this logic again once node was decommissioning but failed to do so
        if (operationMode != Mode.LEAVING)
        {
            if (!tokenMetadata.isMember(FBUtilities.getBroadcastAddressAndPort()))
                throw new UnsupportedOperationException("local node is not a member of the token ring yet");
            if (metadata.getAllEndpoints().size() < 2 && metadata.getAllEndpoints().contains(FBUtilities.getBroadcastAddressAndPort()))
                    throw new UnsupportedOperationException("no other normal nodes in the ring; decommission would be pointless");
            if (operationMode != Mode.NORMAL && operationMode != DECOMMISSION_FAILED)
                throw new UnsupportedOperationException("Node in " + operationMode + " state; wait for status to become normal or restart");
        }

        if (!isDecommissioning.compareAndSet(false, true))
            throw new IllegalStateException("Node is still decommissioning. Check nodetool netstats or nodetool info.");

        if (logger.isDebugEnabled())
            logger.debug("DECOMMISSIONING");

        try
        {
            PendingRangeCalculatorService.instance.blockUntilFinished();

            String dc = DatabaseDescriptor.getEndpointSnitch().getLocalDatacenter();

            // If we're already decommissioning there is no point checking RF/pending ranges
            if (operationMode != Mode.LEAVING)
            {
                int rf, numNodes;
                for (String keyspaceName : Schema.instance.getNonLocalStrategyKeyspaces().names())
                {
                    if (!force)
                    {
                        boolean notEnoughLiveNodes = false;
                        Keyspace keyspace = Keyspace.open(keyspaceName);
                        if (keyspace.getReplicationStrategy() instanceof NetworkTopologyStrategy)
                        {
                            NetworkTopologyStrategy strategy = (NetworkTopologyStrategy) keyspace.getReplicationStrategy();
                            rf = strategy.getReplicationFactor(dc).allReplicas;
                            Collection<InetAddressAndPort> datacenterEndpoints = metadata.getTopology().getDatacenterEndpoints().get(dc);
                            numNodes = datacenterEndpoints.size();
                            if (numNodes <= rf && datacenterEndpoints.contains(FBUtilities.getBroadcastAddressAndPort()))
                                notEnoughLiveNodes = true;
                        }
                        else
                        {
                            Set<InetAddressAndPort> allEndpoints = metadata.getAllEndpoints();
                            numNodes = allEndpoints.size();
                            rf = keyspace.getReplicationStrategy().getReplicationFactor().allReplicas;
                            if (numNodes <= rf && allEndpoints.contains(FBUtilities.getBroadcastAddressAndPort()))
                                notEnoughLiveNodes = true;
                        }

                        if (notEnoughLiveNodes)
                            throw new UnsupportedOperationException("Not enough live nodes to maintain replication factor in keyspace "
                                                                    + keyspaceName + " (RF = " + rf + ", N = " + numNodes + ")."
                                                                    + " Perform a forceful decommission to ignore.");
                    }
                    // TODO: do we care about fixing transient/full self-movements here? probably
                    if (tokenMetadata.getPendingRanges(keyspaceName, FBUtilities.getBroadcastAddressAndPort()).size() > 0)
                        throw new UnsupportedOperationException("data is currently moving to this node; unable to leave the ring");
                }
            }

            startLeaving();
            long timeout = Math.max(RING_DELAY_MILLIS, BatchlogManager.getBatchlogTimeout());
            setMode(Mode.LEAVING, "sleeping " + timeout + " ms for batch processing and pending range setup", true);
            Thread.sleep(timeout);

            unbootstrap();

            // shutdown cql, gossip, messaging, Stage and set state to DECOMMISSIONED

            shutdownClientServers();
            Gossiper.instance.stop();
            try
            {
                MessagingService.instance().shutdown();
            }
            catch (IOError ioe)
            {
                logger.info("failed to shutdown message service", ioe);
            }

            Stage.shutdownNow();
            SystemKeyspace.setBootstrapState(SystemKeyspace.BootstrapState.DECOMMISSIONED);
            setMode(DECOMMISSIONED, true);
            // let op be responsible for killing the process
        }
        catch (InterruptedException e)
        {
            setMode(DECOMMISSION_FAILED, true);
            logger.error("Node interrupted while decommissioning");
            throw new RuntimeException("Node interrupted while decommissioning");
        }
        catch (ExecutionException e)
        {
            setMode(DECOMMISSION_FAILED, true);
            logger.error("Error while decommissioning node: {}", e.getCause().getMessage());
            throw new RuntimeException("Error while decommissioning node: " + e.getCause().getMessage());
        }
        catch (Throwable t)
        {
            setMode(DECOMMISSION_FAILED, true);
            logger.error("Error while decommissioning node: {}", t.getMessage());
            throw t;
        }
        finally
        {
            isDecommissioning.set(false);
        }
    }

    private void leaveRing()
    {
        SystemKeyspace.setBootstrapState(SystemKeyspace.BootstrapState.NEEDS_BOOTSTRAP);
        tokenMetadata.removeEndpoint(FBUtilities.getBroadcastAddressAndPort());
        PendingRangeCalculatorService.instance.update();

        Gossiper.instance.addLocalApplicationState(ApplicationState.STATUS_WITH_PORT, valueFactory.left(getLocalTokens(),Gossiper.computeExpireTime()));
        Gossiper.instance.addLocalApplicationState(ApplicationState.STATUS, valueFactory.left(getLocalTokens(),Gossiper.computeExpireTime()));
        int delay = Math.max(RING_DELAY_MILLIS, Gossiper.intervalInMillis * 2);
        logger.info("Announcing that I have left the ring for {}ms", delay);
        Uninterruptibles.sleepUninterruptibly(delay, MILLISECONDS);
    }

    public Supplier<Future<StreamState>> prepareUnbootstrapStreaming()
    {
        Map<String, EndpointsByReplica> rangesToStream = new HashMap<>();

        for (String keyspaceName : Schema.instance.getNonLocalStrategyKeyspaces().names())
        {
            EndpointsByReplica rangesMM = getChangedReplicasForLeaving(keyspaceName, FBUtilities.getBroadcastAddressAndPort(), tokenMetadata, Keyspace.open(keyspaceName).getReplicationStrategy());

            if (logger.isDebugEnabled())
                logger.debug("Ranges needing transfer are [{}]", StringUtils.join(rangesMM.keySet(), ","));

            rangesToStream.put(keyspaceName, rangesMM);
        }

        return () -> streamRanges(rangesToStream);
    }

    private void unbootstrap() throws ExecutionException, InterruptedException
    {
        Supplier<Future<StreamState>> startStreaming = prepareUnbootstrapStreaming();

        setMode(Mode.LEAVING, "replaying batch log and streaming data to other nodes", true);

        repairPaxosForTopologyChange("decommission");
        // Start with BatchLog replay, which may create hints but no writes since this is no longer a valid endpoint.
        Future<?> batchlogReplay = BatchlogManager.instance.startBatchlogReplay();
        Future<StreamState> streamSuccess = startStreaming.get();

        // Wait for batch log to complete before streaming hints.
        logger.debug("waiting for batch log processing.");
        batchlogReplay.get();

        Future<?> hintsSuccess = ImmediateFuture.success(null);

        if (DatabaseDescriptor.getTransferHintsOnDecommission()) 
        {
            setMode(Mode.LEAVING, "streaming hints to other nodes", true);
            hintsSuccess = streamHints();
        }
        else
        {
            setMode(Mode.LEAVING, "pausing dispatch and deleting hints", true);
            DatabaseDescriptor.setHintedHandoffEnabled(false);
            HintsService.instance.pauseDispatch();
            HintsService.instance.deleteAllHints();
        }

        // wait for the transfer runnables to signal the latch.
        logger.debug("waiting for stream acks.");
        streamSuccess.get();
        hintsSuccess.get();
        logger.debug("stream acks all received.");
        leaveRing();
    }

    private Future streamHints()
    {
        return HintsService.instance.transferHints(this::getPreferredHintsStreamTarget);
    }

    private static EndpointsForRange getStreamCandidates(Collection<InetAddressAndPort> endpoints)
    {
        endpoints = endpoints.stream()
                             .filter(endpoint -> FailureDetector.instance.isAlive(endpoint) && !FBUtilities.getBroadcastAddressAndPort().equals(endpoint))
                             .collect(Collectors.toList());

        return SystemReplicas.getSystemReplicas(endpoints);
    }
    /**
     * Find the best target to stream hints to. Currently the closest peer according to the snitch
     */
    private UUID getPreferredHintsStreamTarget()
    {
        Set<InetAddressAndPort> endpoints = StorageService.instance.getTokenMetadata().cloneAfterAllLeft().getAllEndpoints();

        EndpointsForRange candidates = getStreamCandidates(endpoints);
        if (candidates.isEmpty())
        {
            logger.warn("Unable to stream hints since no live endpoints seen");
            throw new RuntimeException("Unable to stream hints since no live endpoints seen");
        }
        else
        {
            // stream to the closest peer as chosen by the snitch
            candidates = DatabaseDescriptor.getEndpointSnitch().sortedByProximity(FBUtilities.getBroadcastAddressAndPort(), candidates);
            InetAddressAndPort hintsDestinationHost = candidates.get(0).endpoint();
            return tokenMetadata.getHostId(hintsDestinationHost);
        }
    }

    public void move(String newToken) throws IOException
    {
        try
        {
            getTokenFactory().validate(newToken);
        }
        catch (ConfigurationException e)
        {
            throw new IOException(e.getMessage());
        }
        move(getTokenFactory().fromString(newToken));
    }

    /**
     * move the node to new token or find a new token to boot to according to load
     *
     * @param newToken new token to boot to, or if null, find balanced token to boot to
     *
     * @throws IOException on any I/O operation error
     */
    private void move(Token newToken) throws IOException
    {
        if (newToken == null)
            throw new IOException("Can't move to the undefined (null) token.");

        if (tokenMetadata.sortedTokens().contains(newToken))
            throw new IOException("target token " + newToken + " is already owned by another node.");

        // address of the current node
        InetAddressAndPort localAddress = FBUtilities.getBroadcastAddressAndPort();

        // This doesn't make any sense in a vnodes environment.
        if (getTokenMetadata().getTokens(localAddress).size() > 1)
        {
            logger.error("Invalid request to move(Token); This node has more than one token and cannot be moved thusly.");
            throw new UnsupportedOperationException("This node has more than one token and cannot be moved thusly.");
        }

        List<String> keyspacesToProcess = ImmutableList.copyOf(Schema.instance.getNonLocalStrategyKeyspaces().names());

        PendingRangeCalculatorService.instance.blockUntilFinished();
        // checking if data is moving to this node
        for (String keyspaceName : keyspacesToProcess)
        {
            // TODO: do we care about fixing transient/full self-movements here?
            if (tokenMetadata.getPendingRanges(keyspaceName, localAddress).size() > 0)
                throw new UnsupportedOperationException("data is currently moving to this node; unable to leave the ring");
        }

        Gossiper.instance.addLocalApplicationState(ApplicationState.STATUS_WITH_PORT, valueFactory.moving(newToken));
        Gossiper.instance.addLocalApplicationState(ApplicationState.STATUS, valueFactory.moving(newToken));
        setMode(Mode.MOVING, String.format("Moving %s from %s to %s.", localAddress, getLocalTokens().iterator().next(), newToken), true);

        setMode(Mode.MOVING, String.format("Sleeping %s ms before start streaming/fetching ranges", RING_DELAY_MILLIS), true);
        Uninterruptibles.sleepUninterruptibly(RING_DELAY_MILLIS, MILLISECONDS);

        RangeRelocator relocator = new RangeRelocator(Collections.singleton(newToken), keyspacesToProcess, tokenMetadata);
        relocator.calculateToFromStreams();

        repairPaxosForTopologyChange("move");
        if (relocator.streamsNeeded())
        {
            setMode(Mode.MOVING, "fetching new ranges and streaming old ranges", true);
            try
            {
                relocator.stream().get();
            }
            catch (InterruptedException e)
            {
                throw new UncheckedInterruptedException(e);
            }
            catch (ExecutionException e)
            {
                throw new RuntimeException("Interrupted while waiting for stream/fetch ranges to finish: " + e.getMessage());
            }
        }
        else
        {
            setMode(Mode.MOVING, "No ranges to fetch/stream", true);
        }

        setTokens(Collections.singleton(newToken)); // setting new token as we have everything settled

        if (logger.isDebugEnabled())
            logger.debug("Successfully moved to new token {}", getLocalTokens().iterator().next());
    }

    public String getRemovalStatus()
    {
        return getRemovalStatus(false);
    }

    public String getRemovalStatusWithPort()
    {
        return getRemovalStatus(true);
    }

    /**
     * Get the status of a token removal.
     */
    private String getRemovalStatus(boolean withPort)
    {
        if (removingNode == null)
        {
            return "No token removals in process.";
        }

        Collection toFormat = replicatingNodes;
        if (!withPort)
        {
            toFormat = new ArrayList(replicatingNodes.size());
            for (InetAddressAndPort node : replicatingNodes)
            {
                toFormat.add(node.toString(false));
            }
        }

        return String.format("Removing token (%s). Waiting for replication confirmation from [%s].",
                             tokenMetadata.getToken(removingNode),
                             StringUtils.join(toFormat, ","));
    }

    /**
     * Force a remove operation to complete. This may be necessary if a remove operation
     * blocks forever due to node/stream failure. removeNode() must be called
     * first, this is a last resort measure.  No further attempt will be made to restore replicas.
     */
    public void forceRemoveCompletion()
    {
        if (!replicatingNodes.isEmpty()  || tokenMetadata.getSizeOfLeavingEndpoints() > 0)
        {
            logger.warn("Removal not confirmed for for {}", StringUtils.join(this.replicatingNodes, ","));
            for (InetAddressAndPort endpoint : tokenMetadata.getLeavingEndpoints())
            {
                UUID hostId = tokenMetadata.getHostId(endpoint);
                Gossiper.instance.advertiseTokenRemoved(endpoint, hostId);
                excise(tokenMetadata.getTokens(endpoint), endpoint);
            }
            replicatingNodes.clear();
            removingNode = null;
        }
        else
        {
            logger.warn("No nodes to force removal on, call 'removenode' first");
        }
    }

    /**
     * Remove a node that has died, attempting to restore the replica count.
     * If the node is alive, decommission should be attempted.  If decommission
     * fails, then removeNode should be called.  If we fail while trying to
     * restore the replica count, finally forceRemoveCompleteion should be
     * called to forcibly remove the node without regard to replica count.
     *
     * @param hostIdString Host ID for the node
     */
    public void removeNode(String hostIdString)
    {
        InetAddressAndPort myAddress = FBUtilities.getBroadcastAddressAndPort();
        UUID localHostId = tokenMetadata.getHostId(myAddress);
        UUID hostId = UUID.fromString(hostIdString);
        InetAddressAndPort endpoint = tokenMetadata.getEndpointForHostId(hostId);

        if (endpoint == null)
            throw new UnsupportedOperationException("Host ID not found.");

        if (!tokenMetadata.isMember(endpoint))
            throw new UnsupportedOperationException("Node to be removed is not a member of the token ring");

        if (endpoint.equals(myAddress))
             throw new UnsupportedOperationException("Cannot remove self");

        if (Gossiper.instance.getLiveMembers().contains(endpoint))
            throw new UnsupportedOperationException("Node " + endpoint + " is alive and owns this ID. Use decommission command to remove it from the ring");

        // A leaving endpoint that is dead is already being removed.
        if (tokenMetadata.isLeaving(endpoint))
            logger.warn("Node {} is already being removed, continuing removal anyway", endpoint);

        if (!replicatingNodes.isEmpty())
            throw new UnsupportedOperationException("This node is already processing a removal. Wait for it to complete, or use 'removenode force' if this has failed.");

        Collection<Token> tokens = tokenMetadata.getTokens(endpoint);

        // Find the endpoints that are going to become responsible for data
        for (String keyspaceName : Schema.instance.getNonLocalStrategyKeyspaces().names())
        {
            // if the replication factor is 1 the data is lost so we shouldn't wait for confirmation
            if (Keyspace.open(keyspaceName).getReplicationStrategy().getReplicationFactor().allReplicas == 1)
                continue;

            // get all ranges that change ownership (that is, a node needs
            // to take responsibility for new range)
            EndpointsByReplica changedRanges = getChangedReplicasForLeaving(keyspaceName, endpoint, tokenMetadata, Keyspace.open(keyspaceName).getReplicationStrategy());
            IFailureDetector failureDetector = FailureDetector.instance;
            for (InetAddressAndPort ep : transform(changedRanges.flattenValues(), Replica::endpoint))
            {
                if (failureDetector.isAlive(ep))
                    replicatingNodes.add(ep);
                else
                    logger.warn("Endpoint {} is down and will not receive data for re-replication of {}", ep, endpoint);
            }
        }
        removingNode = endpoint;

        tokenMetadata.addLeavingEndpoint(endpoint);
        PendingRangeCalculatorService.instance.update();

        // the gossiper will handle spoofing this node's state to REMOVING_TOKEN for us
        // we add our own token so other nodes to let us know when they're done
        Gossiper.instance.advertiseRemoving(endpoint, hostId, localHostId);

        // kick off streaming commands
        restoreReplicaCount(endpoint, myAddress);

        // wait for ReplicationDoneVerbHandler to signal we're done
        while (!replicatingNodes.isEmpty())
        {
            Uninterruptibles.sleepUninterruptibly(100, MILLISECONDS);
        }

        excise(tokens, endpoint);

        // gossiper will indicate the token has left
        Gossiper.instance.advertiseTokenRemoved(endpoint, hostId);

        replicatingNodes.clear();
        removingNode = null;
    }

    public void confirmReplication(InetAddressAndPort node)
    {
        // replicatingNodes can be empty in the case where this node used to be a removal coordinator,
        // but restarted before all 'replication finished' messages arrived. In that case, we'll
        // still go ahead and acknowledge it.
        if (!replicatingNodes.isEmpty())
        {
            replicatingNodes.remove(node);
        }
        else
        {
            logger.info("Received unexpected REPLICATION_FINISHED message from {}. Was this node recently a removal coordinator?", node);
        }
    }

    public String getOperationMode()
    {
        return operationMode.toString();
    }

    public boolean isStarting()
    {
        return operationMode == Mode.STARTING;
    }

    public boolean isMoving()
    {
        return operationMode == Mode.MOVING;
    }

    public boolean isJoining()
    {
        return operationMode == Mode.JOINING;
    }

    public boolean isDrained()
    {
        return operationMode == Mode.DRAINED;
    }

    public boolean isDraining()
    {
        return operationMode == Mode.DRAINING;
    }

    public boolean isNormal()
    {
        return operationMode == Mode.NORMAL;
    }

    public boolean isDecommissioned()
    {
        return operationMode == DECOMMISSIONED;
    }

    public boolean isDecommissionFailed()
    {
        return operationMode == DECOMMISSION_FAILED;
    }

    public boolean isDecommissioning()
    {
        return isDecommissioning.get();
    }

    public boolean isBootstrapFailed()
    {
        return operationMode == JOINING_FAILED;
    }

    public String getDrainProgress()
    {
        return String.format("Drained %s/%s ColumnFamilies", remainingCFs, totalCFs);
    }

    /**
     * Shuts node off to writes, empties memtables and the commit log.
     */
    public synchronized void drain() throws IOException, InterruptedException, ExecutionException
    {
        drain(false);
    }

    protected synchronized void drain(boolean isFinalShutdown) throws IOException, InterruptedException, ExecutionException
    {
        if (Stage.areMutationExecutorsTerminated())
        {
            if (!isFinalShutdown)
                logger.warn("Cannot drain node (did it already happen?)");
            return;
        }

        assert !isShutdown;
        isShutdown = true;

        Throwable preShutdownHookThrowable = Throwables.perform(null, preShutdownHooks.stream().map(h -> h::run));
        if (preShutdownHookThrowable != null)
            logger.error("Attempting to continue draining after pre-shutdown hooks returned exception", preShutdownHookThrowable);

        try
        {
            setMode(Mode.DRAINING, "starting drain process", !isFinalShutdown);

            try
            {
                /* not clear this is reasonable time, but propagated from prior embedded behaviour */
                BatchlogManager.instance.shutdownAndWait(1L, MINUTES);
            }
            catch (TimeoutException t)
            {
                logger.error("Batchlog manager timed out shutting down", t);
            }

            snapshotManager.stop();
            HintsService.instance.pauseDispatch();

            if (daemon != null)
                shutdownClientServers();
            ScheduledExecutors.optionalTasks.shutdown();
            Gossiper.instance.stop();
            ActiveRepairService.instance.stop();

            if (!isFinalShutdown)
                setMode(Mode.DRAINING, "shutting down MessageService", false);

            // In-progress writes originating here could generate hints to be written,
            // which is currently scheduled on the mutation stage. So shut down MessagingService
            // before mutation stage, so we can get all the hints saved before shutting down.
            try
            {
                MessagingService.instance().shutdown();
            }
            catch (Throwable t)
            {
                // prevent messaging service timing out shutdown from aborting
                // drain process; otherwise drain and/or shutdown might throw
                logger.error("Messaging service timed out shutting down", t);
            }

            if (!isFinalShutdown)
                setMode(Mode.DRAINING, "clearing mutation stage", false);
            Stage.shutdownAndAwaitMutatingExecutors(false,
                                                    DRAIN_EXECUTOR_TIMEOUT_MS.getInt(), TimeUnit.MILLISECONDS);

            StorageProxy.instance.verifyNoHintsInProgress();

            if (!isFinalShutdown)
                setMode(Mode.DRAINING, "flushing column families", false);

            // we don't want to start any new compactions while we are draining
            disableAutoCompaction();

            // count CFs first, since forceFlush could block for the flushWriter to get a queue slot empty
            totalCFs = 0;
            for (Keyspace keyspace : Keyspace.nonSystem())
                totalCFs += keyspace.getColumnFamilyStores().size();
            remainingCFs = totalCFs;
            // flush
            List<Future<?>> flushes = new ArrayList<>();
            for (Keyspace keyspace : Keyspace.nonSystem())
            {
                for (ColumnFamilyStore cfs : keyspace.getColumnFamilyStores())
                    flushes.add(cfs.forceFlush(ColumnFamilyStore.FlushReason.DRAIN));
            }
            // wait for the flushes.
            // TODO this is a godawful way to track progress, since they flush in parallel.  a long one could
            // thus make several short ones "instant" if we wait for them later.
            for (Future f : flushes)
            {
                try
                {
                    FBUtilities.waitOnFuture(f);
                }
                catch (Throwable t)
                {
                    JVMStabilityInspector.inspectThrowable(t);
                    // don't let this stop us from shutting down the commitlog and other thread pools
                    logger.warn("Caught exception while waiting for memtable flushes during shutdown hook", t);
                }

                remainingCFs--;
            }

            // Interrupt ongoing compactions and shutdown CM to prevent further compactions.
            CompactionManager.instance.forceShutdown();
            // Flush the system tables after all other tables are flushed, just in case flushing modifies any system state
            // like CASSANDRA-5151. Don't bother with progress tracking since system data is tiny.
            // Flush system tables after stopping compactions since they modify
            // system tables (for example compactions can obsolete sstables and the tidiers in SSTableReader update
            // system tables, see SSTableReader.GlobalTidy)
            flushes.clear();
            for (Keyspace keyspace : Keyspace.system())
            {
                for (ColumnFamilyStore cfs : keyspace.getColumnFamilyStores())
                    flushes.add(cfs.forceFlush(ColumnFamilyStore.FlushReason.DRAIN));
            }
            FBUtilities.waitOnFutures(flushes);

            SnapshotManager.shutdownAndWait(1L, MINUTES);
            HintsService.instance.shutdownBlocking();

            // Interrupt ongoing compactions and shutdown CM to prevent further compactions.
            CompactionManager.instance.forceShutdown();

            // whilst we've flushed all the CFs, which will have recycled all completed segments, we want to ensure
            // there are no segments to replay, so we force the recycling of any remaining (should be at most one)
            CommitLog.instance.forceRecycleAllSegments();

            CommitLog.instance.shutdownBlocking();

            // wait for miscellaneous tasks like sstable and commitlog segment deletion
            ColumnFamilyStore.shutdownPostFlushExecutor();

            try
            {
                // we are not shutting down ScheduledExecutors#scheduledFastTasks to be still able to progress time
                // fast-tasks executor is shut down in StorageService's shutdown hook added to Runtime
                ExecutorUtils.shutdownNowAndWait(1, MINUTES,
                                                 ScheduledExecutors.nonPeriodicTasks,
                                                 ScheduledExecutors.scheduledTasks,
                                                 ScheduledExecutors.optionalTasks);
            }
            finally
            {
                setMode(Mode.DRAINED, !isFinalShutdown);
            }
        }
        catch (Throwable t)
        {
            logger.error("Caught an exception while draining ", t);
        }
        finally
        {
            Throwable postShutdownHookThrowable = Throwables.perform(null, postShutdownHooks.stream().map(h -> h::run));
            if (postShutdownHookThrowable != null)
                logger.error("Post-shutdown hooks returned exception", postShutdownHookThrowable);
        }
    }

    @VisibleForTesting
    public void disableAutoCompaction()
    {
        for (Keyspace keyspace : Keyspace.all())
            for (ColumnFamilyStore cfs : keyspace.getColumnFamilyStores())
                cfs.disableAutoCompaction();
    }

    /**
     * Add a runnable which will be called before shut down or drain. This is useful for other
     * applications running in the same JVM which may want to shut down first rather than time
     * out attempting to use Cassandra calls which will no longer work.
     * @param hook: the code to run
     * @return true on success, false if Cassandra is already shutting down, in which case the runnable
     * has NOT been added.
     */
    public synchronized boolean addPreShutdownHook(Runnable hook)
    {
        if (!isDraining() && !isDrained())
            return preShutdownHooks.add(hook);

        return false;
    }

    /**
     * Remove a preshutdown hook
     */
    public synchronized boolean removePreShutdownHook(Runnable hook)
    {
        return preShutdownHooks.remove(hook);
    }

    /**
     * Add a runnable which will be called after shutdown or drain. This is useful for other applications
     * running in the same JVM that Cassandra needs to work and should shut down later.
     * @param hook: the code to run
     * @return true on success, false if Cassandra is already shutting down, in which case the runnable has NOT been
     * added.
     */
    public synchronized boolean addPostShutdownHook(Runnable hook)
    {
        if (!isDraining() && !isDrained())
            return postShutdownHooks.add(hook);

        return false;
    }

    /**
     * Remove a postshutdownhook
     */
    public synchronized boolean removePostShutdownHook(Runnable hook)
    {
        return postShutdownHooks.remove(hook);
    }

    /**
     * Some services are shutdown during draining and we should not attempt to start them again.
     *
     * @param service - the name of the service we are trying to start.
     * @throws IllegalStateException - an exception that nodetool is able to convert into a message to display to the user
     */
    synchronized void checkServiceAllowedToStart(String service)
    {
        if (isDraining()) // when draining isShutdown is also true, so we check first to return a more accurate message
            throw new IllegalStateException(String.format("Unable to start %s because the node is draining.", service));

        if (isShutdown()) // do not rely on operationMode in case it gets changed to decomissioned or other
            throw new IllegalStateException(String.format("Unable to start %s because the node was drained.", service));

        if (!isNormal() && joinRing) // if the node is not joining the ring, it is gossipping-only member which is in STARTING state forever
            throw new IllegalStateException(String.format("Unable to start %s because the node is not in the normal state.", service));
    }

    // Never ever do this at home. Used by tests.
    @VisibleForTesting
    public IPartitioner setPartitionerUnsafe(IPartitioner newPartitioner)
    {
        IPartitioner oldPartitioner = DatabaseDescriptor.setPartitionerUnsafe(newPartitioner);
        tokenMetadata = tokenMetadata.cloneWithNewPartitioner(newPartitioner);
        valueFactory = new VersionedValue.VersionedValueFactory(newPartitioner);
        return oldPartitioner;
    }

    TokenMetadata setTokenMetadataUnsafe(TokenMetadata tmd)
    {
        TokenMetadata old = tokenMetadata;
        tokenMetadata = tmd;
        return old;
    }

    public void truncate(String keyspace, String table) throws TimeoutException, IOException
    {
        verifyKeyspaceIsValid(keyspace);

        try
        {
            StorageProxy.truncateBlocking(keyspace, table);
        }
        catch (UnavailableException e)
        {
            throw new IOException(e.getMessage());
        }
    }

    public Map<InetAddress, Float> getOwnership()
    {
        List<Token> sortedTokens = tokenMetadata.sortedTokens();
        // describeOwnership returns tokens in an unspecified order, let's re-order them
        Map<Token, Float> tokenMap = new TreeMap<Token, Float>(tokenMetadata.partitioner.describeOwnership(sortedTokens));
        Map<InetAddress, Float> nodeMap = new LinkedHashMap<>();
        for (Map.Entry<Token, Float> entry : tokenMap.entrySet())
        {
            InetAddressAndPort endpoint = tokenMetadata.getEndpoint(entry.getKey());
            Float tokenOwnership = entry.getValue();
            if (nodeMap.containsKey(endpoint.getAddress()))
                nodeMap.put(endpoint.getAddress(), nodeMap.get(endpoint.getAddress()) + tokenOwnership);
            else
                nodeMap.put(endpoint.getAddress(), tokenOwnership);
        }
        return nodeMap;
    }

    public Map<String, Float> getOwnershipWithPort()
    {
        List<Token> sortedTokens = tokenMetadata.sortedTokens();
        // describeOwnership returns tokens in an unspecified order, let's re-order them
        Map<Token, Float> tokenMap = new TreeMap<Token, Float>(tokenMetadata.partitioner.describeOwnership(sortedTokens));
        Map<String, Float> nodeMap = new LinkedHashMap<>();
        for (Map.Entry<Token, Float> entry : tokenMap.entrySet())
        {
            InetAddressAndPort endpoint = tokenMetadata.getEndpoint(entry.getKey());
            Float tokenOwnership = entry.getValue();
            if (nodeMap.containsKey(endpoint.toString()))
                nodeMap.put(endpoint.toString(), nodeMap.get(endpoint.toString()) + tokenOwnership);
            else
                nodeMap.put(endpoint.toString(), tokenOwnership);
        }
        return nodeMap;
    }

    /**
     * Calculates ownership. If there are multiple DC's and the replication strategy is DC aware then ownership will be
     * calculated per dc, i.e. each DC will have total ring ownership divided amongst its nodes. Without replication
     * total ownership will be a multiple of the number of DC's and this value will then go up within each DC depending
     * on the number of replicas within itself. For DC unaware replication strategies, ownership without replication
     * will be 100%.
     *
     * @throws IllegalStateException when node is not configured properly.
     */
    private LinkedHashMap<InetAddressAndPort, Float> getEffectiveOwnership(String keyspace)
    {
        AbstractReplicationStrategy strategy;
        if (keyspace != null)
        {
            Keyspace keyspaceInstance = Schema.instance.getKeyspaceInstance(keyspace);
            if (keyspaceInstance == null)
                throw new IllegalArgumentException("The keyspace " + keyspace + ", does not exist");

            if (keyspaceInstance.getReplicationStrategy() instanceof LocalStrategy)
                throw new IllegalStateException("Ownership values for keyspaces with LocalStrategy are meaningless");
            strategy = keyspaceInstance.getReplicationStrategy();
        }
        else
        {
            Collection<String> userKeyspaces = Schema.instance.getUserKeyspaces().names();

            if (userKeyspaces.size() > 0)
            {
                keyspace = userKeyspaces.iterator().next();
                AbstractReplicationStrategy replicationStrategy = Schema.instance.getKeyspaceInstance(keyspace).getReplicationStrategy();
                for (String keyspaceName : userKeyspaces)
                {
                    if (!Schema.instance.getKeyspaceInstance(keyspaceName).getReplicationStrategy().hasSameSettings(replicationStrategy))
                        throw new IllegalStateException("Non-system keyspaces don't have the same replication settings, effective ownership information is meaningless");
                }
            }
            else
            {
                keyspace = "system_traces";
            }

            Keyspace keyspaceInstance = Schema.instance.getKeyspaceInstance(keyspace);
            if (keyspaceInstance == null)
                throw new IllegalStateException("The node does not have " + keyspace + " yet, probably still bootstrapping. Effective ownership information is meaningless.");
            strategy = keyspaceInstance.getReplicationStrategy();
        }

        TokenMetadata metadata = tokenMetadata.cloneOnlyTokenMap();

        Collection<Collection<InetAddressAndPort>> endpointsGroupedByDc = new ArrayList<>();
        // mapping of dc's to nodes, use sorted map so that we get dcs sorted
        SortedMap<String, Collection<InetAddressAndPort>> sortedDcsToEndpoints = new TreeMap<>(metadata.getTopology().getDatacenterEndpoints().asMap());
        for (Collection<InetAddressAndPort> endpoints : sortedDcsToEndpoints.values())
            endpointsGroupedByDc.add(endpoints);

        Map<Token, Float> tokenOwnership = tokenMetadata.partitioner.describeOwnership(tokenMetadata.sortedTokens());
        LinkedHashMap<InetAddressAndPort, Float> finalOwnership = Maps.newLinkedHashMap();

        RangesByEndpoint endpointToRanges = strategy.getAddressReplicas();
        // calculate ownership per dc
        for (Collection<InetAddressAndPort> endpoints : endpointsGroupedByDc)
        {
            // calculate the ownership with replication and add the endpoint to the final ownership map
            for (InetAddressAndPort endpoint : endpoints)
            {
                float ownership = 0.0f;
                for (Replica replica : endpointToRanges.get(endpoint))
                {
                    if (tokenOwnership.containsKey(replica.range().right))
                        ownership += tokenOwnership.get(replica.range().right);
                }
                finalOwnership.put(endpoint, ownership);
            }
        }
        return finalOwnership;
    }

    public LinkedHashMap<InetAddress, Float> effectiveOwnership(String keyspace) throws IllegalStateException
    {
        LinkedHashMap<InetAddressAndPort, Float> result = getEffectiveOwnership(keyspace);
        LinkedHashMap<InetAddress, Float> asInets = new LinkedHashMap<>();
        result.entrySet().stream().forEachOrdered(entry -> asInets.put(entry.getKey().getAddress(), entry.getValue()));
        return asInets;
    }

    public LinkedHashMap<String, Float> effectiveOwnershipWithPort(String keyspace) throws IllegalStateException
    {
        LinkedHashMap<InetAddressAndPort, Float> result = getEffectiveOwnership(keyspace);
        LinkedHashMap<String, Float> asStrings = new LinkedHashMap<>();
        result.entrySet().stream().forEachOrdered(entry -> asStrings.put(entry.getKey().getHostAddressAndPort(), entry.getValue()));
        return asStrings;
    }

    public List<String> getKeyspaces()
    {
        return Lists.newArrayList(Schema.instance.distributedAndLocalKeyspaces().names());
    }

    public List<String> getNonSystemKeyspaces()
    {
        return Lists.newArrayList(Schema.instance.distributedKeyspaces().names());
    }

    public List<String> getNonLocalStrategyKeyspaces()
    {
        return Lists.newArrayList(Schema.instance.getNonLocalStrategyKeyspaces().names());
    }

    public Map<String, String> getViewBuildStatuses(String keyspace, String view, boolean withPort)
    {
        Map<UUID, String> coreViewStatus = SystemDistributedKeyspace.viewStatus(keyspace, view);
        Map<InetAddressAndPort, UUID> hostIdToEndpoint = tokenMetadata.getEndpointToHostIdMapForReading();
        Map<String, String> result = new HashMap<>();

        for (Map.Entry<InetAddressAndPort, UUID> entry : hostIdToEndpoint.entrySet())
        {
            UUID hostId = entry.getValue();
            InetAddressAndPort endpoint = entry.getKey();
            result.put(endpoint.toString(withPort),
                       coreViewStatus.getOrDefault(hostId, "UNKNOWN"));
        }

        return Collections.unmodifiableMap(result);
    }

    public Map<String, String> getViewBuildStatuses(String keyspace, String view)
    {
        return getViewBuildStatuses(keyspace, view, false);
    }

    public Map<String, String> getViewBuildStatusesWithPort(String keyspace, String view)
    {
        return getViewBuildStatuses(keyspace, view, true);
    }

    public void setDynamicUpdateInterval(int dynamicUpdateInterval)
    {
        if (DatabaseDescriptor.getEndpointSnitch() instanceof DynamicEndpointSnitch)
        {

            try
            {
                updateSnitch(null, true, dynamicUpdateInterval, null, null);
            }
            catch (ClassNotFoundException e)
            {
                throw new RuntimeException(e);
            }
        }
    }

    public int getDynamicUpdateInterval()
    {
        return DatabaseDescriptor.getDynamicUpdateInterval();
    }

    public void updateSnitch(String epSnitchClassName, Boolean dynamic, Integer dynamicUpdateInterval, Integer dynamicResetInterval, Double dynamicBadnessThreshold) throws ClassNotFoundException
    {
        // apply dynamic snitch configuration
        if (dynamicUpdateInterval != null)
            DatabaseDescriptor.setDynamicUpdateInterval(dynamicUpdateInterval);
        if (dynamicResetInterval != null)
            DatabaseDescriptor.setDynamicResetInterval(dynamicResetInterval);
        if (dynamicBadnessThreshold != null)
            DatabaseDescriptor.setDynamicBadnessThreshold(dynamicBadnessThreshold);

        IEndpointSnitch oldSnitch = DatabaseDescriptor.getEndpointSnitch();

        // new snitch registers mbean during construction
        if(epSnitchClassName != null)
        {

            // need to unregister the mbean _before_ the new dynamic snitch is instantiated (and implicitly initialized
            // and its mbean registered)
            if (oldSnitch instanceof DynamicEndpointSnitch)
                ((DynamicEndpointSnitch)oldSnitch).close();

            IEndpointSnitch newSnitch;
            try
            {
                newSnitch = DatabaseDescriptor.createEndpointSnitch(dynamic != null && dynamic, epSnitchClassName);
            }
            catch (ConfigurationException e)
            {
                throw new ClassNotFoundException(e.getMessage());
            }

            if (newSnitch instanceof DynamicEndpointSnitch)
            {
                logger.info("Created new dynamic snitch {} with update-interval={}, reset-interval={}, badness-threshold={}",
                            ((DynamicEndpointSnitch)newSnitch).subsnitch.getClass().getName(), DatabaseDescriptor.getDynamicUpdateInterval(),
                            DatabaseDescriptor.getDynamicResetInterval(), DatabaseDescriptor.getDynamicBadnessThreshold());
            }
            else
            {
                logger.info("Created new non-dynamic snitch {}", newSnitch.getClass().getName());
            }

            // point snitch references to the new instance
            DatabaseDescriptor.setEndpointSnitch(newSnitch);
            for (String ks : Schema.instance.getKeyspaces())
            {
                Keyspace.open(ks).getReplicationStrategy().snitch = newSnitch;
            }
        }
        else
        {
            if (oldSnitch instanceof DynamicEndpointSnitch)
            {
                logger.info("Applying config change to dynamic snitch {} with update-interval={}, reset-interval={}, badness-threshold={}",
                            ((DynamicEndpointSnitch)oldSnitch).subsnitch.getClass().getName(), DatabaseDescriptor.getDynamicUpdateInterval(),
                            DatabaseDescriptor.getDynamicResetInterval(), DatabaseDescriptor.getDynamicBadnessThreshold());

                DynamicEndpointSnitch snitch = (DynamicEndpointSnitch)oldSnitch;
                snitch.applyConfigChanges();
            }
        }

        updateTopology();
    }

    /**
     * Send data to the endpoints that will be responsible for it in the future
     *
     * @param rangesToStreamByKeyspace keyspaces and data ranges with endpoints included for each
     * @return async Future for whether stream was success
     */
    private Future<StreamState> streamRanges(Map<String, EndpointsByReplica> rangesToStreamByKeyspace)
    {
        // First, we build a list of ranges to stream to each host, per table
        Map<String, RangesByEndpoint> sessionsToStreamByKeyspace = new HashMap<>();

        for (Map.Entry<String, EndpointsByReplica> entry : rangesToStreamByKeyspace.entrySet())
        {
            String keyspace = entry.getKey();
            EndpointsByReplica rangesWithEndpoints = entry.getValue();

            if (rangesWithEndpoints.isEmpty())
                continue;

            //Description is always Unbootstrap? Is that right?
            Map<InetAddressAndPort, Set<Range<Token>>> transferredRangePerKeyspace = SystemKeyspace.getTransferredRanges("Unbootstrap",
                                                                                                                         keyspace,
                                                                                                                         StorageService.instance.getTokenMetadata().partitioner);
            RangesByEndpoint.Builder replicasPerEndpoint = new RangesByEndpoint.Builder();
            for (Map.Entry<Replica, Replica> endPointEntry : rangesWithEndpoints.flattenEntries())
            {
                Replica local = endPointEntry.getKey();
                Replica remote = endPointEntry.getValue();
                Set<Range<Token>> transferredRanges = transferredRangePerKeyspace.get(remote.endpoint());
                if (transferredRanges != null && transferredRanges.contains(local.range()))
                {
                    logger.debug("Skipping transferred range {} of keyspace {}, endpoint {}", local, keyspace, remote);
                    continue;
                }

                replicasPerEndpoint.put(remote.endpoint(), remote.decorateSubrange(local.range()));
            }

            sessionsToStreamByKeyspace.put(keyspace, replicasPerEndpoint.build());
        }

        StreamPlan streamPlan = new StreamPlan(StreamOperation.DECOMMISSION);

        // Vinculate StreamStateStore to current StreamPlan to update transferred rangeas per StreamSession
        streamPlan.listeners(streamStateStore);

        for (Map.Entry<String, RangesByEndpoint> entry : sessionsToStreamByKeyspace.entrySet())
        {
            String keyspaceName = entry.getKey();
            RangesByEndpoint replicasPerEndpoint = entry.getValue();

            for (Map.Entry<InetAddressAndPort, RangesAtEndpoint> rangesEntry : replicasPerEndpoint.asMap().entrySet())
            {
                RangesAtEndpoint replicas = rangesEntry.getValue();
                InetAddressAndPort newEndpoint = rangesEntry.getKey();

                // TODO each call to transferRanges re-flushes, this is potentially a lot of waste
                streamPlan.transferRanges(newEndpoint, keyspaceName, replicas);
            }
        }
        return streamPlan.execute();
    }

    public void bulkLoad(String directory)
    {
        try
        {
            bulkLoadInternal(directory).get();
        }
        catch (Exception e)
        {
            throw new RuntimeException(e);
        }
    }

    public String bulkLoadAsync(String directory)
    {
        return bulkLoadInternal(directory).planId.toString();
    }

    private StreamResultFuture bulkLoadInternal(String directory)
    {
        File dir = new File(directory);

        if (!dir.exists() || !dir.isDirectory())
            throw new IllegalArgumentException("Invalid directory " + directory);

        SSTableLoader.Client client = new SSTableLoader.Client()
        {
            private String keyspace;

            public void init(String keyspace)
            {
                this.keyspace = keyspace;
                try
                {
                    for (Map.Entry<Range<Token>, EndpointsForRange> entry : StorageService.instance.getRangeToAddressMap(keyspace).entrySet())
                    {
                        Range<Token> range = entry.getKey();
                        EndpointsForRange replicas = entry.getValue();
                        Replicas.temporaryAssertFull(replicas);
                        for (InetAddressAndPort endpoint : replicas.endpoints())
                            addRangeForEndpoint(range, endpoint);
                    }
                }
                catch (Exception e)
                {
                    throw new RuntimeException(e);
                }
            }

            public TableMetadataRef getTableMetadata(String tableName)
            {
                return Schema.instance.getTableMetadataRef(keyspace, tableName);
            }
        };

        return new SSTableLoader(dir, client, new OutputHandler.LogOutput()).stream();
    }

    public void rescheduleFailedDeletions()
    {
        LifecycleTransaction.rescheduleFailedDeletions();
    }

    /**
     * #{@inheritDoc}
     */
    @Deprecated
    public void loadNewSSTables(String ksName, String cfName)
    {
        if (!isInitialized())
            throw new RuntimeException("Not yet initialized, can't load new sstables");
        verifyKeyspaceIsValid(ksName);
        ColumnFamilyStore.loadNewSSTables(ksName, cfName);
    }

    /**
     * #{@inheritDoc}
     */
    public List<String> sampleKeyRange() // do not rename to getter - see CASSANDRA-4452 for details
    {
        List<DecoratedKey> keys = new ArrayList<>();
        for (Keyspace keyspace : Keyspace.nonLocalStrategy())
        {
            for (Range<Token> range : getPrimaryRangesForEndpoint(keyspace.getName(), FBUtilities.getBroadcastAddressAndPort()))
                keys.addAll(keySamples(keyspace.getColumnFamilyStores(), range));
        }

        List<String> sampledKeys = new ArrayList<>(keys.size());
        for (DecoratedKey key : keys)
            sampledKeys.add(key.getToken().toString());
        return sampledKeys;
    }

    @Override
    public Map<String, List<CompositeData>> samplePartitions(int duration, int capacity, int count, List<String> samplers) throws OpenDataException {
        return samplePartitions(null, duration, capacity, count, samplers);
    }

    /*
     * { "sampler_name": [ {table: "", count: i, error: i, value: ""}, ... ] }
     */
    @Override
    public Map<String, List<CompositeData>> samplePartitions(String keyspace, int durationMillis, int capacity, int count,
                                                             List<String> samplers) throws OpenDataException
    {
        ConcurrentHashMap<String, List<CompositeData>> result = new ConcurrentHashMap<>();
        Iterable<ColumnFamilyStore> tables = SamplingManager.getTables(keyspace, null);
        for (String sampler : samplers)
        {
            for (ColumnFamilyStore table : tables)
            {
                table.beginLocalSampling(sampler, capacity, durationMillis);
            }
        }
        Uninterruptibles.sleepUninterruptibly(durationMillis, MILLISECONDS);

        for (String sampler : samplers)
        {
            List<CompositeData> topk = new ArrayList<>();
            for (ColumnFamilyStore table : tables)
            {
                topk.addAll(table.finishLocalSampling(sampler, count));
            }
            Collections.sort(topk, new Ordering<CompositeData>()
            {
                public int compare(CompositeData left, CompositeData right)
                {
                    return Long.compare((long) right.get("count"), (long) left.get("count"));
                }
            });
            // sublist is not serializable for jmx
            topk = new ArrayList<>(topk.subList(0, Math.min(topk.size(), count)));
            result.put(sampler, topk);
        }
        return result;
    }

    @Override // Note from parent javadoc: ks and table are nullable
    public boolean startSamplingPartitions(String ks, String table, int duration, int interval, int capacity, int count, List<String> samplers)
    {
        Preconditions.checkArgument(duration > 0, "Sampling duration %s must be positive.", duration);

        Preconditions.checkArgument(interval <= 0 || interval >= duration,
                                    "Sampling interval %s should be greater then or equals to duration %s if defined.",
                                    interval, duration);

        Preconditions.checkArgument(capacity > 0 && capacity <= 1024,
                                    "Sampling capacity %s must be positive and the max value is 1024 (inclusive).",
                                    capacity);

        Preconditions.checkArgument(count > 0 && count < capacity,
                                    "Sampling count %s must be positive and smaller than capacity %s.",
                                    count, capacity);

        Preconditions.checkArgument(!samplers.isEmpty(), "Samplers cannot be empty.");

        Set<Sampler.SamplerType> available = EnumSet.allOf(Sampler.SamplerType.class);
        samplers.forEach((x) -> checkArgument(available.contains(Sampler.SamplerType.valueOf(x)),
                                              "'%s' sampler is not available from: %s",
                                              x, Arrays.toString(Sampler.SamplerType.values())));
        return samplingManager.register(ks, table, duration, interval, capacity, count, samplers);
    }

    @Override
    public boolean stopSamplingPartitions(String ks, String table)
    {
        return samplingManager.unregister(ks, table);
    }

    @Override
    public List<String> getSampleTasks()
    {
        return samplingManager.allJobs();
    }

    public void rebuildSecondaryIndex(String ksName, String cfName, String... idxNames)
    {
        String[] indices = asList(idxNames).stream()
                                           .map(p -> isIndexColumnFamily(p) ? getIndexName(p) : p)
                                           .collect(toList())
                                           .toArray(new String[idxNames.length]);

        ColumnFamilyStore.rebuildSecondaryIndex(ksName, cfName, indices);
    }

    public void resetLocalSchema() throws IOException
    {
        Schema.instance.resetLocalSchema();
    }

    public void reloadLocalSchema()
    {
        Schema.instance.reloadSchemaAndAnnounceVersion();
    }

    public void setTraceProbability(double probability)
    {
        this.traceProbability = probability;
    }

    public double getTraceProbability()
    {
        return traceProbability;
    }

    public boolean shouldTraceProbablistically()
    {
        return traceProbability != 0 && ThreadLocalRandom.current().nextDouble() < traceProbability;
    }

    public void disableAutoCompaction(String ks, String... tables) throws IOException
    {
        for (ColumnFamilyStore cfs : getValidColumnFamilies(true, true, ks, tables))
        {
            cfs.disableAutoCompaction();
        }
    }

    public synchronized void enableAutoCompaction(String ks, String... tables) throws IOException
    {
        checkServiceAllowedToStart("auto compaction");

        for (ColumnFamilyStore cfs : getValidColumnFamilies(true, true, ks, tables))
        {
            cfs.enableAutoCompaction();
        }
    }

    public Map<String, Boolean> getAutoCompactionStatus(String ks, String... tables) throws IOException
    {
        Map<String, Boolean> status = new HashMap<String, Boolean>();
        for (ColumnFamilyStore cfs : getValidColumnFamilies(true, true, ks, tables))
            status.put(cfs.getTableName(), cfs.isAutoCompactionDisabled());
        return status;
    }

    /** Returns the name of the cluster */
    public String getClusterName()
    {
        return DatabaseDescriptor.getClusterName();
    }

    /** Returns the cluster partitioner */
    public String getPartitionerName()
    {
        return DatabaseDescriptor.getPartitionerName();
    }

    /** Negative number for disabled */
    public void setSSTablePreemptiveOpenIntervalInMB(int intervalInMB)
    {
        DatabaseDescriptor.setSSTablePreemptiveOpenIntervalInMiB(intervalInMB);
    }

    /** This method can return negative number for disabled */
    public int getSSTablePreemptiveOpenIntervalInMB()
    {
        return DatabaseDescriptor.getSSTablePreemptiveOpenIntervalInMiB();
    }

    public boolean getMigrateKeycacheOnCompaction()
    {
        return DatabaseDescriptor.shouldMigrateKeycacheOnCompaction();
    }

    public void setMigrateKeycacheOnCompaction(boolean invalidateKeyCacheOnCompaction)
    {
        DatabaseDescriptor.setMigrateKeycacheOnCompaction(invalidateKeyCacheOnCompaction);
    }

    public int getTombstoneWarnThreshold()
    {
        return DatabaseDescriptor.getTombstoneWarnThreshold();
    }

    public void setTombstoneWarnThreshold(int threshold)
    {
        DatabaseDescriptor.setTombstoneWarnThreshold(threshold);
        logger.info("updated tombstone_warn_threshold to {}", threshold);
    }

    public int getTombstoneFailureThreshold()
    {
        return DatabaseDescriptor.getTombstoneFailureThreshold();
    }

    public void setTombstoneFailureThreshold(int threshold)
    {
        DatabaseDescriptor.setTombstoneFailureThreshold(threshold);
        logger.info("updated tombstone_failure_threshold to {}", threshold);
    }

    public int getCachedReplicaRowsWarnThreshold()
    {
        return DatabaseDescriptor.getCachedReplicaRowsWarnThreshold();
    }

    public void setCachedReplicaRowsWarnThreshold(int threshold)
    {
        DatabaseDescriptor.setCachedReplicaRowsWarnThreshold(threshold);
        logger.info("updated replica_filtering_protection.cached_rows_warn_threshold to {}", threshold);
    }

    public int getCachedReplicaRowsFailThreshold()
    {
        return DatabaseDescriptor.getCachedReplicaRowsFailThreshold();
    }

    public void setCachedReplicaRowsFailThreshold(int threshold)
    {
        DatabaseDescriptor.setCachedReplicaRowsFailThreshold(threshold);
        logger.info("updated replica_filtering_protection.cached_rows_fail_threshold to {}", threshold);
    }

    @Override
    public int getColumnIndexSizeInKiB()
    {
        return DatabaseDescriptor.getColumnIndexSizeInKiB();
    }

    @Override
    public void setColumnIndexSizeInKiB(int columnIndexSizeInKiB)
    {
        int oldValueInKiB = DatabaseDescriptor.getColumnIndexSizeInKiB();
        try
        {
            DatabaseDescriptor.setColumnIndexSizeInKiB(columnIndexSizeInKiB);
        }
        catch (ConfigurationException e)
        {
            throw new IllegalArgumentException(e.getMessage());
        }
        logger.info("Updated column_index_size to {} KiB (was {} KiB)", columnIndexSizeInKiB, oldValueInKiB);
    }

    @Deprecated
    @Override
    public void setColumnIndexSize(int columnIndexSizeInKB)
    {
        int oldValueInKiB = DatabaseDescriptor.getColumnIndexSizeInKiB();
        DatabaseDescriptor.setColumnIndexSizeInKiB(columnIndexSizeInKB);
        logger.info("Updated column_index_size to {} KiB (was {} KiB)", columnIndexSizeInKB, oldValueInKiB);
    }

    @Deprecated
    @Override
    public int getColumnIndexCacheSize()
    {
        return DatabaseDescriptor.getColumnIndexCacheSizeInKiB();
    }

    @Deprecated
    @Override
    public void setColumnIndexCacheSize(int cacheSizeInKB)
    {
        DatabaseDescriptor.setColumnIndexCacheSize(cacheSizeInKB);
        logger.info("Updated column_index_cache_size to {}", cacheSizeInKB);
    }

    /*
     * In CASSANDRA-17668, JMX setters that did not throw standard exceptions were deprecated in favor of ones that do.
     * For consistency purposes, the respective getter "getColumnIndexCacheSize" was also deprecated and replaced by
     * this method.
     */
    @Override
    public int getColumnIndexCacheSizeInKiB()
    {
        return DatabaseDescriptor.getColumnIndexCacheSizeInKiB();
    }

    @Override
    public void setColumnIndexCacheSizeInKiB(int cacheSizeInKiB)
    {
        try
        {
            DatabaseDescriptor.setColumnIndexCacheSize(cacheSizeInKiB);
        }
        catch (ConfigurationException e)
        {
            throw new IllegalArgumentException(e.getMessage());
        }
        logger.info("Updated column_index_cache_size to {}", cacheSizeInKiB);
    }

    public int getBatchSizeFailureThreshold()
    {
        return DatabaseDescriptor.getBatchSizeFailThresholdInKiB();
    }

    public void setBatchSizeFailureThreshold(int threshold)
    {
        DatabaseDescriptor.setBatchSizeFailThresholdInKiB(threshold);
        logger.info("updated batch_size_fail_threshold to {}", threshold);
    }

    @Deprecated
    @Override
    public int getBatchSizeWarnThreshold()
    {
        return DatabaseDescriptor.getBatchSizeWarnThresholdInKiB();
    }

    @Deprecated
    @Override
    public void setBatchSizeWarnThreshold(int threshold)
    {
        DatabaseDescriptor.setBatchSizeWarnThresholdInKiB(threshold);
        logger.info("Updated batch_size_warn_threshold to {}", threshold);
    }

    /*
     * In CASSANDRA-17668, JMX setters that did not throw standard exceptions were deprecated in favor of ones that do.
     * For consistency purposes, the respective getter "getBatchSizeWarnThreshold" was also deprecated and replaced by
     * this method.
     */
    @Override
    public int getBatchSizeWarnThresholdInKiB()
    {
        return DatabaseDescriptor.getBatchSizeWarnThresholdInKiB();
    }

    @Override
    public void setBatchSizeWarnThresholdInKiB(int thresholdInKiB)
    {
        try
        {
            DatabaseDescriptor.setBatchSizeWarnThresholdInKiB(thresholdInKiB);
        }
        catch (ConfigurationException e)
        {
            throw new IllegalArgumentException(e.getMessage());
        }

        logger.info("Updated batch_size_warn_threshold to {}", thresholdInKiB);
    }

    public int getInitialRangeTombstoneListAllocationSize()
    {
        return DatabaseDescriptor.getInitialRangeTombstoneListAllocationSize();
    }

    public void setInitialRangeTombstoneListAllocationSize(int size)
    {
        if (size < 0 || size > 1024)
        {
            throw new IllegalStateException("Not updating initial_range_tombstone_allocation_size as it must be in the range [0, 1024] inclusive");
        }
        int originalSize = DatabaseDescriptor.getInitialRangeTombstoneListAllocationSize();
        DatabaseDescriptor.setInitialRangeTombstoneListAllocationSize(size);
        logger.info("Updated initial_range_tombstone_allocation_size from {} to {}", originalSize, size);
    }

    public double getRangeTombstoneResizeListGrowthFactor()
    {
        return DatabaseDescriptor.getRangeTombstoneListGrowthFactor();
    }

    public void setRangeTombstoneListResizeGrowthFactor(double growthFactor) throws IllegalStateException
    {
        if (growthFactor < 1.2 || growthFactor > 5)
        {
            throw new IllegalStateException("Not updating range_tombstone_resize_factor as growth factor must be in the range [1.2, 5.0] inclusive");
        }
        else
        {
            double originalGrowthFactor = DatabaseDescriptor.getRangeTombstoneListGrowthFactor();
            DatabaseDescriptor.setRangeTombstoneListGrowthFactor(growthFactor);
            logger.info("Updated range_tombstone_resize_factor from {} to {}", originalGrowthFactor, growthFactor);
        }
    }

    public void setHintedHandoffThrottleInKB(int throttleInKB)
    {
        DatabaseDescriptor.setHintedHandoffThrottleInKiB(throttleInKB);
        logger.info("updated hinted_handoff_throttle to {} KiB", throttleInKB);
    }

    public boolean getTransferHintsOnDecommission()
    {
        return DatabaseDescriptor.getTransferHintsOnDecommission();
    }

    public void setTransferHintsOnDecommission(boolean enabled)
    {
        DatabaseDescriptor.setTransferHintsOnDecommission(enabled);
        logger.info("updated transfer_hints_on_decommission to {}", enabled);
    }

    @Override
    public void clearConnectionHistory()
    {
        daemon.clearConnectionHistory();
        logger.info("Cleared connection history");
    }
    public void disableAuditLog()
    {
        AuditLogManager.instance.disableAuditLog();
        logger.info("Auditlog is disabled");
    }

    @Deprecated
    public void enableAuditLog(String loggerName, String includedKeyspaces, String excludedKeyspaces, String includedCategories, String excludedCategories,
                               String includedUsers, String excludedUsers) throws ConfigurationException, IllegalStateException
    {
        enableAuditLog(loggerName, Collections.emptyMap(), includedKeyspaces, excludedKeyspaces, includedCategories, excludedCategories, includedUsers, excludedUsers,
                       Integer.MIN_VALUE, null, null, Long.MIN_VALUE, Integer.MIN_VALUE, null);
    }

    public void enableAuditLog(String loggerName, String includedKeyspaces, String excludedKeyspaces, String includedCategories, String excludedCategories,
                               String includedUsers, String excludedUsers, Integer maxArchiveRetries, Boolean block, String rollCycle,
                               Long maxLogSize, Integer maxQueueWeight, String archiveCommand) throws IllegalStateException
    {
        enableAuditLog(loggerName, Collections.emptyMap(), includedKeyspaces, excludedKeyspaces, includedCategories, excludedCategories, includedUsers, excludedUsers,
                       maxArchiveRetries, block, rollCycle, maxLogSize, maxQueueWeight, archiveCommand);
    }

    @Deprecated
    public void enableAuditLog(String loggerName, Map<String, String> parameters, String includedKeyspaces, String excludedKeyspaces, String includedCategories, String excludedCategories,
                               String includedUsers, String excludedUsers) throws ConfigurationException, IllegalStateException
    {
        enableAuditLog(loggerName, parameters, includedKeyspaces, excludedKeyspaces, includedCategories, excludedCategories, includedUsers, excludedUsers,
                       Integer.MIN_VALUE, null, null, Long.MIN_VALUE, Integer.MIN_VALUE, null);
    }

    public void enableAuditLog(String loggerName, Map<String, String> parameters, String includedKeyspaces, String excludedKeyspaces, String includedCategories, String excludedCategories,
                               String includedUsers, String excludedUsers, Integer maxArchiveRetries, Boolean block, String rollCycle,
                               Long maxLogSize, Integer maxQueueWeight, String archiveCommand) throws IllegalStateException
    {
        AuditLogOptions auditOptions = DatabaseDescriptor.getAuditLoggingOptions();
        if (archiveCommand != null && !auditOptions.allow_nodetool_archive_command)
            throw new ConfigurationException("Can't enable audit log archiving via nodetool unless audit_logging_options.allow_nodetool_archive_command is set to true");

        final AuditLogOptions options = new AuditLogOptions.Builder(auditOptions)
                                        .withEnabled(true)
                                        .withLogger(loggerName, parameters)
                                        .withIncludedKeyspaces(includedKeyspaces)
                                        .withExcludedKeyspaces(excludedKeyspaces)
                                        .withIncludedCategories(includedCategories)
                                        .withExcludedCategories(excludedCategories)
                                        .withIncludedUsers(includedUsers)
                                        .withExcludedUsers(excludedUsers)
                                        .withMaxArchiveRetries(maxArchiveRetries)
                                        .withBlock(block)
                                        .withRollCycle(rollCycle)
                                        .withMaxLogSize(maxLogSize)
                                        .withMaxQueueWeight(maxQueueWeight)
                                        .withArchiveCommand(archiveCommand)
                                        .build();

        AuditLogManager.instance.enable(options);
        logger.info("AuditLog is enabled with configuration: {}", options);
    }

    public boolean isAuditLogEnabled()
    {
        return AuditLogManager.instance.isEnabled();
    }

    public String getCorruptedTombstoneStrategy()
    {
        return DatabaseDescriptor.getCorruptedTombstoneStrategy().toString();
    }

    public void setCorruptedTombstoneStrategy(String strategy)
    {
        DatabaseDescriptor.setCorruptedTombstoneStrategy(Config.CorruptedTombstoneStrategy.valueOf(strategy));
        logger.info("Setting corrupted tombstone strategy to {}", strategy);
    }

    @Override
    public long getNativeTransportMaxConcurrentRequestsInBytes()
    {
        return ClientResourceLimits.getGlobalLimit();
    }

    @Override
    public void setNativeTransportMaxConcurrentRequestsInBytes(long newLimit)
    {
        ClientResourceLimits.setGlobalLimit(newLimit);
    }

    @Override
    public long getNativeTransportMaxConcurrentRequestsInBytesPerIp()
    {
        return ClientResourceLimits.getEndpointLimit();
    }

    @Override
    public void setNativeTransportMaxConcurrentRequestsInBytesPerIp(long newLimit)
    {
        ClientResourceLimits.setEndpointLimit(newLimit);
    }

    @Override
    public int getNativeTransportMaxRequestsPerSecond()
    {
        return ClientResourceLimits.getNativeTransportMaxRequestsPerSecond();
    }

    @Override
    public void setNativeTransportMaxRequestsPerSecond(int newPerSecond)
    {
        ClientResourceLimits.setNativeTransportMaxRequestsPerSecond(newPerSecond);
    }

    @Override
    public void setNativeTransportRateLimitingEnabled(boolean enabled)
    {
        DatabaseDescriptor.setNativeTransportRateLimitingEnabled(enabled);
    }

    @Override
    public boolean getNativeTransportRateLimitingEnabled()
    {
        return DatabaseDescriptor.getNativeTransportRateLimitingEnabled();
    }

    @VisibleForTesting
    public void shutdownServer()
    {
        if (drainOnShutdown != null)
        {
            Runtime.getRuntime().removeShutdownHook(drainOnShutdown);
        }
    }

    @Override
    public void enableFullQueryLogger(String path, String rollCycle, Boolean blocking, int maxQueueWeight, long maxLogSize, String archiveCommand, int maxArchiveRetries)
    {
        FullQueryLoggerOptions fqlOptions = DatabaseDescriptor.getFullQueryLogOptions();
        path = path != null ? path : fqlOptions.log_dir;
        rollCycle = rollCycle != null ? rollCycle : fqlOptions.roll_cycle;
        blocking = blocking != null ? blocking : fqlOptions.block;
        maxQueueWeight = maxQueueWeight != Integer.MIN_VALUE ? maxQueueWeight : fqlOptions.max_queue_weight;
        maxLogSize = maxLogSize != Long.MIN_VALUE ? maxLogSize : fqlOptions.max_log_size;
        if (archiveCommand != null && !fqlOptions.allow_nodetool_archive_command)
            throw new ConfigurationException("Can't enable full query log archiving via nodetool unless full_query_logging_options.allow_nodetool_archive_command is set to true");
        archiveCommand = archiveCommand != null ? archiveCommand : fqlOptions.archive_command;
        maxArchiveRetries = maxArchiveRetries != Integer.MIN_VALUE ? maxArchiveRetries : fqlOptions.max_archive_retries;

        Preconditions.checkNotNull(path, "cassandra.yaml did not set log_dir and not set as parameter");
        FullQueryLogger.instance.enableWithoutClean(File.getPath(path), rollCycle, blocking, maxQueueWeight, maxLogSize, archiveCommand, maxArchiveRetries);
    }

    @Override
    public void resetFullQueryLogger()
    {
        FullQueryLogger.instance.reset(DatabaseDescriptor.getFullQueryLogOptions().log_dir);
    }

    @Override
    public void stopFullQueryLogger()
    {
        FullQueryLogger.instance.stop();
    }

    @Override
    public boolean isFullQueryLogEnabled()
    {
        return FullQueryLogger.instance.isEnabled();
    }

    @Override
    public CompositeData getFullQueryLoggerOptions()
    {
        return FullQueryLoggerOptionsCompositeData.toCompositeData(FullQueryLogger.instance.getFullQueryLoggerOptions());
    }

    @Override
    public Map<String, Set<InetAddress>> getOutstandingSchemaVersions()
    {
        Map<UUID, Set<InetAddressAndPort>> outstanding = Schema.instance.getOutstandingSchemaVersions();
        return outstanding.entrySet().stream().collect(Collectors.toMap(e -> e.getKey().toString(),
                                                                        e -> e.getValue().stream().map(InetSocketAddress::getAddress).collect(Collectors.toSet())));
    }

    @Override
    public Map<String, Set<String>> getOutstandingSchemaVersionsWithPort()
    {
        Map<UUID, Set<InetAddressAndPort>> outstanding = Schema.instance.getOutstandingSchemaVersions();
        return outstanding.entrySet().stream().collect(Collectors.toMap(e -> e.getKey().toString(),
                                                                        e -> e.getValue().stream().map(Object::toString).collect(Collectors.toSet())));
    }

    public boolean autoOptimiseIncRepairStreams()
    {
        return DatabaseDescriptor.autoOptimiseIncRepairStreams();
    }

    public void setAutoOptimiseIncRepairStreams(boolean enabled)
    {
        DatabaseDescriptor.setAutoOptimiseIncRepairStreams(enabled);
    }

    public boolean autoOptimiseFullRepairStreams()
    {
        return DatabaseDescriptor.autoOptimiseFullRepairStreams();
    }

    public void setAutoOptimiseFullRepairStreams(boolean enabled)
    {
        DatabaseDescriptor.setAutoOptimiseFullRepairStreams(enabled);
    }

    public boolean autoOptimisePreviewRepairStreams()
    {
        return DatabaseDescriptor.autoOptimisePreviewRepairStreams();
    }

    public void setAutoOptimisePreviewRepairStreams(boolean enabled)
    {
        DatabaseDescriptor.setAutoOptimisePreviewRepairStreams(enabled);
    }

    @Deprecated
    public int getTableCountWarnThreshold()
    {
        return (int) Converters.TABLE_COUNT_THRESHOLD_TO_GUARDRAIL.unconvert(Guardrails.instance.getTablesWarnThreshold());
    }

    @Deprecated
    public void setTableCountWarnThreshold(int value)
    {
        if (value < 0)
            throw new IllegalStateException("Table count warn threshold should be positive, not "+value);
        logger.info("Changing table count warn threshold from {} to {}", getTableCountWarnThreshold(), value);
        Guardrails.instance.setTablesThreshold((int) Converters.TABLE_COUNT_THRESHOLD_TO_GUARDRAIL.convert(value), 
                                               Guardrails.instance.getTablesFailThreshold());
    }

    @Deprecated
    public int getKeyspaceCountWarnThreshold()
    {
        return (int) Converters.KEYSPACE_COUNT_THRESHOLD_TO_GUARDRAIL.unconvert(Guardrails.instance.getKeyspacesWarnThreshold());
    }

    @Deprecated
    public void setKeyspaceCountWarnThreshold(int value)
    {
        if (value < 0)
            throw new IllegalStateException("Keyspace count warn threshold should be positive, not "+value);
        logger.info("Changing keyspace count warn threshold from {} to {}", getKeyspaceCountWarnThreshold(), value);
        Guardrails.instance.setKeyspacesThreshold((int) Converters.KEYSPACE_COUNT_THRESHOLD_TO_GUARDRAIL.convert(value),
                                                  Guardrails.instance.getKeyspacesFailThreshold());
    }

    @Override
    public void setCompactionTombstoneWarningThreshold(int count)
    {
        if (count < 0)
            throw new IllegalStateException("compaction tombstone warning threshold needs to be >= 0, not "+count);
        logger.info("Setting compaction_tombstone_warning_threshold to {}", count);
        Guardrails.instance.setPartitionTombstonesThreshold(count, Guardrails.instance.getPartitionTombstonesFailThreshold());
    }

    @Override
    public int getCompactionTombstoneWarningThreshold()
    {
        return Math.toIntExact(Guardrails.instance.getPartitionTombstonesWarnThreshold());
    }

    public void addSnapshot(TableSnapshot snapshot) {
        snapshotManager.addSnapshot(snapshot);
    }

    @Override
    public boolean getReadThresholdsEnabled()
    {
        return DatabaseDescriptor.getReadThresholdsEnabled();
    }

    @Override
    public void setReadThresholdsEnabled(boolean value)
    {
        DatabaseDescriptor.setReadThresholdsEnabled(value);
    }

    @Override
    public String getCoordinatorLargeReadWarnThreshold()
    {
        return toString(DatabaseDescriptor.getCoordinatorReadSizeWarnThreshold());
    }

    @Override
    public void setCoordinatorLargeReadWarnThreshold(String threshold)
    {
        DatabaseDescriptor.setCoordinatorReadSizeWarnThreshold(parseDataStorageSpec(threshold));
    }

    @Override
    public String getCoordinatorLargeReadAbortThreshold()
    {
        return toString(DatabaseDescriptor.getCoordinatorReadSizeFailThreshold());
    }

    @Override
    public void setCoordinatorLargeReadAbortThreshold(String threshold)
    {
        DatabaseDescriptor.setCoordinatorReadSizeFailThreshold(parseDataStorageSpec(threshold));
    }

    @Override
    public String getLocalReadTooLargeWarnThreshold()
    {
        return toString(DatabaseDescriptor.getLocalReadSizeWarnThreshold());
    }

    @Override
    public void setLocalReadTooLargeWarnThreshold(String threshold)
    {
        DatabaseDescriptor.setLocalReadSizeWarnThreshold(parseDataStorageSpec(threshold));
    }

    @Override
    public String getLocalReadTooLargeAbortThreshold()
    {
        return toString(DatabaseDescriptor.getLocalReadSizeFailThreshold());
    }

    @Override
    public void setLocalReadTooLargeAbortThreshold(String threshold)
    {
        DatabaseDescriptor.setLocalReadSizeFailThreshold(parseDataStorageSpec(threshold));
    }

    @Override
    public String getRowIndexReadSizeWarnThreshold()
    {
        return toString(DatabaseDescriptor.getRowIndexReadSizeWarnThreshold());
    }

    @Override
    public void setRowIndexReadSizeWarnThreshold(String threshold)
    {
        DatabaseDescriptor.setRowIndexReadSizeWarnThreshold(parseDataStorageSpec(threshold));
    }

    @Override
    public String getRowIndexReadSizeAbortThreshold()
    {
        return toString(DatabaseDescriptor.getRowIndexReadSizeFailThreshold());
    }

    @Override
    public void setRowIndexReadSizeAbortThreshold(String threshold)
    {
        DatabaseDescriptor.setRowIndexReadSizeFailThreshold(parseDataStorageSpec(threshold));
    }

    private static String toString(DataStorageSpec value)
    {
        return value == null ? null : value.toString();
    }

    public void setDefaultKeyspaceReplicationFactor(int value)
    {
        DatabaseDescriptor.setDefaultKeyspaceRF(value);
        logger.info("set default keyspace rf to {}", value);
    }

    private static DataStorageSpec.LongBytesBound parseDataStorageSpec(String threshold)
    {
        return threshold == null
               ? null
               : new DataStorageSpec.LongBytesBound(threshold);
    }

    public int getDefaultKeyspaceReplicationFactor()
    {
        return DatabaseDescriptor.getDefaultKeyspaceRF();
    }

    public boolean getSkipPaxosRepairOnTopologyChange()
    {
        return DatabaseDescriptor.skipPaxosRepairOnTopologyChange();
    }

    public void setSkipPaxosRepairOnTopologyChange(boolean v)
    {
        DatabaseDescriptor.setSkipPaxosRepairOnTopologyChange(v);
        logger.info("paxos skip topology change repair {} via jmx", v ? "enabled" : "disabled");
    }

    public String getSkipPaxosRepairOnTopologyChangeKeyspaces()
    {
        return Joiner.on(',').join(DatabaseDescriptor.skipPaxosRepairOnTopologyChangeKeyspaces());
    }

    public void setSkipPaxosRepairOnTopologyChangeKeyspaces(String v)
    {
        DatabaseDescriptor.setSkipPaxosRepairOnTopologyChangeKeyspaces(v);
        logger.info("paxos skip topology change repair keyspaces set to  {} via jmx", v);
    }

    public boolean getPaxosAutoRepairsEnabled()
    {
        return PaxosState.uncommittedTracker().isAutoRepairsEnabled();
    }

    public void setPaxosAutoRepairsEnabled(boolean enabled)
    {
        PaxosState.uncommittedTracker().setAutoRepairsEnabled(enabled);
        logger.info("paxos auto repairs {} via jmx", enabled ? "enabled" : "disabled");
    }

    public boolean getPaxosStateFlushEnabled()
    {
        return PaxosState.uncommittedTracker().isStateFlushEnabled();
    }

    public void setPaxosStateFlushEnabled(boolean enabled)
    {
        PaxosState.uncommittedTracker().setStateFlushEnabled(enabled);
        logger.info("paxos state flush {} via jmx", enabled ? "enabled" : "disabled");
    }

    public List<String> getPaxosAutoRepairTables()
    {
        Set<TableId> tableIds = PaxosState.uncommittedTracker().tableIds();
        List<String> tables = new ArrayList<>(tableIds.size());
        for (TableId tableId : tableIds)
        {
            TableMetadata table = Schema.instance.getTableMetadata(tableId);
            if (table == null)
                continue;
            tables.add(table.keyspace + '.' + table.name);
        }
        return tables;
    }

    public long getPaxosPurgeGraceSeconds()
    {
        return DatabaseDescriptor.getPaxosPurgeGrace(SECONDS);
    }

    public void setPaxosPurgeGraceSeconds(long v)
    {
        DatabaseDescriptor.setPaxosPurgeGrace(v);
        logger.info("paxos purging grace seconds set to {} via jmx", v);
    }

    public String getPaxosOnLinearizabilityViolations()
    {
        return DatabaseDescriptor.paxosOnLinearizabilityViolations().toString();
    }

    public void setPaxosOnLinearizabilityViolations(String v)
    {
        DatabaseDescriptor.setPaxosOnLinearizabilityViolations(Config.PaxosOnLinearizabilityViolation.valueOf(v));
        logger.info("paxos on linearizability violations {} via jmx", v);
    }

    public String getPaxosStatePurging()
    {
        return DatabaseDescriptor.paxosStatePurging().name();
    }

    public void setPaxosStatePurging(String v)
    {
        DatabaseDescriptor.setPaxosStatePurging(PaxosStatePurging.valueOf(v));
        logger.info("paxos state purging {} via jmx", v);
    }

    public boolean getPaxosRepairEnabled()
    {
        return DatabaseDescriptor.paxosRepairEnabled();
    }

    public void setPaxosRepairEnabled(boolean enabled)
    {
        DatabaseDescriptor.setPaxosRepairEnabled(enabled);
        logger.info("paxos repair {} via jmx", enabled ? "enabled" : "disabled");
    }

    public boolean getPaxosDcLocalCommitEnabled()
    {
        return PaxosCommit.getEnableDcLocalCommit();
    }

    public void setPaxosDcLocalCommitEnabled(boolean enabled)
    {
        PaxosCommit.setEnableDcLocalCommit(enabled);
        logger.info("paxos dc local commit {} via jmx", enabled ? "enabled" : "disabled");
    }

    public String getPaxosBallotLowBound(String ksName, String tblName, String key)
    {
        Keyspace keyspace = Keyspace.open(ksName);
        if (keyspace == null)
            throw new IllegalArgumentException("Unknown keyspace '" + ksName + "'");

        ColumnFamilyStore cfs = keyspace.getColumnFamilyStore(tblName);
        if (cfs == null)
            throw new IllegalArgumentException("Unknown table '" + tblName + "' in keyspace '" + ksName + "'");

        TableMetadata table = cfs.metadata.get();
        DecoratedKey dk = table.partitioner.decorateKey(table.partitionKeyType.fromString(key));
        return cfs.getPaxosRepairHistory().ballotForToken(dk.getToken()).toString();
    }

    public Long getRepairRpcTimeout()
    {
        return DatabaseDescriptor.getRepairRpcTimeout(MILLISECONDS);
    }

    public void setRepairRpcTimeout(Long timeoutInMillis)
    {
        Preconditions.checkState(timeoutInMillis > 0);
        DatabaseDescriptor.setRepairRpcTimeout(timeoutInMillis);
        logger.info("RepairRpcTimeout set to {}ms via JMX", timeoutInMillis);
    }
    public void evictHungRepairs()
    {
        logger.info("StorageService#clearPaxosRateLimiters called via jmx");
        Paxos.evictHungRepairs();
    }

    public void clearPaxosRepairs()
    {
        logger.info("StorageService#clearPaxosRepairs called via jmx");
        PaxosTableRepairs.clearRepairs();
    }

    public void setSkipPaxosRepairCompatibilityCheck(boolean v)
    {
        PaxosRepair.setSkipPaxosRepairCompatibilityCheck(v);
        logger.info("SkipPaxosRepairCompatibilityCheck set to {} via jmx", v);
    }

    public boolean getSkipPaxosRepairCompatibilityCheck()
    {
        return PaxosRepair.getSkipPaxosRepairCompatibilityCheck();
    }

    @Override
    public boolean topPartitionsEnabled()
    {
        return DatabaseDescriptor.topPartitionsEnabled();
    }

    @Override
    public int getMaxTopSizePartitionCount()
    {
        return DatabaseDescriptor.getMaxTopSizePartitionCount();
    }

    @Override
    public void setMaxTopSizePartitionCount(int value)
    {
        DatabaseDescriptor.setMaxTopSizePartitionCount(value);
    }

    @Override
    public int getMaxTopTombstonePartitionCount()
    {
        return DatabaseDescriptor.getMaxTopTombstonePartitionCount();
    }

    @Override
    public void setMaxTopTombstonePartitionCount(int value)
    {
        DatabaseDescriptor.setMaxTopTombstonePartitionCount(value);
    }

    @Override
    public String getMinTrackedPartitionSize()
    {
        return DatabaseDescriptor.getMinTrackedPartitionSizeInBytes().toString();
    }

    @Override
    public void setMinTrackedPartitionSize(String value)
    {
        DatabaseDescriptor.setMinTrackedPartitionSizeInBytes(parseDataStorageSpec(value));
    }

    @Override
    public long getMinTrackedPartitionTombstoneCount()
    {
        return DatabaseDescriptor.getMinTrackedPartitionTombstoneCount();
    }

    @Override
    public void setMinTrackedPartitionTombstoneCount(long value)
    {
        DatabaseDescriptor.setMinTrackedPartitionTombstoneCount(value);
    }

    public void setSkipStreamDiskSpaceCheck(boolean value)
    {
        if (value != DatabaseDescriptor.getSkipStreamDiskSpaceCheck())
            logger.info("Changing skip_stream_disk_space_check from {} to {}", DatabaseDescriptor.getSkipStreamDiskSpaceCheck(), value);
        DatabaseDescriptor.setSkipStreamDiskSpaceCheck(value);
    }

    public boolean getSkipStreamDiskSpaceCheck()
    {
        return DatabaseDescriptor.getSkipStreamDiskSpaceCheck();
    }

    @Override
    public void removeNotificationListener(NotificationListener listener) throws ListenerNotFoundException
    {
        if (!skipNotificationListeners)
            super.removeNotificationListener(listener);
    }

    @Override
    public void removeNotificationListener(NotificationListener listener, NotificationFilter filter, Object handback) throws ListenerNotFoundException
    {
        if (!skipNotificationListeners)
            super.removeNotificationListener(listener, filter, handback);
    }

    @Override
    public void addNotificationListener(NotificationListener listener,
                                        NotificationFilter filter,
                                        Object handback) throws java.lang.IllegalArgumentException
    {
        if (!skipNotificationListeners)
            super.addNotificationListener(listener, filter, handback);
    }
}<|MERGE_RESOLUTION|>--- conflicted
+++ resolved
@@ -1414,16 +1414,18 @@
 
     public void rebuild(String sourceDc, String keyspace, String tokens, String specificSources)
     {
-<<<<<<< HEAD
         rebuild(sourceDc, keyspace, tokens, specificSources, false);
     }
 
     public void rebuild(String sourceDc, String keyspace, String tokens, String specificSources, boolean excludeLocalDatacenterNodes)
     {
-        try
-=======
+        // fail if source DC is local and --exclude-local-dc is set
+        if (sourceDc != null && sourceDc.equals(DatabaseDescriptor.getLocalDataCenter()) && excludeLocalDatacenterNodes)
+        {
+            throw new IllegalArgumentException("Cannot set source data center to be local data center, when excludeLocalDataCenter flag is set");
+        }
+
         if (sourceDc != null)
->>>>>>> d4cb791b
         {
             TokenMetadata.Topology topology = getTokenMetadata().cloneOnlyTokenMap().getTopology();
             Set<String> availableDCs = topology.getDatacenterEndpoints().keySet();
@@ -1434,28 +1436,9 @@
             }
         }
 
-<<<<<<< HEAD
-            // fail if source DC is local and --exclude-local-dc is set
-            if (sourceDc != null && sourceDc.equals(DatabaseDescriptor.getLocalDataCenter()) && excludeLocalDatacenterNodes)
-            {
-                throw new IllegalArgumentException("Cannot set source data center to be local data center, when excludeLocalDataCenter flag is set");
-            }
-
-            if (sourceDc != null)
-            {
-                TokenMetadata.Topology topology = getTokenMetadata().cloneOnlyTokenMap().getTopology();
-                Set<String> availableDCs = topology.getDatacenterEndpoints().keySet();
-                if (!availableDCs.contains(sourceDc))
-                {
-                    throw new IllegalArgumentException(String.format("Provided datacenter '%s' is not a valid datacenter, available datacenters are: %s",
-                                                                     sourceDc, String.join(",", availableDCs)));
-                }
-            }
-=======
         if (keyspace == null && tokens != null)
         {
             throw new IllegalArgumentException("Cannot specify tokens without keyspace.");
->>>>>>> d4cb791b
         }
 
         // check ongoing rebuild
