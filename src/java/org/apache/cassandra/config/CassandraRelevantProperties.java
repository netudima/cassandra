/*
 * Licensed to the Apache Software Foundation (ASF) under one
 * or more contributor license agreements.  See the NOTICE file
 * distributed with this work for additional information
 * regarding copyright ownership.  The ASF licenses this file
 * to you under the Apache License, Version 2.0 (the
 * "License"); you may not use this file except in compliance
 * with the License.  You may obtain a copy of the License at
 *
 *     http://www.apache.org/licenses/LICENSE-2.0
 *
 * Unless required by applicable law or agreed to in writing, software
 * distributed under the License is distributed on an "AS IS" BASIS,
 * WITHOUT WARRANTIES OR CONDITIONS OF ANY KIND, either express or implied.
 * See the License for the specific language governing permissions and
 * limitations under the License.
 */

package org.apache.cassandra.config;

import java.util.HashSet;
import java.util.Set;
import java.util.concurrent.TimeUnit;

import javax.annotation.Nullable;

import com.google.common.primitives.Ints;

import org.apache.cassandra.db.virtual.LogMessagesTable;
import org.apache.cassandra.exceptions.ConfigurationException;
import org.apache.cassandra.service.FileSystemOwnershipCheck;
import org.apache.cassandra.utils.FBUtilities;
import org.apache.cassandra.utils.StorageCompatibilityMode;

// checkstyle: suppress below 'blockSystemPropertyUsage'

/** A class that extracts system properties for the cassandra node it runs within. */
public enum CassandraRelevantProperties
{
    ACQUIRE_RETRY_SECONDS("cassandra.acquire_retry_seconds", "60"),
    ACQUIRE_SLEEP_MS("cassandra.acquire_sleep_ms", "1000"),
    ALLOCATE_TOKENS_FOR_KEYSPACE("cassandra.allocate_tokens_for_keyspace"),
    ALLOW_ALTER_RF_DURING_RANGE_MOVEMENT("cassandra.allow_alter_rf_during_range_movement"),
    /** If we should allow having duplicate keys in the config file, default to true for legacy reasons */
    ALLOW_DUPLICATE_CONFIG_KEYS("cassandra.allow_duplicate_config_keys", "true"),
    /** If we should allow having both new (post CASSANDRA-15234) and old config keys for the same config item in the yaml */
    ALLOW_NEW_OLD_CONFIG_KEYS("cassandra.allow_new_old_config_keys"),
    ALLOW_UNLIMITED_CONCURRENT_VALIDATIONS("cassandra.allow_unlimited_concurrent_validations"),
    ALLOW_UNSAFE_AGGRESSIVE_SSTABLE_EXPIRATION("cassandra.allow_unsafe_aggressive_sstable_expiration"),
    ALLOW_UNSAFE_JOIN("cassandra.allow_unsafe_join"),
    ALLOW_UNSAFE_REPLACE("cassandra.allow_unsafe_replace"),
    ALLOW_UNSAFE_TRANSIENT_CHANGES("cassandra.allow_unsafe_transient_changes"),
    APPROXIMATE_TIME_PRECISION_MS("cassandra.approximate_time_precision_ms", "2"),
    /** 2 ** GENSALT_LOG2_ROUNDS rounds of hashing will be performed. */
    AUTH_BCRYPT_GENSALT_LOG2_ROUNDS("cassandra.auth_bcrypt_gensalt_log2_rounds"),
    /** We expect default values on cache retries and interval to be sufficient for everyone but have this escape hatch just in case. */
    AUTH_CACHE_WARMING_MAX_RETRIES("cassandra.auth_cache.warming.max_retries"),
    AUTH_CACHE_WARMING_RETRY_INTERVAL_MS("cassandra.auth_cache.warming.retry_interval_ms"),
    AUTOCOMPACTION_ON_STARTUP_ENABLED("cassandra.autocompaction_on_startup_enabled", "true"),
    AUTO_BOOTSTRAP("cassandra.auto_bootstrap"),
    AUTO_REPAIR_FREQUENCY_SECONDS("cassandra.auto_repair_frequency_seconds", convertToString(TimeUnit.MINUTES.toSeconds(5))),
    BATCHLOG_REPLAY_TIMEOUT_IN_MS("cassandra.batchlog.replay_timeout_in_ms"),
    BATCH_COMMIT_LOG_SYNC_INTERVAL("cassandra.batch_commitlog_sync_interval_millis", "1000"),
    /**
     * When bootstraping how long to wait for schema versions to be seen.
     */
    BOOTSTRAP_SCHEMA_DELAY_MS("cassandra.schema_delay_ms"),
    /**
     * When bootstraping we wait for all schema versions found in gossip to be seen, and if not seen in time we fail
     * the bootstrap; this property will avoid failing and allow bootstrap to continue if set to true.
     */
    BOOTSTRAP_SKIP_SCHEMA_CHECK("cassandra.skip_schema_check"),
    BROADCAST_INTERVAL_MS("cassandra.broadcast_interval_ms", "60000"),
    BTREE_BRANCH_SHIFT("cassandra.btree.branchshift", "5"),
    BTREE_FAN_FACTOR("cassandra.btree.fanfactor"),
    /** Represents the maximum size (in bytes) of a serialized mutation that can be cached **/
    CACHEABLE_MUTATION_SIZE_LIMIT("cassandra.cacheable_mutation_size_limit_bytes", convertToString(1_000_000)),
    CASSANDRA_ALLOW_SIMPLE_STRATEGY("cassandra.allow_simplestrategy"),
    CASSANDRA_AVAILABLE_PROCESSORS("cassandra.available_processors"),
    /** The classpath storage configuration file. */
    CASSANDRA_CONFIG("cassandra.config", "cassandra.yaml"),
    /**
     * The cassandra-foreground option will tell CassandraDaemon whether
     * to close stdout/stderr, but it's up to us not to background.
     * yes/null
     */
    CASSANDRA_FOREGROUND("cassandra-foreground"),
    CASSANDRA_JMX_AUTHORIZER("cassandra.jmx.authorizer"),
    CASSANDRA_JMX_LOCAL_PORT("cassandra.jmx.local.port"),
    CASSANDRA_JMX_REMOTE_LOGIN_CONFIG("cassandra.jmx.remote.login.config"),
    /** Cassandra jmx remote and local port */
    CASSANDRA_JMX_REMOTE_PORT("cassandra.jmx.remote.port"),
    CASSANDRA_MAX_HINT_TTL("cassandra.maxHintTTL", convertToString(Integer.MAX_VALUE)),
    CASSANDRA_MINIMUM_REPLICATION_FACTOR("cassandra.minimum_replication_factor"),
    CASSANDRA_NETTY_USE_HEAP_ALLOCATOR("cassandra.netty_use_heap_allocator"),
    CASSANDRA_PID_FILE("cassandra-pidfile"),
    CASSANDRA_RACKDC_PROPERTIES("cassandra-rackdc.properties"),
    CASSANDRA_SKIP_AUTOMATIC_UDT_FIX("cassandra.skipautomaticudtfix"),
    CASSANDRA_STREAMING_DEBUG_STACKTRACE_LIMIT("cassandra.streaming.debug_stacktrace_limit", "2"),
    CASSANDRA_UNSAFE_TIME_UUID_NODE("cassandra.unsafe.timeuuidnode"),
    CASSANDRA_VERSION("cassandra.version"),
    /** default heartbeating period is 1 minute */
    CHECK_DATA_RESURRECTION_HEARTBEAT_PERIOD("check_data_resurrection_heartbeat_period_milli", "60000"),
    CHRONICLE_ANNOUNCER_DISABLE("chronicle.announcer.disable"),
    CLOCK_GLOBAL("cassandra.clock"),
    CLOCK_MONOTONIC_APPROX("cassandra.monotonic_clock.approx"),
    CLOCK_MONOTONIC_PRECISE("cassandra.monotonic_clock.precise"),
    COMMITLOG_ALLOW_IGNORE_SYNC_CRC("cassandra.commitlog.allow_ignore_sync_crc"),
    COMMITLOG_IGNORE_REPLAY_ERRORS("cassandra.commitlog.ignorereplayerrors"),
    COMMITLOG_MAX_OUTSTANDING_REPLAY_BYTES("cassandra.commitlog_max_outstanding_replay_bytes", convertToString(1024 * 1024 * 64)),
    COMMITLOG_MAX_OUTSTANDING_REPLAY_COUNT("cassandra.commitlog_max_outstanding_replay_count", "1024"),
    COMMITLOG_STOP_ON_ERRORS("cassandra.commitlog.stop_on_errors"),
    /**
     * Entities to replay mutations for upon commit log replay, property is meant to contain
     * comma-separated entities which are either names of keyspaces or keyspaces and tables or their mix.
     * Examples:
     * just keyspaces
     * -Dcassandra.replayList=ks1,ks2,ks3
     * specific tables
     * -Dcassandra.replayList=ks1.tb1,ks2.tb2
     * mix of tables and keyspaces
     * -Dcassandra.replayList=ks1.tb1,ks2
     *
     * If only keyspaces are specified, mutations for all tables in such keyspace will be replayed
     * */
    COMMIT_LOG_REPLAY_LIST("cassandra.replayList"),
    /**
     * This property indicates the location for the access file. If com.sun.management.jmxremote.authenticate is false,
     * then this property and the password and access files, are ignored. Otherwise, the access file must exist and
     * be in the valid format. If the access file is empty or nonexistent, then no access is allowed.
     */
    COM_SUN_MANAGEMENT_JMXREMOTE_ACCESS_FILE("com.sun.management.jmxremote.access.file"),
    /**
     * This property indicates whether password authentication for remote monitoring is
     * enabled. By default it is disabled - com.sun.management.jmxremote.authenticate
     */
    COM_SUN_MANAGEMENT_JMXREMOTE_AUTHENTICATE("com.sun.management.jmxremote.authenticate"),
    /** This property indicates the path to the password file - com.sun.management.jmxremote.password.file */
    COM_SUN_MANAGEMENT_JMXREMOTE_PASSWORD_FILE("com.sun.management.jmxremote.password.file"),
    /** Port number to enable JMX RMI connections - com.sun.management.jmxremote.port */
    COM_SUN_MANAGEMENT_JMXREMOTE_PORT("com.sun.management.jmxremote.port"),
    /**
     * The port number to which the RMI connector will be bound - com.sun.management.jmxremote.rmi.port.
     * An Integer object that represents the value of the second argument is returned
     * if there is no port specified, if the port does not have the correct numeric format,
     * or if the specified name is empty or null.
     */
    COM_SUN_MANAGEMENT_JMXREMOTE_RMI_PORT("com.sun.management.jmxremote.rmi.port", "0"),
    /** This property  indicates whether SSL is enabled for monitoring remotely. Default is set to false. */
    COM_SUN_MANAGEMENT_JMXREMOTE_SSL("com.sun.management.jmxremote.ssl"),
    /**
     * A comma-delimited list of SSL/TLS cipher suites to enable.
     * Used in conjunction with com.sun.management.jmxremote.ssl - com.sun.management.jmxremote.ssl.enabled.cipher.suites
     */
    COM_SUN_MANAGEMENT_JMXREMOTE_SSL_ENABLED_CIPHER_SUITES("com.sun.management.jmxremote.ssl.enabled.cipher.suites"),
    /**
     * A comma-delimited list of SSL/TLS protocol versions to enable.
     * Used in conjunction with com.sun.management.jmxremote.ssl - com.sun.management.jmxremote.ssl.enabled.protocols
     */
    COM_SUN_MANAGEMENT_JMXREMOTE_SSL_ENABLED_PROTOCOLS("com.sun.management.jmxremote.ssl.enabled.protocols"),
    /**
     * This property indicates whether SSL client authentication is enabled - com.sun.management.jmxremote.ssl.need.client.auth.
     * Default is set to false.
     */
    COM_SUN_MANAGEMENT_JMXREMOTE_SSL_NEED_CLIENT_AUTH("com.sun.management.jmxremote.ssl.need.client.auth"),
    /** Defaults to false for 4.1 but plan to switch to true in a later release the thinking is that environments
     * may not work right off the bat so safer to add this feature disabled by default */
    CONFIG_ALLOW_SYSTEM_PROPERTIES("cassandra.config.allow_system_properties"),
    CONFIG_LOADER("cassandra.config.loader"),
    CONSISTENT_DIRECTORY_LISTINGS("cassandra.consistent_directory_listings"),
    CONSISTENT_RANGE_MOVEMENT("cassandra.consistent.rangemovement", "true"),
    CONSISTENT_SIMULTANEOUS_MOVES_ALLOW("cassandra.consistent.simultaneousmoves.allow"),
    CRYPTO_PROVIDER_CLASS_NAME("cassandra.crypto_provider_class_name"),
    CUSTOM_GUARDRAILS_CONFIG_PROVIDER_CLASS("cassandra.custom_guardrails_config_provider_class"),
    CUSTOM_QUERY_HANDLER_CLASS("cassandra.custom_query_handler_class"),
    CUSTOM_TRACING_CLASS("cassandra.custom_tracing_class"),
    /** Controls the type of bufffer (heap/direct) used for shared scratch buffers */
    DATA_OUTPUT_BUFFER_ALLOCATE_TYPE("cassandra.dob.allocate_type"),
    DATA_OUTPUT_STREAM_PLUS_TEMP_BUFFER_SIZE("cassandra.data_output_stream_plus_temp_buffer_size", "8192"),
    DECAYING_ESTIMATED_HISTOGRAM_RESERVOIR_STRIPE_COUNT("cassandra.dehr_stripe_count", "2"),
    DEFAULT_PROVIDE_OVERLAPPING_TOMBSTONES("default.provide.overlapping.tombstones"),
    /** determinism properties for testing */
    DETERMINISM_SSTABLE_COMPRESSION_DEFAULT("cassandra.sstable_compression_default", "true"),
    DETERMINISM_UNSAFE_UUID_NODE("cassandra.unsafe.deterministicuuidnode"),
    DIAGNOSTIC_SNAPSHOT_INTERVAL_NANOS("cassandra.diagnostic_snapshot_interval_nanos", "60000000000"),
    DISABLE_AUTH_CACHES_REMOTE_CONFIGURATION("cassandra.disable_auth_caches_remote_configuration"),
    /** properties to disable certain behaviours for testing */
    DISABLE_GOSSIP_ENDPOINT_REMOVAL("cassandra.gossip.disable_endpoint_removal"),
    DISABLE_PAXOS_AUTO_REPAIRS("cassandra.disable_paxos_auto_repairs"),
    DISABLE_PAXOS_STATE_FLUSH("cassandra.disable_paxos_state_flush"),
    DISABLE_SSTABLE_ACTIVITY_TRACKING("cassandra.sstable_activity_tracking", "true"),
    DISABLE_STCS_IN_L0("cassandra.disable_stcs_in_l0"),
    DISABLE_TCACTIVE_OPENSSL("cassandra.disable_tcactive_openssl"),
    /** property for the rate of the scheduled task that monitors disk usage */
    DISK_USAGE_MONITOR_INTERVAL_MS("cassandra.disk_usage.monitor_interval_ms", convertToString(TimeUnit.SECONDS.toMillis(30))),
    /** property for the interval on which the repeated client warnings and diagnostic events about disk usage are ignored */
    DISK_USAGE_NOTIFY_INTERVAL_MS("cassandra.disk_usage.notify_interval_ms", convertToString(TimeUnit.MINUTES.toMillis(30))),
    DOB_DOUBLING_THRESHOLD_MB("cassandra.DOB_DOUBLING_THRESHOLD_MB", "64"),
    DOB_MAX_RECYCLE_BYTES("cassandra.dob_max_recycle_bytes", convertToString(1024 * 1024)),
    /**
     * When draining, how long to wait for mutating executors to shutdown.
     */
    DRAIN_EXECUTOR_TIMEOUT_MS("cassandra.drain_executor_timeout_ms", convertToString(TimeUnit.MINUTES.toMillis(5))),
    DROP_OVERSIZED_READ_REPAIR_MUTATIONS("cassandra.drop_oversized_readrepair_mutations"),
    DTEST_API_LOG_TOPOLOGY("cassandra.dtest.api.log.topology"),
    /** This property indicates if the code is running under the in-jvm dtest framework */
    DTEST_IS_IN_JVM_DTEST("org.apache.cassandra.dtest.is_in_jvm_dtest"),
    ENABLE_DC_LOCAL_COMMIT("cassandra.enable_dc_local_commit", "true"),
    /**
     * Whether {@link org.apache.cassandra.db.ConsistencyLevel#NODE_LOCAL} should be allowed.
     */
    ENABLE_NODELOCAL_QUERIES("cassandra.enable_nodelocal_queries"),
    EXPIRATION_DATE_OVERFLOW_POLICY("cassandra.expiration_date_overflow_policy"),
    EXPIRATION_OVERFLOW_WARNING_INTERVAL_MINUTES("cassandra.expiration_overflow_warning_interval_minutes", "5"),
    FAILURE_LOGGING_INTERVAL_SECONDS("cassandra.request_failure_log_interval_seconds", "60"),
    FAIL_ON_MISSING_CRYPTO_PROVIDER("cassandra.fail_on_missing_crypto_provider", "false"),
    FD_INITIAL_VALUE_MS("cassandra.fd_initial_value_ms"),
    FD_MAX_INTERVAL_MS("cassandra.fd_max_interval_ms"),
    FILE_CACHE_ENABLED("cassandra.file_cache_enabled"),
    /** @deprecated should be removed in favor of enable flag of relevant startup check (FileSystemOwnershipCheck) */
    /** @deprecated See CASSANDRA-17797 */
    @Deprecated(since = "4.1")
    FILE_SYSTEM_CHECK_ENABLE("cassandra.enable_fs_ownership_check"),
    /** @deprecated should be removed in favor of flags in relevant startup check (FileSystemOwnershipCheck) */
    /** @deprecated See CASSANDRA-17797 */
    @Deprecated(since = "4.1")
    FILE_SYSTEM_CHECK_OWNERSHIP_FILENAME("cassandra.fs_ownership_filename", FileSystemOwnershipCheck.DEFAULT_FS_OWNERSHIP_FILENAME),
    /** @deprecated should be removed in favor of flags in relevant startup check (FileSystemOwnershipCheck) */
    /** @deprecated See CASSANDRA-17797 */
    @Deprecated(since = "4.1")
    FILE_SYSTEM_CHECK_OWNERSHIP_TOKEN(FileSystemOwnershipCheck.FILE_SYSTEM_CHECK_OWNERSHIP_TOKEN),
    FORCE_DEFAULT_INDEXING_PAGE_SIZE("cassandra.force_default_indexing_page_size"),
    /** Used when running in Client mode and the system and schema keyspaces need to be initialized outside of their normal initialization path **/
    FORCE_LOAD_LOCAL_KEYSPACES("cassandra.schema.force_load_local_keyspaces"),
    FORCE_PAXOS_STATE_REBUILD("cassandra.force_paxos_state_rebuild"),
    GIT_SHA("cassandra.gitSHA"),
    /**
     * Gossip quarantine delay is used while evaluating membership changes and should only be changed with extreme care.
     */
    GOSSIPER_QUARANTINE_DELAY("cassandra.gossip_quarantine_delay_ms"),
    GOSSIPER_SKIP_WAITING_TO_SETTLE("cassandra.skip_wait_for_gossip_to_settle", "-1"),
    GOSSIP_DISABLE_THREAD_VALIDATION("cassandra.gossip.disable_thread_validation"),

    /**
     * Delay before checking if gossip is settled.
     */
    GOSSIP_SETTLE_MIN_WAIT_MS("cassandra.gossip_settle_min_wait_ms", "5000"),

    /**
     * Interval delay between checking gossip is settled.
     */
    GOSSIP_SETTLE_POLL_INTERVAL_MS("cassandra.gossip_settle_interval_ms", "1000"),

    /**
     * Number of polls without gossip state change to consider gossip as settled.
     */
    GOSSIP_SETTLE_POLL_SUCCESSES_REQUIRED("cassandra.gossip_settle_poll_success_required", "3"),

    IGNORED_SCHEMA_CHECK_ENDPOINTS("cassandra.skip_schema_check_for_endpoints"),
    IGNORED_SCHEMA_CHECK_VERSIONS("cassandra.skip_schema_check_for_versions"),
    IGNORE_CORRUPTED_SCHEMA_TABLES("cassandra.ignore_corrupted_schema_tables"),
    /** @deprecated should be removed in favor of enable flag of relevant startup check (checkDatacenter) */
    /** @deprecated See CASSANDRA-17797 */
    @Deprecated(since = "4.1")
    IGNORE_DC("cassandra.ignore_dc"),
    IGNORE_DYNAMIC_SNITCH_SEVERITY("cassandra.ignore_dynamic_snitch_severity"),

    IGNORE_KERNEL_BUG_1057843_CHECK("cassandra.ignore_kernel_bug_1057843_check"),

    IGNORE_MISSING_NATIVE_FILE_HINTS("cassandra.require_native_file_hints"),
    /** @deprecated should be removed in favor of enable flag of relevant startup check (checkRack) */
    /** @deprecated See CASSANDRA-17797 */
    @Deprecated(since = "4.1")
    IGNORE_RACK("cassandra.ignore_rack"),
    INDEX_SUMMARY_EXPECTED_KEY_SIZE("cassandra.index_summary_expected_key_size", "64"),
    INITIAL_TOKEN("cassandra.initial_token"),
    INTERNODE_EVENT_THREADS("cassandra.internode-event-threads"),
    IO_NETTY_EVENTLOOP_THREADS("io.netty.eventLoopThreads"),
    IO_NETTY_TRANSPORT_ESTIMATE_SIZE_ON_SUBMIT("io.netty.transport.estimateSizeOnSubmit"),
    IO_NETTY_TRANSPORT_NONATIVE("io.netty.transport.noNative"),
    JAVAX_RMI_SSL_CLIENT_ENABLED_CIPHER_SUITES("javax.rmi.ssl.client.enabledCipherSuites"),
    JAVAX_RMI_SSL_CLIENT_ENABLED_PROTOCOLS("javax.rmi.ssl.client.enabledProtocols"),
    /** Java class path. */
    JAVA_CLASS_PATH("java.class.path"),
    JAVA_HOME("java.home"),
    /**
     * Indicates the temporary directory used by the Java Virtual Machine (JVM)
     * to create and store temporary files.
     */
    JAVA_IO_TMPDIR("java.io.tmpdir"),
    /**
     * Path from which to load native libraries.
     * Default is absolute path to lib directory.
     */
    JAVA_LIBRARY_PATH("java.library.path"),
    /**
     * Controls the distributed garbage collector lease time for JMX objects.
     * Should only be set by in-jvm dtests.
     */
    JAVA_RMI_DGC_LEASE_VALUE_IN_JVM_DTEST("java.rmi.dgc.leaseValue"),
    /**
     * The value of this property represents the host name string
     * that should be associated with remote stubs for locally created remote objects,
     * in order to allow clients to invoke methods on the remote object.
     */
    JAVA_RMI_SERVER_HOSTNAME("java.rmi.server.hostname"),
    /**
     * If this value is true, object identifiers for remote objects exported by this VM will be generated by using
     * a cryptographically secure random number generator. The default value is false.
     */
    JAVA_RMI_SERVER_RANDOM_ID("java.rmi.server.randomIDs"),
    JAVA_SECURITY_AUTH_LOGIN_CONFIG("java.security.auth.login.config"),
    JAVA_SECURITY_EGD("java.security.egd"),
    /** Java Runtime Environment version */
    JAVA_VERSION("java.version"),
    /** Java Virtual Machine implementation name */
    JAVA_VM_NAME("java.vm.name"),
    JOIN_RING("cassandra.join_ring", "true"),
<<<<<<< HEAD
    /**
     * {@link StorageCompatibilityMode} mode sets how the node will behave, sstable or messaging versions to use etc according to a yaml setting. 
     * But many tests don't load the config hence we need to force it otherwise they would run always under the default. Config is null for junits 
     * that don't load the config. Get from env var that CI/build.xml sets.
     *
     * This is a dev/CI only property. Do not use otherwise.
     */
    JUNIT_STORAGE_COMPATIBILITY_MODE("cassandra.junit_storage_compatibility_mode", StorageCompatibilityMode.NONE.toString()),
=======
>>>>>>> d422eb1f
    /** startup checks properties */
    LIBJEMALLOC("cassandra.libjemalloc"),
    /** Line separator ("\n" on UNIX). */
    LINE_SEPARATOR("line.separator"),
    /** Load persistence ring state. Default value is {@code true}. */
    LOAD_RING_STATE("cassandra.load_ring_state", "true"),
    LOG4J2_DISABLE_JMX("log4j2.disableJmx"),
    LOG4J2_DISABLE_JMX_LEGACY("log4j2.disable.jmx"),
    LOG4J_SHUTDOWN_HOOK_ENABLED("log4j.shutdownHookEnabled"),
    LOGBACK_CONFIGURATION_FILE("logback.configurationFile"),
    /** Maximum number of rows in system_views.logs table */
    LOGS_VIRTUAL_TABLE_MAX_ROWS("cassandra.virtual.logs.max.rows", convertToString(LogMessagesTable.LOGS_VIRTUAL_TABLE_DEFAULT_ROWS)),
    /**
     * Directory where Cassandra puts its logs, defaults to "." which is current directory.
     */
    LOG_DIR("cassandra.logdir", "."),
    /**
     * Directory where Cassandra persists logs from audit logging. If this property is not set, the audit log framework
     * will set it automatically to {@link CassandraRelevantProperties#LOG_DIR} + "/audit".
     */
    LOG_DIR_AUDIT("cassandra.logdir.audit"),
    /** Loosen the definition of "empty" for gossip state, for use during host replacements if things go awry */
    LOOSE_DEF_OF_EMPTY_ENABLED(Config.PROPERTY_PREFIX + "gossiper.loose_empty_enabled"),
    MAX_CONCURRENT_RANGE_REQUESTS("cassandra.max_concurrent_range_requests"),
    MAX_HINT_BUFFERS("cassandra.MAX_HINT_BUFFERS", "3"),
    MAX_LOCAL_PAUSE_IN_MS("cassandra.max_local_pause_in_ms", "5000"),
    /** what class to use for mbean registeration */
    MBEAN_REGISTRATION_CLASS("org.apache.cassandra.mbean_registration_class"),
    MEMTABLE_OVERHEAD_COMPUTE_STEPS("cassandra.memtable_row_overhead_computation_step", "100000"),
    MEMTABLE_OVERHEAD_SIZE("cassandra.memtable.row_overhead_size", "-1"),
    MEMTABLE_SHARD_COUNT("cassandra.memtable.shard.count"),
    MEMTABLE_TRIE_SIZE_LIMIT("cassandra.trie_size_limit_mb"),
    METRICS_REPORTER_CONFIG_FILE("cassandra.metricsReporterConfigFile"),
    /** Defines the maximum number of unique timed out queries that will be reported in the logs. Use a negative number to remove any limit. */
    MONITORING_MAX_OPERATIONS("cassandra.monitoring_max_operations", "50"),
    /** Defines the interval for reporting any operations that have timed out. */
    MONITORING_REPORT_INTERVAL_MS("cassandra.monitoring_report_interval_ms", "5000"),
    MV_ALLOW_FILTERING_NONKEY_COLUMNS_UNSAFE("cassandra.mv.allow_filtering_nonkey_columns_unsafe"),
    MV_ENABLE_COORDINATOR_BATCHLOG("cassandra.mv_enable_coordinator_batchlog"),
    /** mx4jaddress */
    MX4JADDRESS("mx4jaddress"),
    /** mx4jport */
    MX4JPORT("mx4jport"),
    NANOTIMETOMILLIS_TIMESTAMP_UPDATE_INTERVAL("cassandra.NANOTIMETOMILLIS_TIMESTAMP_UPDATE_INTERVAL", "10000"),
    NATIVE_EPOLL_ENABLED("cassandra.native.epoll.enabled", "true"),
    /** This is the port used with RPC address for the native protocol to communicate with clients. Now that thrift RPC is no longer in use there is no RPC port. */
    NATIVE_TRANSPORT_PORT("cassandra.native_transport_port"),
    NEVER_PURGE_TOMBSTONES("cassandra.never_purge_tombstones"),
    NIO_DATA_OUTPUT_STREAM_PLUS_BUFFER_SIZE("cassandra.nio_data_output_stream_plus_buffer_size", convertToString(32 * 1024)),
    NODETOOL_JMX_NOTIFICATION_POLL_INTERVAL_SECONDS("cassandra.nodetool.jmx_notification_poll_interval_seconds", convertToString(TimeUnit.SECONDS.convert(5, TimeUnit.MINUTES))),
    /** If set, {@link org.apache.cassandra.net.MessagingService} is shutdown abrtuptly without waiting for anything.
     * This is an optimization used in unit tests becuase we never restart a node there. The only node is stopoped
     * when the JVM terminates. Therefore, we can use such optimization and not wait unnecessarily. */
    NON_GRACEFUL_SHUTDOWN("cassandra.test.messagingService.nonGracefulShutdown"),
    /** for specific tests */
    /** This property indicates whether disable_mbean_registration is true */
    ORG_APACHE_CASSANDRA_DISABLE_MBEAN_REGISTRATION("org.apache.cassandra.disable_mbean_registration"),
    /** Operating system architecture. */
    OS_ARCH("os.arch"),
    /** Operating system name. */
    OS_NAME("os.name"),
    OTCP_LARGE_MESSAGE_THRESHOLD("cassandra.otcp_large_message_threshold", convertToString(1024 * 64)),
    /** Enabled/disable TCP_NODELAY for intradc connections. Defaults is enabled. */
    OTC_INTRADC_TCP_NODELAY("cassandra.otc_intradc_tcp_nodelay", "true"),
    OVERRIDE_DECOMMISSION("cassandra.override_decommission"),
    PARENT_REPAIR_STATUS_CACHE_SIZE("cassandra.parent_repair_status_cache_size", "100000"),
    PARENT_REPAIR_STATUS_EXPIRY_SECONDS("cassandra.parent_repair_status_expiry_seconds", convertToString(TimeUnit.SECONDS.convert(1, TimeUnit.DAYS))),
    PARTITIONER("cassandra.partitioner"),
    PAXOS_CLEANUP_SESSION_TIMEOUT_SECONDS("cassandra.paxos_cleanup_session_timeout_seconds", convertToString(TimeUnit.HOURS.toSeconds(2))),
    PAXOS_DISABLE_COORDINATOR_LOCKING("cassandra.paxos.disable_coordinator_locking"),
    PAXOS_LOG_TTL_LINEARIZABILITY_VIOLATIONS("cassandra.paxos.log_ttl_linearizability_violations", "true"),
    PAXOS_MODERN_RELEASE("cassandra.paxos.modern_release", "4.1"),
    PAXOS_REPAIR_ALLOW_MULTIPLE_PENDING_UNSAFE("cassandra.paxos_repair_allow_multiple_pending_unsafe"),
    PAXOS_REPAIR_ON_TOPOLOGY_CHANGE_RETRIES("cassandra.paxos_repair_on_topology_change_retries", "10"),
    PAXOS_REPAIR_ON_TOPOLOGY_CHANGE_RETRY_DELAY_SECONDS("cassandra.paxos_repair_on_topology_change_retry_delay_seconds", "10"),
    PAXOS_REPAIR_RETRY_TIMEOUT_IN_MS("cassandra.paxos_repair_retry_timeout_millis", "60000"),
    PAXOS_USE_SELF_EXECUTION("cassandra.paxos.use_self_execution", "true"),
    PRINT_HEAP_HISTOGRAM_ON_OUT_OF_MEMORY_ERROR("cassandra.printHeapHistogramOnOutOfMemoryError"),
    READS_THRESHOLDS_COORDINATOR_DEFENSIVE_CHECKS_ENABLED("cassandra.reads.thresholds.coordinator.defensive_checks_enabled"),
    RELEASE_VERSION("cassandra.releaseVersion"),
    REPAIR_CLEANUP_INTERVAL_SECONDS("cassandra.repair_cleanup_interval_seconds", convertToString(Ints.checkedCast(TimeUnit.MINUTES.toSeconds(10)))),
    REPAIR_DELETE_TIMEOUT_SECONDS("cassandra.repair_delete_timeout_seconds", convertToString(Ints.checkedCast(TimeUnit.DAYS.toSeconds(1)))),
    REPAIR_FAIL_TIMEOUT_SECONDS("cassandra.repair_fail_timeout_seconds", convertToString(Ints.checkedCast(TimeUnit.DAYS.toSeconds(1)))),
    REPAIR_MUTATION_REPAIR_ROWS_PER_BATCH("cassandra.repair.mutation_repair_rows_per_batch", "100"),
    REPAIR_STATUS_CHECK_TIMEOUT_SECONDS("cassandra.repair_status_check_timeout_seconds", convertToString(Ints.checkedCast(TimeUnit.HOURS.toSeconds(1)))),
    /**
     * When doing a host replacement its possible that the gossip state is "empty" meaning that the endpoint is known
     * but the current state isn't known.  If the host replacement is needed to repair this state, this property must
     * be true.
     */
    REPLACEMENT_ALLOW_EMPTY("cassandra.allow_empty_replace_address", "true"),
    REPLACE_ADDRESS("cassandra.replace_address"),
    REPLACE_ADDRESS_FIRST_BOOT("cassandra.replace_address_first_boot"),
    REPLACE_NODE("cassandra.replace_node"),
    REPLACE_TOKEN("cassandra.replace_token"),
    /**
     * Whether we reset any found data from previously run bootstraps.
     */
    RESET_BOOTSTRAP_PROGRESS("cassandra.reset_bootstrap_progress"),
    RING_DELAY("cassandra.ring_delay_ms"),

    // SAI specific properties

    /** Controls the maximum number of index query intersections that will take part in a query */
    SAI_INTERSECTION_CLAUSE_LIMIT("cassandra.sai.intersection_clause_limit", "2"),
    /** Latest version to be used for SAI index writing */
    SAI_LATEST_VERSION("cassandra.sai.latest_version", "aa"),
    SAI_MAX_FROZEN_TERM_SIZE("cassandra.sai.max_frozen_term_size", "5KiB"),
    SAI_MAX_STRING_TERM_SIZE("cassandra.sai.max_string_term_size", "1KiB"),
    SAI_MAX_VECTOR_TERM_SIZE("cassandra.sai.max_vector_term_size", "32KiB"),

    /** Minimum number of reachable leaves for a given node to be eligible for an auxiliary posting list */
    SAI_MINIMUM_POSTINGS_LEAVES("cassandra.sai.minimum_postings_leaves", "64"),

    /**
     * Skip, or the sampling interval, for selecting a balanced tree level that is eligible for an auxiliary posting list.
     * Sampling starts from 0, but balanced tree root node is at level 1. For skip = 4, eligible levels are 4, 8, 12, etc. (no
     * level 0, because there is no node at level 0).
     */
    SAI_POSTINGS_SKIP("cassandra.sai.postings_skip", "3"),

    /**
     * Used to determine the block size and block mask for the clustering sorted terms.
     */
    SAI_SORTED_TERMS_CLUSTERING_BLOCK_SHIFT("cassandra.sai.sorted_terms_clustering_block_shift", "4"),

    /**
     * Used to determine the block size and block mask for the partition sorted terms.
     */
    SAI_SORTED_TERMS_PARTITION_BLOCK_SHIFT("cassandra.sai.sorted_terms_partition_block_shift", "4"),

    SAI_TEST_BALANCED_TREE_DEBUG_ENABLED("cassandra.sai.test.balanced_tree_debug_enabled", "false"),
    SAI_TEST_DISABLE_TIMEOUT("cassandra.sai.test.timeout_disabled", "false"),

    /** Whether to allow the user to specify custom options to the hnsw index */
    SAI_VECTOR_ALLOW_CUSTOM_PARAMETERS("cassandra.sai.vector.allow_custom_parameters", "false"),

    /** Controls the maximum top-k limit for vector search */
    SAI_VECTOR_SEARCH_MAX_TOP_K("cassandra.sai.vector_search.max_top_k", "1000"),

    /**
     * Controls the maximum number of PrimaryKeys that will be read into memory at one time when ordering/limiting
     * the results of an ANN query constrained by non-ANN predicates.
     */
    SAI_VECTOR_SEARCH_ORDER_CHUNK_SIZE("cassandra.sai.vector_search.order_chunk_size", "100000"),

    SCHEMA_UPDATE_HANDLER_FACTORY_CLASS("cassandra.schema.update_handler_factory.class"),
    SEARCH_CONCURRENCY_FACTOR("cassandra.search_concurrency_factor", "1"),

    /**
     * The maximum number of seeds returned by a seed provider before emmitting a warning.
     * A large seed list may impact effectiveness of the third gossip round.
     * The default used in SimpleSeedProvider is 20.
     */
    SEED_COUNT_WARN_THRESHOLD("cassandra.seed_count_warn_threshold"),
    SERIALIZATION_EMPTY_TYPE_NONEMPTY_BEHAVIOR("cassandra.serialization.emptytype.nonempty_behavior"),
    SET_SEP_THREAD_NAME("cassandra.set_sep_thread_name", "true"),
    SHUTDOWN_ANNOUNCE_DELAY_IN_MS("cassandra.shutdown_announce_in_ms", "2000"),
    SIZE_RECORDER_INTERVAL("cassandra.size_recorder_interval", "300"),
    SKIP_GC_INSPECTOR("cassandra.skip_gc_inspector", "false"),
    SKIP_PAXOS_REPAIR_ON_TOPOLOGY_CHANGE("cassandra.skip_paxos_repair_on_topology_change"),
    /** If necessary for operational purposes, permit certain keyspaces to be ignored for paxos topology repairs. */
    SKIP_PAXOS_REPAIR_ON_TOPOLOGY_CHANGE_KEYSPACES("cassandra.skip_paxos_repair_on_topology_change_keyspaces"),
    SKIP_PAXOS_REPAIR_VERSION_VALIDATION("cassandra.skip_paxos_repair_version_validation"),
    SKIP_PAXOS_STATE_REBUILD("cassandra.skip_paxos_state_rebuild"),
    /** snapshots ttl cleanup initial delay in seconds */
    SNAPSHOT_CLEANUP_INITIAL_DELAY_SECONDS("cassandra.snapshot.ttl_cleanup_initial_delay_seconds", "5"),
    /** snapshots ttl cleanup period in seconds */
    SNAPSHOT_CLEANUP_PERIOD_SECONDS("cassandra.snapshot.ttl_cleanup_period_seconds", "60"),
    /** minimum allowed TTL for snapshots */
    SNAPSHOT_MIN_ALLOWED_TTL_SECONDS("cassandra.snapshot.min_allowed_ttl_seconds", "60"),
    SSL_ENABLE("ssl.enable"),
    SSL_STORAGE_PORT("cassandra.ssl_storage_port"),
    SSTABLE_FORMAT_DEFAULT("cassandra.sstable.format.default"),
    START_GOSSIP("cassandra.start_gossip", "true"),
    START_NATIVE_TRANSPORT("cassandra.start_native_transport"),
    STORAGE_DIR("cassandra.storagedir"),
    STORAGE_HOOK("cassandra.storage_hook"),
    STORAGE_PORT("cassandra.storage_port"),
    STREAMING_HISTOGRAM_ROUND_SECONDS("cassandra.streaminghistogram.roundseconds", "60"),
    STREAMING_SESSION_PARALLELTRANSFERS("cassandra.streaming.session.parallelTransfers"),
    STREAM_HOOK("cassandra.stream_hook"),
    /** Platform word size sun.arch.data.model. Examples: "32", "64", "unknown"*/
    SUN_ARCH_DATA_MODEL("sun.arch.data.model"),
    SUN_JAVA_COMMAND("sun.java.command", ""),
    /**
     * Controls the JMX server threadpool keap-alive time.
     * Should only be set by in-jvm dtests.
     */
    SUN_RMI_TRANSPORT_TCP_THREADKEEPALIVETIME("sun.rmi.transport.tcp.threadKeepAliveTime"),
    SUN_STDERR_ENCODING("sun.stderr.encoding"),
    SUN_STDOUT_ENCODING("sun.stdout.encoding"),
    SUPERUSER_SETUP_DELAY_MS("cassandra.superuser_setup_delay_ms", "10000"),
    SYSTEM_AUTH_DEFAULT_RF("cassandra.system_auth.default_rf", "1"),
    SYSTEM_DISTRIBUTED_DEFAULT_RF("cassandra.system_distributed.default_rf", "3"),
    SYSTEM_TRACES_DEFAULT_RF("cassandra.system_traces.default_rf", "2"),

    // transactional cluster metadata relevant properties
    // TODO: not a fan of being forced to prefix these to satisfy the alphabetic ordering constraint
    //       but it makes sense to group logically related properties together

    TCM_ALLOW_TRANSFORMATIONS_DURING_UPGRADES("cassandra.allow_transformations_during_upgrades", "false"),
    /**
     * for obtaining acknowlegement from peers to make progress in multi-step operations
     */
    TCM_PROGRESS_BARRIER_BACKOFF_MILLIS("cassandra.progress_barrier_backoff_ms", "1000"),
    TCM_PROGRESS_BARRIER_TIMEOUT_MILLIS("cassandra.progress_barrier_timeout_ms", "3600000"),
    /**
     * size of in-memory index of max epoch -> sealed period
     */
    TCM_RECENTLY_SEALED_PERIOD_INDEX_SIZE("cassandra.recently_sealed_period_index_size", "10"),

    /**
     * should replica groups in data placements be sorted to ensure the primary replica is first in the list
     */
    TCM_SORT_REPLICA_GROUPS("cassandra.sorted_replica_groups_enabled", "true"),
    TCM_UNSAFE_BOOT_WITH_CLUSTERMETADATA("cassandra.unsafe_boot_with_clustermetadata", null),
    TCM_USE_ATOMIC_LONG_PROCESSOR("cassandra.test.use_atomic_long_processor", "false"),
    TCM_USE_NO_OP_REPLICATOR("cassandra.test.use_no_op_replicator", "false"),

    TEST_BBFAILHELPER_ENABLED("test.bbfailhelper.enabled"),
    TEST_BLOB_SHARED_SEED("cassandra.test.blob.shared.seed"),
    TEST_BYTEMAN_TRANSFORMATIONS_DEBUG("cassandra.test.byteman.transformations.debug"),
    TEST_CASSANDRA_KEEPBRIEFBRIEF("cassandra.keepBriefBrief"),
    TEST_CASSANDRA_RELEVANT_PROPERTIES("org.apache.cassandra.conf.CassandraRelevantPropertiesTest"),
    /** A property for various mechanisms for syncing files that makes it possible it intercept and skip syncing. */
    TEST_CASSANDRA_SKIP_SYNC("cassandra.skip_sync"),
    TEST_CASSANDRA_SUITENAME("suitename", "suitename_IS_UNDEFINED"),
    TEST_CASSANDRA_TESTTAG("cassandra.testtag", "cassandra.testtag_IS_UNDEFINED"),
    TEST_COMPRESSION("cassandra.test.compression"),
    TEST_COMPRESSION_ALGO("cassandra.test.compression.algo", "lz4"),
    TEST_DEBUG_REF_COUNT("cassandra.debugrefcount"),
    TEST_DRIVER_CONNECTION_TIMEOUT_MS("cassandra.test.driver.connection_timeout_ms", "5000"),
    TEST_DRIVER_READ_TIMEOUT_MS("cassandra.test.driver.read_timeout_ms", "12000"),
    TEST_ENCRYPTION("cassandra.test.encryption", "false"),
    TEST_FAIL_MV_LOCKS_COUNT("cassandra.test.fail_mv_locks_count", "0"),
    TEST_FAIL_WRITES_KS("cassandra.test.fail_writes_ks", ""),
    /** Flush changes of {@link org.apache.cassandra.schema.SchemaKeyspace} after each schema modification. In production,
     * we always do that. However, tests which do not restart nodes may disable this functionality in order to run
     * faster. Note that this is disabled for unit tests but if an individual test requires schema to be flushed, it
     * can be also done manually for that particular case: {@code flush(SchemaConstants.SCHEMA_KEYSPACE_NAME);}. */
    TEST_FLUSH_LOCAL_SCHEMA_CHANGES("cassandra.test.flush_local_schema_changes", "true"),
    TEST_HARRY_SWITCH_AFTER("cassandra.test.harry.progression.switch-after", "1"),
    TEST_INVALID_LEGACY_SSTABLE_ROOT("invalid-legacy-sstable-root"),
    TEST_JVM_DTEST_DISABLE_SSL("cassandra.test.disable_ssl"),
    TEST_JVM_SHUTDOWN_MESSAGING_GRACEFULLY("cassandra.test.messagingService.gracefulShutdown", "false"),
    TEST_LEGACY_SSTABLE_ROOT("legacy-sstable-root"),
    TEST_ORG_CAFFINITAS_OHC_SEGMENTCOUNT("org.caffinitas.ohc.segmentCount"),
    TEST_PRESERVE_THREAD_CREATION_STACKTRACE("cassandra.test.preserve_thread_creation_stacktrace", "false"),
    TEST_RANDOM_SEED("cassandra.test.random.seed"),
    TEST_READ_ITERATION_DELAY_MS("cassandra.test.read_iteration_delay_ms", "0"),
    TEST_REUSE_PREPARED("cassandra.test.reuse_prepared", "true"),
    TEST_ROW_CACHE_SIZE("cassandra.test.row_cache_size"),
    TEST_SERIALIZATION_WRITES("cassandra.test-serialization-writes"),
    TEST_SIMULATOR_DEBUG("cassandra.test.simulator.debug"),
    TEST_SIMULATOR_DETERMINISM_CHECK("cassandra.test.simulator.determinismcheck", "none"),
    TEST_SIMULATOR_LIVENESS_CHECK("cassandra.test.simulator.livenesscheck", "true"),
    /** properties for debugging simulator ASM output */
    TEST_SIMULATOR_PRINT_ASM("cassandra.test.simulator.print_asm", "none"),
    TEST_SIMULATOR_PRINT_ASM_CLASSES("cassandra.test.simulator.print_asm_classes", ""),
    TEST_SIMULATOR_PRINT_ASM_OPTS("cassandra.test.simulator.print_asm_opts", ""),
    TEST_SIMULATOR_PRINT_ASM_TYPES("cassandra.test.simulator.print_asm_types", ""),
    TEST_SKIP_CRYPTO_PROVIDER_INSTALLATION("cassandra.test.security.skip.provider.installation", "false"),
    TEST_SSTABLE_FORMAT_DEVELOPMENT("cassandra.test.sstableformatdevelopment"),
    /**
     * {@link StorageCompatibilityMode} mode sets how the node will behave, sstable or messaging versions to use etc.
     * according to a yaml setting. But many tests don't load the config hence we need to force it otherwise they would
     * run always under the default. Config is null for junits that don't load the config. Get from env var that
     * CI/build.xml sets.
     *
     * This is a dev/CI only property. Do not use otherwise.
     */
    TEST_STORAGE_COMPATIBILITY_MODE("cassandra.test.storage_compatibility_mode", StorageCompatibilityMode.CASSANDRA_4.toString()),
    TEST_STRICT_LCS_CHECKS("cassandra.test.strict_lcs_checks"),
    /** Turns some warnings into exceptions for testing. */
    TEST_STRICT_RUNTIME_CHECKS("cassandra.strict.runtime.checks"),
    /** Not to be used in production, this causes a Netty logging handler to be added to the pipeline, which will throttle a system under any normal load. */
    TEST_UNSAFE_VERBOSE_DEBUG_CLIENT_PROTOCOL("cassandra.unsafe_verbose_debug_client_protocol"),
    TEST_USE_PREPARED("cassandra.test.use_prepared", "true"),
    TEST_UTIL_ALLOW_TOOL_REINIT_FOR_TEST("org.apache.cassandra.tools.UtilALLOW_TOOL_REINIT_FOR_TEST"),
    /** Activate write survey mode. The node not becoming an active ring member, and you must use JMX StorageService->joinRing() to finalize the ring joining. */
    TEST_WRITE_SURVEY("cassandra.write_survey"),
    TOLERATE_SSTABLE_SIZE("cassandra.tolerate_sstable_size"),
    TRIGGERS_DIR("cassandra.triggers_dir"),
    TRUNCATE_BALLOT_METADATA("cassandra.truncate_ballot_metadata"),
    TYPE_UDT_CONFLICT_BEHAVIOR("cassandra.type.udt.conflict_behavior"),
    // See org.apache.cassandra.db.compaction.unified.Controller for the definition of the UCS parameters
    UCS_BASE_SHARD_COUNT("unified_compaction.base_shard_count", "4"),
    UCS_MIN_SSTABLE_SIZE("unified_compaction.min_sstable_size", "100MiB"),
    UCS_OVERLAP_INCLUSION_METHOD("unified_compaction.overlap_inclusion_method"),
    UCS_SCALING_PARAMETER("unified_compaction.scaling_parameters", "T4"),
    UCS_SSTABLE_GROWTH("unified_compaction.sstable_growth", "0.333"),
    UCS_SURVIVAL_FACTOR("unified_compaction.survival_factor", "1"),
    UCS_TARGET_SSTABLE_SIZE("unified_compaction.target_sstable_size", "1GiB"),
    UDF_EXECUTOR_THREAD_KEEPALIVE_MS("cassandra.udf_executor_thread_keepalive_ms", "30000"),
    UNSAFE_SYSTEM("cassandra.unsafesystem"),
    /** User's home directory. */
    USER_HOME("user.home"),
    /** When enabled, recursive directory deletion will be executed using a unix command `rm -rf` instead of traversing
     * and removing individual files. This is now used only tests, but eventually we will make it true by default.*/
    USE_NIX_RECURSIVE_DELETE("cassandra.use_nix_recursive_delete"),
    /** Gossiper compute expiration timeout. Default value 3 days. */
    VERY_LONG_TIME_MS("cassandra.very_long_time_ms", "259200000"),
    WAIT_FOR_TRACING_EVENTS_TIMEOUT_SECS("cassandra.wait_for_tracing_events_timeout_secs", "0"),
    ;

    static
    {
        CassandraRelevantProperties[] values = CassandraRelevantProperties.values();
        Set<String> visited = new HashSet<>(values.length);
        CassandraRelevantProperties prev = null;
        for (CassandraRelevantProperties next : values)
        {
            if (!visited.add(next.getKey()))
                throw new IllegalStateException("System properties have duplicate key: " + next.getKey());
            if (prev != null && next.name().compareTo(prev.name()) < 0)
                throw new IllegalStateException("Enum constants are not in alphabetical order: " + prev.name() + " should come before " + next.name());
            else
                prev = next;
        }
    }

    CassandraRelevantProperties(String key, String defaultVal)
    {
        this.key = key;
        this.defaultVal = defaultVal;
    }

    CassandraRelevantProperties(String key)
    {
        this.key = key;
        this.defaultVal = null;
    }

    private final String key;
    private final String defaultVal;

    public String getKey()
    {
        return key;
    }

    /**
     * Gets the value of the indicated system property.
     * @return system property value if it exists, defaultValue otherwise.
     */
    public String getString()
    {
        String value = System.getProperty(key);

        return value == null ? defaultVal : STRING_CONVERTER.convert(value);
    }

    /**
     * Returns default value.
     *
     * @return default value, if any, otherwise null.
     */
    public String getDefaultValue()
    {
        return defaultVal;
    }

    /**
     * Sets the property to its default value if a default value was specified. Remove the property otherwise.
     */
    public void reset()
    {
        if (defaultVal != null)
            System.setProperty(key, defaultVal);
        else
            System.getProperties().remove(key);
    }

    /**
     * Gets the value of a system property as a String.
     * @return system property String value if it exists, overrideDefaultValue otherwise.
     */
    public String getString(String overrideDefaultValue)
    {
        String value = System.getProperty(key);
        if (value == null)
            return overrideDefaultValue;

        return STRING_CONVERTER.convert(value);
    }

    public <T> T convert(PropertyConverter<T> converter)
    {
        String value = System.getProperty(key);
        if (value == null)
            value = defaultVal;

        return converter.convert(value);
    }

    public static String convertToString(@Nullable Object value)
    {
        if (value == null)
            return null;
        if (value instanceof String)
            return (String) value;
        if (value instanceof Boolean)
            return Boolean.toString((Boolean) value);
        if (value instanceof Long)
            return Long.toString((Long) value);
        if (value instanceof Integer)
            return Integer.toString((Integer) value);
        if (value instanceof Double)
            return Double.toString((Double) value);
        if (value instanceof Float)
            return Float.toString((Float) value);
        throw new IllegalArgumentException("Unknown type " + value.getClass());
    }

    /**
     * Sets the value into system properties.
     * @param value to set
     */
    public String setString(String value)
    {
        return System.setProperty(key, value);
    }

    /**
     * Gets the value of a system property as a boolean.
     * @return system property boolean value if it exists, false otherwise().
     */
    public boolean getBoolean()
    {
        String value = System.getProperty(key);

        return BOOLEAN_CONVERTER.convert(value == null ? defaultVal : value);
    }

    /**
     * Gets the value of a system property as a boolean.
     * @return system property boolean value if it exists, overrideDefaultValue otherwise.
     */
    public boolean getBoolean(boolean overrideDefaultValue)
    {
        String value = System.getProperty(key);
        if (value == null)
            return overrideDefaultValue;

        return BOOLEAN_CONVERTER.convert(value);
    }

    /**
     * Sets the value into system properties.
     * @param value to set
     * @return Previous value if it exists.
     */
    public Boolean setBoolean(boolean value)
    {
        String prev = System.setProperty(key, convertToString(value));
        return prev == null ? null : BOOLEAN_CONVERTER.convert(prev);
    }

    /**
     * Clears the value set in the system property.
     */
    public void clearValue()
    {
        System.clearProperty(key);
    }

    /**
     * Gets the value of a system property as a int.
     * @return System property value if it exists, defaultValue otherwise. Throws an exception if no default value is set.
     */
    public int getInt()
    {
        String value = System.getProperty(key);
        if (value == null && defaultVal == null)
            throw new ConfigurationException("Missing property value or default value is not set: " + key);
        return INTEGER_CONVERTER.convert(value == null ? defaultVal : value);
    }

    /**
     * Gets the value of a system property as a long.
     * @return System property value if it exists, defaultValue otherwise. Throws an exception if no default value is set.
     */
    public long getLong()
    {
        String value = System.getProperty(key);
        if (value == null && defaultVal == null)
            throw new ConfigurationException("Missing property value or default value is not set: " + key);
        return LONG_CONVERTER.convert(value == null ? defaultVal : value);
    }

    /**
     * Gets the value of a system property as a long.
     * @return system property long value if it exists, defaultValue otherwise.
     */
    public long getLong(long overrideDefaultValue)
    {
        String value = System.getProperty(key);
        if (value == null)
            return overrideDefaultValue;

        return LONG_CONVERTER.convert(value);
    }

    /**
     * Gets the value of a system property as a double.
     * @return System property value if it exists, defaultValue otherwise. Throws an exception if no default value is set.
     */
    public double getDouble()
    {
        String value = System.getProperty(key);
        if (value == null && defaultVal == null)
            throw new ConfigurationException("Missing property value or default value is not set: " + key);
        return DOUBLE_CONVERTER.convert(value == null ? defaultVal : value);
    }

    /**
     * Gets the value of a system property as a double.
     * @return system property value if it exists, defaultValue otherwise.
     */
    public double getDouble(double overrideDefaultValue)
    {
        String value = System.getProperty(key);
        if (value == null)
            return overrideDefaultValue;

        return DOUBLE_CONVERTER.convert(value);
    }

    /**
     * Gets the value of a system property, given as a human-readable size in bytes (e.g. 100MiB, 10GB, 500B).
     * @return System property value if it exists, defaultValue otherwise. Throws an exception if no default value is set.
     */
    public long getSizeInBytes()
    {
        String value = System.getProperty(key);
        if (value == null && defaultVal == null)
            throw new ConfigurationException("Missing property value or default value is not set: " + key);
        return SIZE_IN_BYTES_CONVERTER.convert(value == null ? defaultVal : value);
    }

    /**
     * Gets the value of a system property, given as a human-readable size in bytes (e.g. 100MiB, 10GB, 500B).
     * @return System property value if it exists, defaultValue otherwise.
     */
    public long getSizeInBytes(long overrideDefaultValue)
    {
        String value = System.getProperty(key);
        if (value == null)
            return overrideDefaultValue;

        return SIZE_IN_BYTES_CONVERTER.convert(value);
    }

    /**
     * Gets the value of a system property as an int.
     * @return system property int value if it exists, overrideDefaultValue otherwise.
     */
    public int getInt(int overrideDefaultValue)
    {
        String value = System.getProperty(key);
        if (value == null)
            return overrideDefaultValue;

        return INTEGER_CONVERTER.convert(value);
    }

    /**
     * Sets the value into system properties.
     * @param value to set
     * @return Previous value or null if it did not have one.
     */
    public Integer setInt(int value)
    {
        String prev = System.setProperty(key, convertToString(value));
        return prev == null ? null : INTEGER_CONVERTER.convert(prev);
    }

    /**
     * Sets the value into system properties.
     * @param value to set
     * @return Previous value or null if it did not have one.
     */
    public Long setLong(long value)
    {
        String prev = System.setProperty(key, convertToString(value));
        return prev == null ? null : LONG_CONVERTER.convert(prev);
    }

    /**
     * Gets the value of a system property as a enum, calling {@link String#toUpperCase()} first.
     *
     * @param defaultValue to return when not defined
     * @param <T> type
     * @return enum value
     */
    public <T extends Enum<T>> T getEnum(T defaultValue)
    {
        return getEnum(true, defaultValue);
    }

    /**
     * Gets the value of a system property as a enum, optionally calling {@link String#toUpperCase()} first.
     *
     * @param toUppercase before converting to enum
     * @param defaultValue to return when not defined
     * @param <T> type
     * @return enum value
     */
    public <T extends Enum<T>> T getEnum(boolean toUppercase, T defaultValue)
    {
        String value = System.getProperty(key);
        if (value == null)
            return defaultValue;
        return Enum.valueOf(defaultValue.getDeclaringClass(), toUppercase ? value.toUpperCase() : value);
    }

    /**
     * Gets the value of a system property as an enum, optionally calling {@link String#toUpperCase()} first.
     * If the value is missing, the default value for this property is used
     *
     * @param toUppercase before converting to enum
     * @param enumClass enumeration class
     * @param <T> type
     * @return enum value
     */
    public <T extends Enum<T>> T getEnum(boolean toUppercase, Class<T> enumClass)
    {
        String value = System.getProperty(key, defaultVal);
        return Enum.valueOf(enumClass, toUppercase ? value.toUpperCase() : value);
    }

    /**
     * Sets the value into system properties.
     * @param value to set
     */
    public void setEnum(Enum<?> value)
    {
        System.setProperty(key, value.name());
    }

    public interface PropertyConverter<T>
    {
        T convert(String value);
    }

    private static final PropertyConverter<String> STRING_CONVERTER = value -> value;

    private static final PropertyConverter<Boolean> BOOLEAN_CONVERTER = Boolean::parseBoolean;

    private static final PropertyConverter<Integer> INTEGER_CONVERTER = value ->
    {
        try
        {
            return Integer.decode(value);
        }
        catch (NumberFormatException e)
        {
            throw new ConfigurationException(String.format("Invalid value for system property: " +
                                                           "expected integer value but got '%s'", value));
        }
    };

    private static final PropertyConverter<Long> LONG_CONVERTER = value ->
    {
        try
        {
            return Long.decode(value);
        }
        catch (NumberFormatException e)
        {
            throw new ConfigurationException(String.format("Invalid value for system property: " +
                                                           "expected long value but got '%s'", value));
        }
    };

    private static final PropertyConverter<Long> SIZE_IN_BYTES_CONVERTER = value ->
    {
        try
        {
            return FBUtilities.parseHumanReadableBytes(value);
        }
        catch (ConfigurationException e)
        {
            throw new ConfigurationException(String.format("Invalid value for system property: " +
                                                           "expected size in bytes with unit but got '%s'\n%s", value, e));
        }
    };

    private static final PropertyConverter<Double> DOUBLE_CONVERTER = value ->
    {
        try
        {
            return Double.parseDouble(value);
        }
        catch (NumberFormatException e)
        {
            throw new ConfigurationException(String.format("Invalid value for system property: " +
                                                           "expected floating point value but got '%s'", value));
        }
    };

    /**
     * @return whether a system property is present or not.
     */
    public boolean isPresent()
    {
        return System.getProperties().containsKey(key);
    }
}<|MERGE_RESOLUTION|>--- conflicted
+++ resolved
@@ -316,17 +316,6 @@
     /** Java Virtual Machine implementation name */
     JAVA_VM_NAME("java.vm.name"),
     JOIN_RING("cassandra.join_ring", "true"),
-<<<<<<< HEAD
-    /**
-     * {@link StorageCompatibilityMode} mode sets how the node will behave, sstable or messaging versions to use etc according to a yaml setting. 
-     * But many tests don't load the config hence we need to force it otherwise they would run always under the default. Config is null for junits 
-     * that don't load the config. Get from env var that CI/build.xml sets.
-     *
-     * This is a dev/CI only property. Do not use otherwise.
-     */
-    JUNIT_STORAGE_COMPATIBILITY_MODE("cassandra.junit_storage_compatibility_mode", StorageCompatibilityMode.NONE.toString()),
-=======
->>>>>>> d422eb1f
     /** startup checks properties */
     LIBJEMALLOC("cassandra.libjemalloc"),
     /** Line separator ("\n" on UNIX). */
@@ -592,14 +581,13 @@
     TEST_SKIP_CRYPTO_PROVIDER_INSTALLATION("cassandra.test.security.skip.provider.installation", "false"),
     TEST_SSTABLE_FORMAT_DEVELOPMENT("cassandra.test.sstableformatdevelopment"),
     /**
-     * {@link StorageCompatibilityMode} mode sets how the node will behave, sstable or messaging versions to use etc.
-     * according to a yaml setting. But many tests don't load the config hence we need to force it otherwise they would
-     * run always under the default. Config is null for junits that don't load the config. Get from env var that
-     * CI/build.xml sets.
+     * {@link StorageCompatibilityMode} mode sets how the node will behave, sstable or messaging versions to use etc according to a yaml setting.
+     * But many tests don't load the config hence we need to force it otherwise they would run always under the default. Config is null for junits
+     * that don't load the config. Get from env var that CI/build.xml sets.
      *
      * This is a dev/CI only property. Do not use otherwise.
      */
-    TEST_STORAGE_COMPATIBILITY_MODE("cassandra.test.storage_compatibility_mode", StorageCompatibilityMode.CASSANDRA_4.toString()),
+    TEST_STORAGE_COMPATIBILITY_MODE("cassandra.test.storage_compatibility_mode", StorageCompatibilityMode.NONE.toString()),
     TEST_STRICT_LCS_CHECKS("cassandra.test.strict_lcs_checks"),
     /** Turns some warnings into exceptions for testing. */
     TEST_STRICT_RUNTIME_CHECKS("cassandra.strict.runtime.checks"),
