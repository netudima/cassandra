/*
 * Licensed to the Apache Software Foundation (ASF) under one
 * or more contributor license agreements.  See the NOTICE file
 * distributed with this work for additional information
 * regarding copyright ownership.  The ASF licenses this file
 * to you under the Apache License, Version 2.0 (the
 * "License"); you may not use this file except in compliance
 * with the License.  You may obtain a copy of the License at
 *
 *     http://www.apache.org/licenses/LICENSE-2.0
 *
 * Unless required by applicable law or agreed to in writing, software
 * distributed under the License is distributed on an "AS IS" BASIS,
 * WITHOUT WARRANTIES OR CONDITIONS OF ANY KIND, either express or implied.
 * See the License for the specific language governing permissions and
 * limitations under the License.
 */
package org.apache.cassandra.config;

import java.lang.reflect.Field;
import java.lang.reflect.Modifier;
import java.util.ArrayList;
import java.util.List;
import java.util.Map;
import java.util.Set;
import java.util.TreeMap;
import java.util.concurrent.TimeUnit;
import java.util.function.Supplier;

import com.google.common.base.Joiner;
import com.google.common.collect.Sets;

import org.slf4j.Logger;
import org.slf4j.LoggerFactory;

/**
 * A class that contains configuration properties for the cassandra node it runs within.
 *
 * Properties declared as volatile can be mutated via JMX.
 */
public class Config
{
    private static final Logger logger = LoggerFactory.getLogger(Config.class);

    /*
     * Prefix for Java properties for internal Cassandra configuration options
     */
    public static final String PROPERTY_PREFIX = "cassandra.";

    public String cluster_name = "Test Cluster";
    public String authenticator;
    public String authorizer;
    public String role_manager;
    public volatile int permissions_validity_in_ms = 2000;
    public volatile int permissions_cache_max_entries = 1000;
    public volatile int permissions_update_interval_in_ms = -1;
    public volatile int roles_validity_in_ms = 2000;
    public volatile int roles_cache_max_entries = 1000;
    public volatile int roles_update_interval_in_ms = -1;
    public volatile int credentials_validity_in_ms = 2000;
    public volatile int credentials_cache_max_entries = 1000;
    public volatile int credentials_update_interval_in_ms = -1;

    /* Hashing strategy Random or OPHF */
    public String partitioner;

    public boolean auto_bootstrap = true;
    public volatile boolean hinted_handoff_enabled = true;
    public Set<String> hinted_handoff_disabled_datacenters = Sets.newConcurrentHashSet();
    public volatile int max_hint_window_in_ms = 3 * 3600 * 1000; // three hours
    public String hints_directory;

    public ParameterizedClass seed_provider;
    public DiskAccessMode disk_access_mode = DiskAccessMode.auto;

    public DiskFailurePolicy disk_failure_policy = DiskFailurePolicy.ignore;
    public CommitFailurePolicy commit_failure_policy = CommitFailurePolicy.stop;

    /* initial token in the ring */
    public String initial_token;
    public Integer num_tokens;
    /** Triggers automatic allocation of tokens if set, using the replication strategy of the referenced keyspace */
    public String allocate_tokens_for_keyspace = null;

    public volatile long request_timeout_in_ms = 10000L;

    public volatile long read_request_timeout_in_ms = 5000L;

    public volatile long range_request_timeout_in_ms = 10000L;

    public volatile long write_request_timeout_in_ms = 2000L;

    public volatile long counter_write_request_timeout_in_ms = 5000L;

    public volatile long cas_contention_timeout_in_ms = 1000L;

    public volatile long truncate_request_timeout_in_ms = 60000L;

    /**
     * @deprecated use {@link this#streaming_keep_alive_period_in_secs} instead
     */
    @Deprecated
    public int streaming_socket_timeout_in_ms = 86400000; //24 hours

    public Integer streaming_keep_alive_period_in_secs = 300; //5 minutes

    public boolean cross_node_timeout = false;

    public volatile long slow_query_log_timeout_in_ms = 500L;

    public volatile double phi_convict_threshold = 8.0;

    public int concurrent_reads = 32;
    public int concurrent_writes = 32;
    public int concurrent_counter_writes = 32;
    public int concurrent_materialized_view_writes = 32;

    @Deprecated
    public Integer concurrent_replicates = null;

    public int memtable_flush_writers = 0;
    public Integer memtable_heap_space_in_mb;
    public Integer memtable_offheap_space_in_mb;
    public Float memtable_cleanup_threshold = null;

    // Limit the maximum depth of repair session merkle trees
    public volatile int repair_session_max_tree_depth = 18;

    public int storage_port = 7000;
    public int ssl_storage_port = 7001;
    public String listen_address;
    public String listen_interface;
    public boolean listen_interface_prefer_ipv6 = false;
    public String broadcast_address;
    public boolean listen_on_broadcast_address = false;
    public String internode_authenticator;

    /* intentionally left set to true, despite being set to false in stock 2.2 cassandra.yaml
       we don't want to surprise Thrift users who have the setting blank in the yaml during 2.1->2.2 upgrade */
    public boolean start_rpc = true;
    public String rpc_address;
    public String rpc_interface;
    public boolean rpc_interface_prefer_ipv6 = false;
    public String broadcast_rpc_address;
    public int rpc_port = 9160;
    public int rpc_listen_backlog = 50;
    public String rpc_server_type = "sync";
    public boolean rpc_keepalive = true;
    public int rpc_min_threads = 16;
    public int rpc_max_threads = Integer.MAX_VALUE;
    public Integer rpc_send_buff_size_in_bytes;
    public Integer rpc_recv_buff_size_in_bytes;
    public int internode_send_buff_size_in_bytes = 0;
    public int internode_recv_buff_size_in_bytes = 0;

    public boolean start_native_transport = false;
    public int native_transport_port = 9042;
    public Integer native_transport_port_ssl = null;
    public int native_transport_max_threads = 128;
    public int native_transport_max_frame_size_in_mb = 256;
    public volatile long native_transport_max_concurrent_connections = -1L;
    public volatile long native_transport_max_concurrent_connections_per_ip = -1L;
    public boolean native_transport_flush_in_batches_legacy = true;
    public volatile long native_transport_max_concurrent_requests_in_bytes_per_ip = -1L;
    public volatile long native_transport_max_concurrent_requests_in_bytes = -1L;
    public Integer native_transport_max_negotiable_protocol_version = Integer.MIN_VALUE;

    @Deprecated
    public int thrift_max_message_length_in_mb = 16;
    /**
     * Max size of values in SSTables, in MegaBytes.
     * Default is the same as the native protocol frame limit: 256Mb.
     * See AbstractType for how it is used.
     */
    public int max_value_size_in_mb = 256;

    public int thrift_framed_transport_size_in_mb = 15;
    public boolean snapshot_before_compaction = false;
    public boolean auto_snapshot = true;

    /* if the size of columns or super-columns are more than this, indexing will kick in */
    public int column_index_size_in_kb = 64;
    public int column_index_cache_size_in_kb = 2;
    public volatile int batch_size_warn_threshold_in_kb = 5;
    public volatile int batch_size_fail_threshold_in_kb = 50;
    public Integer unlogged_batch_across_partitions_warn_threshold = 10;
    public volatile Integer concurrent_compactors;
    public volatile int compaction_throughput_mb_per_sec = 16;
    public volatile int compaction_large_partition_warning_threshold_mb = 100;
    public int min_free_space_per_drive_in_mb = 50;

    /**
     * @deprecated retry support removed on CASSANDRA-10992
     */
    @Deprecated
    public int max_streaming_retries = 3;

    public volatile int stream_throughput_outbound_megabits_per_sec = 200;
    public volatile int inter_dc_stream_throughput_outbound_megabits_per_sec = 200;

    public String[] data_file_directories = new String[0];

    public String saved_caches_directory;

    // Commit Log
    public String commitlog_directory;
    public Integer commitlog_total_space_in_mb;
    public CommitLogSync commitlog_sync;
    public double commitlog_sync_batch_window_in_ms = Double.NaN;
    public int commitlog_sync_period_in_ms;
    public int commitlog_segment_size_in_mb = 32;
    public ParameterizedClass commitlog_compression;
    public int commitlog_max_compression_buffers_in_pool = 3;
    public TransparentDataEncryptionOptions transparent_data_encryption_options = new TransparentDataEncryptionOptions();

    public Integer max_mutation_size_in_kb;

    // Change-data-capture logs
    public boolean cdc_enabled = false;
    public String cdc_raw_directory;
    public int cdc_total_space_in_mb = 0;
    public int cdc_free_space_check_interval_ms = 250;

    @Deprecated
    public int commitlog_periodic_queue_size = -1;

    public String endpoint_snitch;
    public boolean dynamic_snitch = true;
    public int dynamic_snitch_update_interval_in_ms = 100;
    public int dynamic_snitch_reset_interval_in_ms = 600000;
    public double dynamic_snitch_badness_threshold = 0.1;

    public String request_scheduler;
    public RequestSchedulerId request_scheduler_id;
    public RequestSchedulerOptions request_scheduler_options;

    public EncryptionOptions.ServerEncryptionOptions server_encryption_options = new EncryptionOptions.ServerEncryptionOptions();
    public EncryptionOptions.ClientEncryptionOptions client_encryption_options = new EncryptionOptions.ClientEncryptionOptions();
    // this encOptions is for backward compatibility (a warning is logged by DatabaseDescriptor)
    public EncryptionOptions.ServerEncryptionOptions encryption_options;

    public InternodeCompression internode_compression = InternodeCompression.none;

    @Deprecated
    public Integer index_interval = null;

    public int hinted_handoff_throttle_in_kb = 1024;
    public int batchlog_replay_throttle_in_kb = 1024;
    public int max_hints_delivery_threads = 2;
    public int hints_flush_period_in_ms = 10000;
    public int max_hints_file_size_in_mb = 128;
    public ParameterizedClass hints_compression;
    public int sstable_preemptive_open_interval_in_mb = 50;

    public volatile boolean incremental_backups = false;
    public boolean trickle_fsync = false;
    public int trickle_fsync_interval_in_kb = 10240;

    public Long key_cache_size_in_mb = null;
    public volatile int key_cache_save_period = 14400;
    public volatile int key_cache_keys_to_save = Integer.MAX_VALUE;

    public String row_cache_class_name = "org.apache.cassandra.cache.OHCProvider";
    public long row_cache_size_in_mb = 0;
    public volatile int row_cache_save_period = 0;
    public volatile int row_cache_keys_to_save = Integer.MAX_VALUE;

    public Long counter_cache_size_in_mb = null;
    public volatile int counter_cache_save_period = 7200;
    public volatile int counter_cache_keys_to_save = Integer.MAX_VALUE;

    private static boolean isClientMode = false;
    private static Supplier<Config> overrideLoadConfig = null;

    public Integer file_cache_size_in_mb;

    /**
     * Because of the current {@link org.apache.cassandra.utils.memory.BufferPool} slab sizes of 64 kb, we
     * store in the file cache buffers that divide 64 kb, so we need to round the buffer sizes to powers of two.
     * This boolean controls weather they are rounded up or down. Set it to true to round up to the
     * next power of two, set it to false to round down to the previous power of two. Note that buffer sizes are
     * already rounded to 4 kb and capped between 4 kb minimum and 64 kb maximum by the {@link DiskOptimizationStrategy}.
     * By default, this boolean is set to round down when {@link #disk_optimization_strategy} is {@code ssd},
     * and to round up when it is {@code spinning}.
     */
    public Boolean file_cache_round_up;

    public boolean buffer_pool_use_heap_if_exhausted = true;

    public DiskOptimizationStrategy disk_optimization_strategy = DiskOptimizationStrategy.ssd;

    public double disk_optimization_estimate_percentile = 0.95;

    public double disk_optimization_page_cross_chance = 0.1;

    public boolean inter_dc_tcp_nodelay = true;

    public MemtableAllocationType memtable_allocation_type = MemtableAllocationType.heap_buffers;

    public volatile int tombstone_warn_threshold = 1000;
    public volatile int tombstone_failure_threshold = 100000;

    public final ReplicaFilteringProtectionOptions replica_filtering_protection = new ReplicaFilteringProtectionOptions();

    public volatile Long index_summary_capacity_in_mb;
    public volatile int index_summary_resize_interval_in_minutes = 60;

    public int gc_log_threshold_in_ms = 200;
    public int gc_warn_threshold_in_ms = 0;

    // TTL for different types of trace events.
    public int tracetype_query_ttl = (int) TimeUnit.DAYS.toSeconds(1);
    public int tracetype_repair_ttl = (int) TimeUnit.DAYS.toSeconds(7);

    /*
     * Strategy to use for coalescing messages in OutboundTcpConnection.
     * Can be fixed, movingaverage, timehorizon, disabled. Setting is case and leading/trailing
     * whitespace insensitive. You can also specify a subclass of CoalescingStrategies.CoalescingStrategy by name.
     */
    public String otc_coalescing_strategy = "DISABLED";

    /*
     * How many microseconds to wait for coalescing. For fixed strategy this is the amount of time after the first
     * message is received before it will be sent with any accompanying messages. For moving average this is the
     * maximum amount of time that will be waited as well as the interval at which messages must arrive on average
     * for coalescing to be enabled.
     */
    public static final int otc_coalescing_window_us_default = 200;
    public int otc_coalescing_window_us = otc_coalescing_window_us_default;
    public int otc_coalescing_enough_coalesced_messages = 8;

    /**
     * Backlog expiration interval in milliseconds for the OutboundTcpConnection.
     */
    public static final int otc_backlog_expiration_interval_ms_default = 200;
    public volatile int otc_backlog_expiration_interval_ms = otc_backlog_expiration_interval_ms_default;

    public int windows_timer_interval = 0;

    /**
     * Size of the CQL prepared statements cache in MB.
     * Defaults to 1/256th of the heap size or 10MB, whichever is greater.
     */
    public Long prepared_statements_cache_size_mb = null;
    /**
     * Size of the Thrift prepared statements cache in MB.
     * Defaults to 1/256th of the heap size or 10MB, whichever is greater.
     */
    public Long thrift_prepared_statements_cache_size_mb = null;

    public boolean enable_user_defined_functions = false;
    public boolean enable_scripted_user_defined_functions = false;

    public boolean enable_materialized_views = true;

<<<<<<< HEAD
    public boolean enable_sasi_indexes = true;
=======
    public volatile boolean enable_drop_compact_storage = true;
>>>>>>> 9b6dd382

    /**
     * Optionally disable asynchronous UDF execution.
     * Disabling asynchronous UDF execution also implicitly disables the security-manager!
     * By default, async UDF execution is enabled to be able to detect UDFs that run too long / forever and be
     * able to fail fast - i.e. stop the Cassandra daemon, which is currently the only appropriate approach to
     * "tell" a user that there's something really wrong with the UDF.
     * When you disable async UDF execution, users MUST pay attention to read-timeouts since these may indicate
     * UDFs that run too long or forever - and this can destabilize the cluster.
     */
    public boolean enable_user_defined_functions_threads = true;
    /**
     * Time in milliseconds after a warning will be emitted to the log and to the client that a UDF runs too long.
     * (Only valid, if enable_user_defined_functions_threads==true)
     */
    public long user_defined_function_warn_timeout = 500;
    /**
     * Time in milliseconds after a fatal UDF run-time situation is detected and action according to
     * user_function_timeout_policy will take place.
     * (Only valid, if enable_user_defined_functions_threads==true)
     */
    public long user_defined_function_fail_timeout = 1500;
    /**
     * Defines what to do when a UDF ran longer than user_defined_function_fail_timeout.
     * Possible options are:
     * - 'die' - i.e. it is able to emit a warning to the client before the Cassandra Daemon will shut down.
     * - 'die_immediate' - shut down C* daemon immediately (effectively prevent the chance that the client will receive a warning).
     * - 'ignore' - just log - the most dangerous option.
     * (Only valid, if enable_user_defined_functions_threads==true)
     */
    public UserFunctionTimeoutPolicy user_function_timeout_policy = UserFunctionTimeoutPolicy.die;

    public volatile boolean back_pressure_enabled = false;
    public volatile ParameterizedClass back_pressure_strategy;

    /**
     * @deprecated migrate to {@link DatabaseDescriptor#isClientInitialized()}
     */
    @Deprecated
    public static boolean isClientMode()
    {
        return isClientMode;
    }

    /**
     * If true, when rows with duplicate clustering keys are detected during a read or compaction
     * a snapshot will be taken. In the read case, each a snapshot request will be issued to each
     * replica involved in the query, for compaction the snapshot will be created locally.
     * These are limited at the replica level so that only a single snapshot per-day can be taken
     * via this method.
     *
     * This requires check_for_duplicate_rows_during_reads and/or check_for_duplicate_rows_during_compaction
     * below to be enabled
     */
    public volatile boolean snapshot_on_duplicate_row_detection = false;
    /**
     * If these are enabled duplicate keys will get logged, and if snapshot_on_duplicate_row_detection
     * is enabled, the table will get snapshotted for offline investigation
     */
    public volatile boolean check_for_duplicate_rows_during_reads = true;
    public volatile boolean check_for_duplicate_rows_during_compaction = true;

    /**
     * Client mode means that the process is a pure client, that uses C* code base but does
     * not read or write local C* database files.
     *
     * @deprecated migrate to {@link DatabaseDescriptor#clientInitialization(boolean)}
     */
    @Deprecated
    public static void setClientMode(boolean clientMode)
    {
        isClientMode = clientMode;
    }

    public static Supplier<Config> getOverrideLoadConfig()
    {
        return overrideLoadConfig;
    }

    public static void setOverrideLoadConfig(Supplier<Config> loadConfig)
    {
        overrideLoadConfig = loadConfig;
    }

    public enum CommitLogSync
    {
        periodic,
        batch
    }
    public enum InternodeCompression
    {
        all, none, dc
    }

    public enum DiskAccessMode
    {
        auto,
        mmap,
        mmap_index_only,
        standard,
    }

    public enum MemtableAllocationType
    {
        unslabbed_heap_buffers,
        heap_buffers,
        offheap_buffers,
        offheap_objects
    }

    public enum DiskFailurePolicy
    {
        best_effort,
        stop,
        ignore,
        stop_paranoid,
        die
    }

    public enum CommitFailurePolicy
    {
        stop,
        stop_commit,
        ignore,
        die,
    }

    public enum UserFunctionTimeoutPolicy
    {
        ignore,
        die,
        die_immediate
    }

    public enum RequestSchedulerId
    {
        keyspace
    }

    public enum DiskOptimizationStrategy
    {
        ssd,
        spinning
    }

    private static final List<String> SENSITIVE_KEYS = new ArrayList<String>() {{
        add("client_encryption_options");
        add("server_encryption_options");
        add("encryption_options");
    }};

    public static void log(Config config)
    {
        Map<String, String> configMap = new TreeMap<>();
        for (Field field : Config.class.getFields())
        {
            // ignore the constants
            if (Modifier.isFinal(field.getModifiers()))
                continue;

            String name = field.getName();
            if (SENSITIVE_KEYS.contains(name))
            {
                configMap.put(name, "<REDACTED>");
                continue;
            }

            String value;
            try
            {
                // Field.get() can throw NPE if the value of the field is null
                value = field.get(config).toString();
            }
            catch (NullPointerException | IllegalAccessException npe)
            {
                value = "null";
            }
            configMap.put(name, value);
        }

        logger.info("Node configuration:[{}]", Joiner.on("; ").join(configMap.entrySet()));
    }
}<|MERGE_RESOLUTION|>--- conflicted
+++ resolved
@@ -353,11 +353,9 @@
 
     public boolean enable_materialized_views = true;
 
-<<<<<<< HEAD
     public boolean enable_sasi_indexes = true;
-=======
+
     public volatile boolean enable_drop_compact_storage = true;
->>>>>>> 9b6dd382
 
     /**
      * Optionally disable asynchronous UDF execution.
