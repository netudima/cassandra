--- conflicted
+++ resolved
@@ -104,7 +104,7 @@
 
     private static final Pattern timestampPattern = Pattern.compile("^-?\\d+$");
 
-    private static final FastThreadLocal<Format> FORMATTER_UTC = new FastThreadLocal<Format>()
+    private static final FastThreadLocal<Format> FORMATTER_UTC = new FastThreadLocal<>()
     {
         protected java.text.Format initialValue()
         {
@@ -117,7 +117,7 @@
         }
     };
 
-    private static final FastThreadLocal<Format> FORMATTER_TO_JSON = new FastThreadLocal<Format>()
+    private static final FastThreadLocal<Format> FORMATTER_TO_JSON = new FastThreadLocal<>()
     {
         protected java.text.Format initialValue()
         {
@@ -205,18 +205,12 @@
     @Override
     public boolean shouldQuoteCQLLiterals()
     {
-<<<<<<< HEAD
         return true;
     }
 
     @Override
     protected String toCQLLiteralNonNull(ByteBuffer buffer)
     {
-        return FORMATTER_UTC.get().format(deserialize(buffer));
-=======
-        return buffer == null || !buffer.hasRemaining()
-               ? "null"
-               : FORMATTER_UTC.get().format(deserialize(buffer).toInstant());
->>>>>>> e471a57d
+        return FORMATTER_UTC.get().format(deserialize(buffer).toInstant());
     }
 }