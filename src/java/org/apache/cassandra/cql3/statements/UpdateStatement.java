--- conflicted
+++ resolved
@@ -63,16 +63,8 @@
         // clause which is inintuitive (#6782)
         //
         // We never insert markers for Super CF as this would confuse the thrift side.
-<<<<<<< HEAD
-        if (cfm.isCQL3Table() && !prefix.isStatic())
+        if (type == StatementType.INSERT && cfm.isCQL3Table() && !prefix.isStatic())
             cf.addColumn(params.makeColumn(cfm.comparator.rowMarker(prefix), ByteBufferUtil.EMPTY_BYTE_BUFFER));
-=======
-        if (type == StatementType.INSERT && cfDef.isComposite && !cfDef.isCompact && !cfm.isSuper())
-        {
-            ByteBuffer name = builder.copy().add(ByteBufferUtil.EMPTY_BYTE_BUFFER).build();
-            cf.addColumn(params.makeColumn(name, ByteBufferUtil.EMPTY_BYTE_BUFFER));
-        }
->>>>>>> 0ff7f996
 
         List<Operation> updates = getOperations();
 
