--- conflicted
+++ resolved
@@ -266,21 +266,13 @@
 
         for (Memtable memtable : memtables)
         {
-<<<<<<< HEAD
-            if (memtable.rowIterator(key) != null)
-            {
-                minTimestampSeen = Math.min(minTimestampSeen, memtable.getMinTimestamp());
-                hasTimestamp = true;
-=======
             if (memtable.getMinTimestamp() != Memtable.NO_MIN_TIMESTAMP)
             {
-                Partition partition = memtable.getPartition(key);
-                if (partition != null)
+                if (memtable.rowIterator(key) != null)
                 {
-                    minTimestampSeen = Math.min(minTimestampSeen, partition.stats().minTimestamp);
+                    minTimestampSeen = Math.min(minTimestampSeen, memtable.getMinTimestamp());
                     hasTimestamp = true;
                 }
->>>>>>> a83de9bc
             }
         }
 
