/*
 * Licensed to the Apache Software Foundation (ASF) under one
 * or more contributor license agreements.  See the NOTICE file
 * distributed with this work for additional information
 * regarding copyright ownership.  The ASF licenses this file
 * to you under the Apache License, Version 2.0 (the
 * "License"); you may not use this file except in compliance
 * with the License.  You may obtain a copy of the License at
 *
 *     http://www.apache.org/licenses/LICENSE-2.0
 *
 * Unless required by applicable law or agreed to in writing, software
 * distributed under the License is distributed on an "AS IS" BASIS,
 * WITHOUT WARRANTIES OR CONDITIONS OF ANY KIND, either express or implied.
 * See the License for the specific language governing permissions and
 * limitations under the License.
 */
package org.apache.cassandra.db.marshal;

import java.nio.ByteBuffer;
import java.util.ArrayList;
import java.util.Arrays;
import java.util.Iterator;
import java.util.List;
import java.util.regex.Pattern;
import java.util.stream.Collectors;

import com.google.common.base.Objects;

import org.apache.cassandra.cql3.*;
import org.apache.cassandra.exceptions.ConfigurationException;
import org.apache.cassandra.exceptions.InvalidRequestException;
import org.apache.cassandra.exceptions.SyntaxException;
import org.apache.cassandra.serializers.*;
import org.apache.cassandra.transport.ProtocolVersion;
import org.apache.cassandra.utils.ByteBufferUtil;

/**
 * This is essentially like a CompositeType, but it's not primarily meant for comparison, just
 * to pack multiple values together so has a more friendly encoding.
 */
public class TupleType extends AbstractType<ByteBuffer>
{
    private static final String COLON = ":";
    private static final Pattern COLON_PAT = Pattern.compile(COLON);
    private static final String ESCAPED_COLON = "\\\\:";
    private static final Pattern ESCAPED_COLON_PAT = Pattern.compile(ESCAPED_COLON);
    private static final String AT = "@";
    private static final Pattern AT_PAT = Pattern.compile(AT);
    private static final String ESCAPED_AT = "\\\\@";
    private static final Pattern ESCAPED_AT_PAT = Pattern.compile(ESCAPED_AT);
    
    protected final List<AbstractType<?>> types;

    private final TupleSerializer serializer;

    public TupleType(List<AbstractType<?>> types)
    {
        this(types, true);
    }

    protected TupleType(List<AbstractType<?>> types, boolean freezeInner)
    {
        super(ComparisonType.CUSTOM);
        if (freezeInner)
            this.types = types.stream().map(AbstractType::freeze).collect(Collectors.toList());
        else
            this.types = types;
        this.serializer = new TupleSerializer(fieldSerializers(types));
    }

    private static List<TypeSerializer<?>> fieldSerializers(List<AbstractType<?>> types)
    {
        int size = types.size();
        List<TypeSerializer<?>> serializers = new ArrayList<>(size);
        for (int i = 0; i < size; i++)
            serializers.add(types.get(i).getSerializer());
        return serializers;
    }

    public static TupleType getInstance(TypeParser parser) throws ConfigurationException, SyntaxException
    {
        List<AbstractType<?>> types = parser.getTypeParameters();
        for (int i = 0; i < types.size(); i++)
            types.set(i, types.get(i).freeze());
        return new TupleType(types);
    }

    @Override
    public boolean referencesUserType(String name)
    {
        return allTypes().stream().anyMatch(f -> f.referencesUserType(name));
    }

    @Override
    public boolean referencesDuration()
    {
        return allTypes().stream().anyMatch(f -> f.referencesDuration());
    }

    public AbstractType<?> type(int i)
    {
        return types.get(i);
    }

    public int size()
    {
        return types.size();
    }

    public List<AbstractType<?>> allTypes()
    {
        return types;
    }

    public int compareCustom(ByteBuffer o1, ByteBuffer o2)
    {
        if (!o1.hasRemaining() || !o2.hasRemaining())
            return o1.hasRemaining() ? 1 : o2.hasRemaining() ? -1 : 0;

        ByteBuffer bb1 = o1.duplicate();
        ByteBuffer bb2 = o2.duplicate();

        for (int i = 0; bb1.remaining() > 0 && bb2.remaining() > 0 && i < types.size(); i++)
        {
            AbstractType<?> comparator = types.get(i);

            int size1 = bb1.getInt();
            int size2 = bb2.getInt();

            // Handle nulls
            if (size1 < 0)
            {
                if (size2 < 0)
                    continue;
                return -1;
            }
            if (size2 < 0)
                return 1;

            ByteBuffer value1 = ByteBufferUtil.readBytes(bb1, size1);
            ByteBuffer value2 = ByteBufferUtil.readBytes(bb2, size2);
            int cmp = comparator.compare(value1, value2);
            if (cmp != 0)
                return cmp;
        }

<<<<<<< HEAD
        // handle trailing nulls
        while (bb1.remaining() > 0)
        {
            int size = bb1.getInt();
            if (size > 0) // non-null
                return 1;
        }

        while (bb2.remaining() > 0)
        {
            int size = bb2.getInt();
            if (size > 0) // non-null
                return -1;
        }

        return 0;
=======
        if (bb1.remaining() == 0 && bb2.remaining() == 0)
            return 0;

        if (bb1.remaining() == 0)
            return allRemainingComponentsAreNull(bb2) ? 0 : -1;

        // bb1.remaining() > 0 && bb2.remaining() == 0
        return allRemainingComponentsAreNull(bb1) ? 0 : 1;
    }

    // checks if all remaining components are null (e.g., their size is -1)
    private static boolean allRemainingComponentsAreNull(ByteBuffer bb)
    {
        while (bb.hasRemaining())
        {
            int size = bb.getInt();
            if (size >= 0)
                return false;
        }
        return true;
>>>>>>> 2cde7a7e
    }

    /**
     * Split a tuple value into its component values.
     */
    public ByteBuffer[] split(ByteBuffer value)
    {
        ByteBuffer[] components = new ByteBuffer[size()];
        ByteBuffer input = value.duplicate();
        for (int i = 0; i < size(); i++)
        {
            if (!input.hasRemaining())
                return Arrays.copyOfRange(components, 0, i);

            int size = input.getInt();

            if (input.remaining() < size)
                throw new MarshalException(String.format("Not enough bytes to read %dth component", i));

            // size < 0 means null value
            components[i] = size < 0 ? null : ByteBufferUtil.readBytes(input, size);
        }

        // error out if we got more values in the tuple/UDT than we expected
        if (input.hasRemaining())
        {
            throw new InvalidRequestException(String.format(
                    "Expected %s %s for %s column, but got more",
                    size(), size() == 1 ? "value" : "values", this.asCQL3Type()));
        }

        return components;
    }

    public static ByteBuffer buildValue(ByteBuffer[] components)
    {
        int totalLength = 0;
        for (ByteBuffer component : components)
            totalLength += 4 + (component == null ? 0 : component.remaining());

        ByteBuffer result = ByteBuffer.allocate(totalLength);
        for (ByteBuffer component : components)
        {
            if (component == null)
            {
                result.putInt(-1);
            }
            else
            {
                result.putInt(component.remaining());
                result.put(component.duplicate());
            }
        }
        result.rewind();
        return result;
    }

    @Override
    public String getString(ByteBuffer value)
    {
        if (value == null)
            return "null";

        StringBuilder sb = new StringBuilder();
        ByteBuffer input = value.duplicate();
        for (int i = 0; i < size(); i++)
        {
            if (!input.hasRemaining())
                return sb.toString();

            if (i > 0)
                sb.append(":");

            AbstractType<?> type = type(i);
            int size = input.getInt();
            if (size < 0)
            {
                sb.append("@");
                continue;
            }

            ByteBuffer field = ByteBufferUtil.readBytes(input, size);
            // We use ':' as delimiter, and @ to represent null, so escape them in the generated string
            String fld = COLON_PAT.matcher(type.getString(field)).replaceAll(ESCAPED_COLON);
            fld = AT_PAT.matcher(fld).replaceAll(ESCAPED_AT);
            sb.append(fld);
        }
        return sb.toString();
    }

    public ByteBuffer fromString(String source)
    {
        // Split the input on non-escaped ':' characters
        List<String> fieldStrings = AbstractCompositeType.split(source);

        if (fieldStrings.size() > size())
            throw new MarshalException(String.format("Invalid tuple literal: too many elements. Type %s expects %d but got %d",
                                                     asCQL3Type(), size(), fieldStrings.size()));

        ByteBuffer[] fields = new ByteBuffer[fieldStrings.size()];
        for (int i = 0; i < fieldStrings.size(); i++)
        {
            String fieldString = fieldStrings.get(i);
            // We use @ to represent nulls
            if (fieldString.equals("@"))
                continue;

            AbstractType<?> type = type(i);
            fieldString = ESCAPED_COLON_PAT.matcher(fieldString).replaceAll(COLON);
            fieldString = ESCAPED_AT_PAT.matcher(fieldString).replaceAll(AT);
            fields[i] = type.fromString(fieldString);
        }
        return buildValue(fields);
    }

    @Override
    public Term fromJSONObject(Object parsed) throws MarshalException
    {
        if (parsed instanceof String)
            parsed = Json.decodeJson((String) parsed);

        if (!(parsed instanceof List))
            throw new MarshalException(String.format(
                    "Expected a list representation of a tuple, but got a %s: %s", parsed.getClass().getSimpleName(), parsed));

        List list = (List) parsed;

        if (list.size() > types.size())
            throw new MarshalException(String.format("Tuple contains extra items (expected %s): %s", types.size(), parsed));
        else if (types.size() > list.size())
            throw new MarshalException(String.format("Tuple is missing items (expected %s): %s", types.size(), parsed));

        List<Term> terms = new ArrayList<>(list.size());
        Iterator<AbstractType<?>> typeIterator = types.iterator();
        for (Object element : list)
        {
            if (element == null)
            {
                typeIterator.next();
                terms.add(Constants.NULL_VALUE);
            }
            else
            {
                terms.add(typeIterator.next().fromJSONObject(element));
            }
        }

        return new Tuples.DelayedValue(this, terms);
    }

    @Override
    public String toJSONString(ByteBuffer buffer, ProtocolVersion protocolVersion)
    {
        ByteBuffer duplicated = buffer.duplicate();
        StringBuilder sb = new StringBuilder("[");
        for (int i = 0; i < types.size(); i++)
        {
            if (i > 0)
                sb.append(", ");

            ByteBuffer value = CollectionSerializer.readValue(duplicated, protocolVersion);
            if (value == null)
                sb.append("null");
            else
                sb.append(types.get(i).toJSONString(value, protocolVersion));
        }
        return sb.append("]").toString();
    }

    public TypeSerializer<ByteBuffer> getSerializer()
    {
        return serializer;
    }

    @Override
    public boolean isCompatibleWith(AbstractType<?> previous)
    {
        if (!(previous instanceof TupleType))
            return false;

        // Extending with new components is fine, removing is not
        TupleType tt = (TupleType)previous;
        if (size() < tt.size())
            return false;

        for (int i = 0; i < tt.size(); i++)
        {
            AbstractType<?> tprev = tt.type(i);
            AbstractType<?> tnew = type(i);
            if (!tnew.isCompatibleWith(tprev))
                return false;
        }
        return true;
    }

    @Override
    public boolean isValueCompatibleWithInternal(AbstractType<?> otherType)
    {
        if (!(otherType instanceof TupleType))
            return false;

        // Extending with new components is fine, removing is not
        TupleType tt = (TupleType) otherType;
        if (size() < tt.size())
            return false;

        for (int i = 0; i < tt.size(); i++)
        {
            AbstractType<?> tprev = tt.type(i);
            AbstractType<?> tnew = type(i);
            if (!tnew.isValueCompatibleWith(tprev))
                return false;
        }
        return true;
    }

    @Override
    public int hashCode()
    {
        return Objects.hashCode(types);
    }

    @Override
    public boolean equals(Object o)
    {
        if(!(o instanceof TupleType))
            return false;

        TupleType that = (TupleType)o;
        return types.equals(that.types);
    }

    @Override
    public boolean isTuple()
    {
        return true;
    }

    @Override
    public CQL3Type asCQL3Type()
    {
        return CQL3Type.Tuple.create(this);
    }

    @Override
    public String toString()
    {
        return getClass().getName() + TypeParser.stringifyTypeParameters(types, true);
    }
}<|MERGE_RESOLUTION|>--- conflicted
+++ resolved
@@ -145,24 +145,6 @@
                 return cmp;
         }
 
-<<<<<<< HEAD
-        // handle trailing nulls
-        while (bb1.remaining() > 0)
-        {
-            int size = bb1.getInt();
-            if (size > 0) // non-null
-                return 1;
-        }
-
-        while (bb2.remaining() > 0)
-        {
-            int size = bb2.getInt();
-            if (size > 0) // non-null
-                return -1;
-        }
-
-        return 0;
-=======
         if (bb1.remaining() == 0 && bb2.remaining() == 0)
             return 0;
 
@@ -183,7 +165,6 @@
                 return false;
         }
         return true;
->>>>>>> 2cde7a7e
     }
 
     /**
