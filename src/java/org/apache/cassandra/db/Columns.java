/*
 * Licensed to the Apache Software Foundation (ASF) under one
 * or more contributor license agreements.  See the NOTICE file
 * distributed with this work for additional information
 * regarding copyright ownership.  The ASF licenses this file
 * to you under the Apache License, Version 2.0 (the
 * "License"); you may not use this file except in compliance
 * with the License.  You may obtain a copy of the License at
 *
 *     http://www.apache.org/licenses/LICENSE-2.0
 *
 * Unless required by applicable law or agreed to in writing, software
 * distributed under the License is distributed on an "AS IS" BASIS,
 * WITHOUT WARRANTIES OR CONDITIONS OF ANY KIND, either express or implied.
 * See the License for the specific language governing permissions and
 * limitations under the License.
 */
package org.apache.cassandra.db;

import java.io.IOException;
import java.util.*;
import java.util.function.Consumer;
import java.util.function.Predicate;
import java.nio.ByteBuffer;

import com.google.common.collect.ImmutableList;
import com.google.common.collect.Iterators;
import com.google.common.hash.Hasher;

import net.nicoulaj.compilecommand.annotations.DontInline;
import org.apache.cassandra.schema.ColumnMetadata;
import org.apache.cassandra.schema.TableMetadata;
import org.apache.cassandra.cql3.ColumnIdentifier;
import org.apache.cassandra.db.marshal.SetType;
import org.apache.cassandra.db.marshal.UTF8Type;
import org.apache.cassandra.io.util.DataInputPlus;
import org.apache.cassandra.io.util.DataOutputPlus;
import org.apache.cassandra.utils.ByteBufferUtil;
import org.apache.cassandra.utils.HashingUtils;
import org.apache.cassandra.utils.SearchIterator;
import org.apache.cassandra.utils.btree.BTree;
import org.apache.cassandra.utils.btree.BTreeSearchIterator;
import org.apache.cassandra.utils.btree.BTreeRemoval;
import org.apache.cassandra.utils.btree.UpdateFunction;

/**
 * An immutable and sorted list of (non-PK) columns for a given table.
 * <p>
 * Note that in practice, it will either store only static columns, or only regular ones. When
 * we need both type of columns, we use a {@link RegularAndStaticColumns} object.
 */
public class Columns extends AbstractCollection<ColumnMetadata> implements Collection<ColumnMetadata>
{
    public static final Serializer serializer = new Serializer();
    public static final Columns NONE = new Columns(BTree.empty(), 0);
<<<<<<< HEAD
    private static final ColumnMetadata FIRST_COMPLEX =
        new ColumnMetadata("",
                           "",
                           ColumnIdentifier.getInterned(ByteBufferUtil.EMPTY_BYTE_BUFFER, UTF8Type.instance),
                           SetType.getInstance(UTF8Type.instance, true),
                           ColumnMetadata.NO_POSITION,
                           ColumnMetadata.Kind.REGULAR);
=======

    private static final ColumnDefinition FIRST_COMPLEX_STATIC =
        new ColumnDefinition("",
                             "",
                             ColumnIdentifier.getInterned(ByteBufferUtil.EMPTY_BYTE_BUFFER, UTF8Type.instance),
                             SetType.getInstance(UTF8Type.instance, true),
                             ColumnDefinition.NO_POSITION,
                             ColumnDefinition.Kind.STATIC);

    private static final ColumnDefinition FIRST_COMPLEX_REGULAR =
        new ColumnDefinition("",
                             "",
                             ColumnIdentifier.getInterned(ByteBufferUtil.EMPTY_BYTE_BUFFER, UTF8Type.instance),
                             SetType.getInstance(UTF8Type.instance, true),
                             ColumnDefinition.NO_POSITION,
                             ColumnDefinition.Kind.REGULAR);
>>>>>>> 65a46820

    private final Object[] columns;
    private final int complexIdx; // Index of the first complex column

    private Columns(Object[] columns, int complexIdx)
    {
        assert complexIdx <= BTree.size(columns);
        this.columns = columns;
        this.complexIdx = complexIdx;
    }

    private Columns(Object[] columns)
    {
        this(columns, findFirstComplexIdx(columns));
    }

    /**
     * Creates a {@code Columns} holding only the one column provided.
     *
     * @param c the column for which to create a {@code Columns} object.
     *
     * @return the newly created {@code Columns} containing only {@code c}.
     */
    public static Columns of(ColumnMetadata c)
    {
        return new Columns(BTree.singleton(c), c.isComplex() ? 0 : 1);
    }

    /**
     * Returns a new {@code Columns} object holing the same columns than the provided set.
     *
     * @param s the set from which to create the new {@code Columns}.
     * @return the newly created {@code Columns} containing the columns from {@code s}.
     */
    public static Columns from(Collection<ColumnMetadata> s)
    {
        Object[] tree = BTree.<ColumnMetadata>builder(Comparator.naturalOrder()).addAll(s).build();
        return new Columns(tree, findFirstComplexIdx(tree));
    }

    private static int findFirstComplexIdx(Object[] tree)
    {
        if (BTree.isEmpty(tree))
            return 0;

        int size = BTree.size(tree);
<<<<<<< HEAD
        if (!BTree.isEmpty(tree) && BTree.<ColumnMetadata>findByIndex(tree, size - 1).isSimple())
            return size;
        return BTree.ceilIndex(tree, Comparator.naturalOrder(), FIRST_COMPLEX);
=======
        ColumnDefinition last = BTree.findByIndex(tree, size - 1);
        return last.isSimple()
             ? size
             : BTree.ceilIndex(tree, Comparator.naturalOrder(), last.isStatic() ? FIRST_COMPLEX_STATIC : FIRST_COMPLEX_REGULAR);
>>>>>>> 65a46820
    }

    /**
     * Whether this columns is empty.
     *
     * @return whether this columns is empty.
     */
    public boolean isEmpty()
    {
        return BTree.isEmpty(columns);
    }

    /**
     * The number of simple columns in this object.
     *
     * @return the number of simple columns in this object.
     */
    public int simpleColumnCount()
    {
        return complexIdx;
    }

    /**
     * The number of complex columns (non-frozen collections, udts, ...) in this object.
     *
     * @return the number of complex columns in this object.
     */
    public int complexColumnCount()
    {
        return BTree.size(columns) - complexIdx;
    }

    /**
     * The total number of columns in this object.
     *
     * @return the total number of columns in this object.
     */
    public int size()
    {
        return BTree.size(columns);
    }

    /**
     * Whether this objects contains simple columns.
     *
     * @return whether this objects contains simple columns.
     */
    public boolean hasSimple()
    {
        return complexIdx > 0;
    }

    /**
     * Whether this objects contains complex columns.
     *
     * @return whether this objects contains complex columns.
     */
    public boolean hasComplex()
    {
        return complexIdx < BTree.size(columns);
    }

    /**
     * Returns the ith simple column of this object.
     *
     * @param i the index for the simple column to fectch. This must
     * satisfy {@code 0 <= i < simpleColumnCount()}.
     *
     * @return the {@code i}th simple column in this object.
     */
    public ColumnMetadata getSimple(int i)
    {
        return BTree.findByIndex(columns, i);
    }

    /**
     * Returns the ith complex column of this object.
     *
     * @param i the index for the complex column to fectch. This must
     * satisfy {@code 0 <= i < complexColumnCount()}.
     *
     * @return the {@code i}th complex column in this object.
     */
    public ColumnMetadata getComplex(int i)
    {
        return BTree.findByIndex(columns, complexIdx + i);
    }

    /**
     * The index of the provided simple column in this object (if it contains
     * the provided column).
     *
     * @param c the simple column for which to return the index of.
     *
     * @return the index for simple column {@code c} if it is contains in this
     * object
     */
    public int simpleIdx(ColumnMetadata c)
    {
        return BTree.findIndex(columns, Comparator.naturalOrder(), c);
    }

    /**
     * The index of the provided complex column in this object (if it contains
     * the provided column).
     *
     * @param c the complex column for which to return the index of.
     *
     * @return the index for complex column {@code c} if it is contains in this
     * object
     */
    public int complexIdx(ColumnMetadata c)
    {
        return BTree.findIndex(columns, Comparator.naturalOrder(), c) - complexIdx;
    }

    /**
     * Whether the provided column is contained by this object.
     *
     * @param c the column to check presence of.
     *
     * @return whether {@code c} is contained by this object.
     */
    public boolean contains(ColumnMetadata c)
    {
        return BTree.findIndex(columns, Comparator.naturalOrder(), c) >= 0;
    }

    /**
     * Returns the result of merging this {@code Columns} object with the
     * provided one.
     *
     * @param other the other {@code Columns} to merge this object with.
     *
     * @return the result of merging/taking the union of {@code this} and
     * {@code other}. The returned object may be one of the operand and that
     * operand is a subset of the other operand.
     */
    public Columns mergeTo(Columns other)
    {
        if (this == other || other == NONE)
            return this;
        if (this == NONE)
            return other;

        Object[] tree = BTree.<ColumnMetadata>merge(this.columns, other.columns, Comparator.naturalOrder(),
                                                    UpdateFunction.noOp());
        if (tree == this.columns)
            return this;
        if (tree == other.columns)
            return other;

        return new Columns(tree, findFirstComplexIdx(tree));
    }

    /**
     * Whether this object is a superset of the provided other {@code Columns object}.
     *
     * @param other the other object to test for inclusion in this object.
     *
     * @return whether all the columns of {@code other} are contained by this object.
     */
    public boolean containsAll(Collection<?> other)
    {
        if (other == this)
            return true;
        if (other.size() > this.size())
            return false;

        BTreeSearchIterator<ColumnMetadata, ColumnMetadata> iter = BTree.slice(columns, Comparator.naturalOrder(), BTree.Dir.ASC);
        for (Object def : other)
            if (iter.next((ColumnMetadata) def) == null)
                return false;
        return true;
    }

    /**
     * Iterator over the simple columns of this object.
     *
     * @return an iterator over the simple columns of this object.
     */
    public Iterator<ColumnMetadata> simpleColumns()
    {
        return BTree.iterator(columns, 0, complexIdx - 1, BTree.Dir.ASC);
    }

    /**
     * Iterator over the complex columns of this object.
     *
     * @return an iterator over the complex columns of this object.
     */
    public Iterator<ColumnMetadata> complexColumns()
    {
        return BTree.iterator(columns, complexIdx, BTree.size(columns) - 1, BTree.Dir.ASC);
    }

    /**
     * Iterator over all the columns of this object.
     *
     * @return an iterator over all the columns of this object.
     */
    public BTreeSearchIterator<ColumnMetadata, ColumnMetadata> iterator()
    {
        return BTree.<ColumnMetadata, ColumnMetadata>slice(columns, Comparator.naturalOrder(), BTree.Dir.ASC);
    }

    /**
     * An iterator that returns the columns of this object in "select" order (that
     * is in global alphabetical order, where the "normal" iterator returns simple
     * columns first and the complex second).
     *
     * @return an iterator returning columns in alphabetical order.
     */
    public Iterator<ColumnMetadata> selectOrderIterator()
    {
        // In wildcard selection, we want to return all columns in alphabetical order,
        // irregarding of whether they are complex or not
        return Iterators.<ColumnMetadata>
                         mergeSorted(ImmutableList.of(simpleColumns(), complexColumns()),
                                     (s, c) ->
                                     {
                                         assert !s.kind.isPrimaryKeyKind();
                                         return s.name.bytes.compareTo(c.name.bytes);
                                     });
    }

    /**
     * Returns the equivalent of those columns but with the provided column removed.
     *
     * @param column the column to remove.
     *
     * @return newly allocated columns containing all the columns of {@code this} expect
     * for {@code column}.
     */
    public Columns without(ColumnMetadata column)
    {
        if (!contains(column))
            return this;

        Object[] newColumns = BTreeRemoval.<ColumnMetadata>remove(columns, Comparator.naturalOrder(), column);
        return new Columns(newColumns);
    }

    /**
     * Returns a predicate to test whether columns are included in this {@code Columns} object,
     * assuming that tes tested columns are passed to the predicate in sorted order.
     *
     * @return a predicate to test the inclusion of sorted columns in this object.
     */
    public Predicate<ColumnMetadata> inOrderInclusionTester()
    {
        SearchIterator<ColumnMetadata, ColumnMetadata> iter = BTree.slice(columns, Comparator.naturalOrder(), BTree.Dir.ASC);
        return column -> iter.next(column) != null;
    }

    public void digest(Hasher hasher)
    {
        for (ColumnMetadata c : this)
            HashingUtils.updateBytes(hasher, c.name.bytes.duplicate());
    }

    /**
     * Apply a function to each column definition in forwards or reversed order.
     * @param function
     * @param reversed
     */
    public void apply(Consumer<ColumnMetadata> function, boolean reversed)
    {
        BTree.apply(columns, function, reversed);
    }

    @Override
    public boolean equals(Object other)
    {
        if (other == this)
            return true;
        if (!(other instanceof Columns))
            return false;

        Columns that = (Columns)other;
        return this.complexIdx == that.complexIdx && BTree.equals(this.columns, that.columns);
    }

    @Override
    public int hashCode()
    {
        return Objects.hash(complexIdx, BTree.hashCode(columns));
    }

    @Override
    public String toString()
    {
        StringBuilder sb = new StringBuilder("[");
        boolean first = true;
        for (ColumnMetadata def : this)
        {
            if (first) first = false; else sb.append(" ");
            sb.append(def.name);
        }
        return sb.append("]").toString();
    }

    public static class Serializer
    {
        public void serialize(Columns columns, DataOutputPlus out) throws IOException
        {
            out.writeUnsignedVInt(columns.size());
            for (ColumnMetadata column : columns)
                ByteBufferUtil.writeWithVIntLength(column.name.bytes, out);
        }

        public long serializedSize(Columns columns)
        {
            long size = TypeSizes.sizeofUnsignedVInt(columns.size());
            for (ColumnMetadata column : columns)
                size += ByteBufferUtil.serializedSizeWithVIntLength(column.name.bytes);
            return size;
        }

        public Columns deserialize(DataInputPlus in, TableMetadata metadata) throws IOException
        {
            int length = (int)in.readUnsignedVInt();
            BTree.Builder<ColumnMetadata> builder = BTree.builder(Comparator.naturalOrder());
            builder.auto(false);
            for (int i = 0; i < length; i++)
            {
                ByteBuffer name = ByteBufferUtil.readWithVIntLength(in);
                ColumnMetadata column = metadata.getColumn(name);
                if (column == null)
                {
                    // If we don't find the definition, it could be we have data for a dropped column, and we shouldn't
                    // fail deserialization because of that. So we grab a "fake" ColumnMetadata that ensure proper
                    // deserialization. The column will be ignore later on anyway.
                    column = metadata.getDroppedColumn(name);
                    if (column == null)
                        throw new RuntimeException("Unknown column " + UTF8Type.instance.getString(name) + " during deserialization");
                }
                builder.add(column);
            }
            return new Columns(builder.build());
        }

        /**
         * If both ends have a pre-shared superset of the columns we are serializing, we can send them much
         * more efficiently. Both ends must provide the identically same set of columns.
         */
        public void serializeSubset(Collection<ColumnMetadata> columns, Columns superset, DataOutputPlus out) throws IOException
        {
            /**
             * We weight this towards small sets, and sets where the majority of items are present, since
             * we expect this to mostly be used for serializing result sets.
             *
             * For supersets with fewer than 64 columns, we encode a bitmap of *missing* columns,
             * which equates to a zero (single byte) when all columns are present, and otherwise
             * a positive integer that can typically be vint encoded efficiently.
             *
             * If we have 64 or more columns, we cannot neatly perform a bitmap encoding, so we just switch
             * to a vint encoded set of deltas, either adding or subtracting (whichever is most efficient).
             * We indicate this switch by sending our bitmap with every bit set, i.e. -1L
             */
            int columnCount = columns.size();
            int supersetCount = superset.size();
            if (columnCount == supersetCount)
            {
                out.writeUnsignedVInt(0);
            }
            else if (supersetCount < 64)
            {
                out.writeUnsignedVInt(encodeBitmap(columns, superset, supersetCount));
            }
            else
            {
                serializeLargeSubset(columns, columnCount, superset, supersetCount, out);
            }
        }

        public long serializedSubsetSize(Collection<ColumnMetadata> columns, Columns superset)
        {
            int columnCount = columns.size();
            int supersetCount = superset.size();
            if (columnCount == supersetCount)
            {
                return TypeSizes.sizeofUnsignedVInt(0);
            }
            else if (supersetCount < 64)
            {
                return TypeSizes.sizeofUnsignedVInt(encodeBitmap(columns, superset, supersetCount));
            }
            else
            {
                return serializeLargeSubsetSize(columns, columnCount, superset, supersetCount);
            }
        }

        public Columns deserializeSubset(Columns superset, DataInputPlus in) throws IOException
        {
            long encoded = in.readUnsignedVInt();
            if (encoded == 0L)
            {
                return superset;
            }
            else if (superset.size() >= 64)
            {
                return deserializeLargeSubset(in, superset, (int) encoded);
            }
            else
            {
                BTree.Builder<ColumnMetadata> builder = BTree.builder(Comparator.naturalOrder());
                int firstComplexIdx = 0;
                for (ColumnMetadata column : superset)
                {
                    if ((encoded & 1) == 0)
                    {
                        builder.add(column);
                        if (column.isSimple())
                            ++firstComplexIdx;
                    }
                    encoded >>>= 1;
                }
                return new Columns(builder.build(), firstComplexIdx);
            }
        }

        // encodes a 1 bit for every *missing* column, on the assumption presence is more common,
        // and because this is consistent with encoding 0 to represent all present
        private static long encodeBitmap(Collection<ColumnMetadata> columns, Columns superset, int supersetCount)
        {
            long bitmap = 0L;
            BTreeSearchIterator<ColumnMetadata, ColumnMetadata> iter = superset.iterator();
            // the index we would encounter next if all columns are present
            int expectIndex = 0;
            for (ColumnMetadata column : columns)
            {
                if (iter.next(column) == null)
                    throw new IllegalStateException(columns + " is not a subset of " + superset);

                int currentIndex = iter.indexOfCurrent();
                int count = currentIndex - expectIndex;
                // (1L << count) - 1 gives us count bits set at the bottom of the register
                // so << expectIndex moves these bits to start at expectIndex, which is where our missing portion
                // begins (assuming count > 0; if not, we're adding 0 bits, so it's a no-op)
                bitmap |= ((1L << count) - 1) << expectIndex;
                expectIndex = currentIndex + 1;
            }
            int count = supersetCount - expectIndex;
            bitmap |= ((1L << count) - 1) << expectIndex;
            return bitmap;
        }

        @DontInline
        private void serializeLargeSubset(Collection<ColumnMetadata> columns, int columnCount, Columns superset, int supersetCount, DataOutputPlus out) throws IOException
        {
            // write flag indicating we're in lengthy mode
            out.writeUnsignedVInt(supersetCount - columnCount);
            BTreeSearchIterator<ColumnMetadata, ColumnMetadata> iter = superset.iterator();
            if (columnCount < supersetCount / 2)
            {
                // write present columns
                for (ColumnMetadata column : columns)
                {
                    if (iter.next(column) == null)
                        throw new IllegalStateException();
                    out.writeUnsignedVInt(iter.indexOfCurrent());
                }
            }
            else
            {
                // write missing columns
                int prev = -1;
                for (ColumnMetadata column : columns)
                {
                    if (iter.next(column) == null)
                        throw new IllegalStateException();
                    int cur = iter.indexOfCurrent();
                    while (++prev != cur)
                        out.writeUnsignedVInt(prev);
                }
                while (++prev != supersetCount)
                    out.writeUnsignedVInt(prev);
            }
        }

        @DontInline
        private Columns deserializeLargeSubset(DataInputPlus in, Columns superset, int delta) throws IOException
        {
            int supersetCount = superset.size();
            int columnCount = supersetCount - delta;

            BTree.Builder<ColumnMetadata> builder = BTree.builder(Comparator.naturalOrder());
            if (columnCount < supersetCount / 2)
            {
                for (int i = 0 ; i < columnCount ; i++)
                {
                    int idx = (int) in.readUnsignedVInt();
                    builder.add(BTree.findByIndex(superset.columns, idx));
                }
            }
            else
            {
                Iterator<ColumnMetadata> iter = superset.iterator();
                int idx = 0;
                int skipped = 0;
                while (true)
                {
                    int nextMissingIndex = skipped < delta ? (int)in.readUnsignedVInt() : supersetCount;
                    while (idx < nextMissingIndex)
                    {
                        ColumnMetadata def = iter.next();
                        builder.add(def);
                        idx++;
                    }
                    if (idx == supersetCount)
                        break;
                    iter.next();
                    idx++;
                    skipped++;
                }
            }
            return new Columns(builder.build());
        }

        @DontInline
        private int serializeLargeSubsetSize(Collection<ColumnMetadata> columns, int columnCount, Columns superset, int supersetCount)
        {
            // write flag indicating we're in lengthy mode
            int size = TypeSizes.sizeofUnsignedVInt(supersetCount - columnCount);
            BTreeSearchIterator<ColumnMetadata, ColumnMetadata> iter = superset.iterator();
            if (columnCount < supersetCount / 2)
            {
                // write present columns
                for (ColumnMetadata column : columns)
                {
                    if (iter.next(column) == null)
                        throw new IllegalStateException();
                    size += TypeSizes.sizeofUnsignedVInt(iter.indexOfCurrent());
                }
            }
            else
            {
                // write missing columns
                int prev = -1;
                for (ColumnMetadata column : columns)
                {
                    if (iter.next(column) == null)
                        throw new IllegalStateException();
                    int cur = iter.indexOfCurrent();
                    while (++prev != cur)
                        size += TypeSizes.sizeofUnsignedVInt(prev);
                }
                while (++prev != supersetCount)
                    size += TypeSizes.sizeofUnsignedVInt(prev);
            }
            return size;
        }

    }
}<|MERGE_RESOLUTION|>--- conflicted
+++ resolved
@@ -53,32 +53,22 @@
 {
     public static final Serializer serializer = new Serializer();
     public static final Columns NONE = new Columns(BTree.empty(), 0);
-<<<<<<< HEAD
-    private static final ColumnMetadata FIRST_COMPLEX =
+
+    private static final ColumnMetadata FIRST_COMPLEX_STATIC =
+        new ColumnMetadata("",
+                           "",
+                           ColumnIdentifier.getInterned(ByteBufferUtil.EMPTY_BYTE_BUFFER, UTF8Type.instance),
+                           SetType.getInstance(UTF8Type.instance, true),
+                           ColumnMetadata.NO_POSITION,
+                           ColumnMetadata.Kind.STATIC);
+
+    private static final ColumnMetadata FIRST_COMPLEX_REGULAR =
         new ColumnMetadata("",
                            "",
                            ColumnIdentifier.getInterned(ByteBufferUtil.EMPTY_BYTE_BUFFER, UTF8Type.instance),
                            SetType.getInstance(UTF8Type.instance, true),
                            ColumnMetadata.NO_POSITION,
                            ColumnMetadata.Kind.REGULAR);
-=======
-
-    private static final ColumnDefinition FIRST_COMPLEX_STATIC =
-        new ColumnDefinition("",
-                             "",
-                             ColumnIdentifier.getInterned(ByteBufferUtil.EMPTY_BYTE_BUFFER, UTF8Type.instance),
-                             SetType.getInstance(UTF8Type.instance, true),
-                             ColumnDefinition.NO_POSITION,
-                             ColumnDefinition.Kind.STATIC);
-
-    private static final ColumnDefinition FIRST_COMPLEX_REGULAR =
-        new ColumnDefinition("",
-                             "",
-                             ColumnIdentifier.getInterned(ByteBufferUtil.EMPTY_BYTE_BUFFER, UTF8Type.instance),
-                             SetType.getInstance(UTF8Type.instance, true),
-                             ColumnDefinition.NO_POSITION,
-                             ColumnDefinition.Kind.REGULAR);
->>>>>>> 65a46820
 
     private final Object[] columns;
     private final int complexIdx; // Index of the first complex column
@@ -125,16 +115,10 @@
             return 0;
 
         int size = BTree.size(tree);
-<<<<<<< HEAD
-        if (!BTree.isEmpty(tree) && BTree.<ColumnMetadata>findByIndex(tree, size - 1).isSimple())
-            return size;
-        return BTree.ceilIndex(tree, Comparator.naturalOrder(), FIRST_COMPLEX);
-=======
-        ColumnDefinition last = BTree.findByIndex(tree, size - 1);
+        ColumnMetadata last = BTree.findByIndex(tree, size - 1);
         return last.isSimple()
              ? size
              : BTree.ceilIndex(tree, Comparator.naturalOrder(), last.isStatic() ? FIRST_COMPLEX_STATIC : FIRST_COMPLEX_REGULAR);
->>>>>>> 65a46820
     }
 
     /**
