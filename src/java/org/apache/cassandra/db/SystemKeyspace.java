/*
 * Licensed to the Apache Software Foundation (ASF) under one
 * or more contributor license agreements.  See the NOTICE file
 * distributed with this work for additional information
 * regarding copyright ownership.  The ASF licenses this file
 * to you under the Apache License, Version 2.0 (the
 * "License"); you may not use this file except in compliance
 * with the License.  You may obtain a copy of the License at
 *
 *     http://www.apache.org/licenses/LICENSE-2.0
 *
 * Unless required by applicable law or agreed to in writing, software
 * distributed under the License is distributed on an "AS IS" BASIS,
 * WITHOUT WARRANTIES OR CONDITIONS OF ANY KIND, either express or implied.
 * See the License for the specific language governing permissions and
 * limitations under the License.
 */
package org.apache.cassandra.db;

import java.io.File;
import java.io.IOError;
import java.io.IOException;
import java.net.InetAddress;
import java.nio.ByteBuffer;
<<<<<<< HEAD
import java.util.*;
=======
import java.util.ArrayList;
import java.util.Arrays;
import java.util.Collection;
import java.util.Collections;
import java.util.HashMap;
import java.util.HashSet;
import java.util.List;
import java.util.Map;
import java.util.Set;
import java.util.UUID;
import java.util.concurrent.ExecutorService;
import java.util.concurrent.Future;
>>>>>>> ee586b53
import java.util.concurrent.TimeUnit;
import java.util.function.Supplier;
import java.util.stream.Collectors;
import java.util.stream.StreamSupport;
import javax.management.openmbean.OpenDataException;
import javax.management.openmbean.TabularData;

import com.google.common.annotations.VisibleForTesting;
import com.google.common.collect.HashMultimap;
import com.google.common.collect.ImmutableMap;
import com.google.common.collect.ImmutableSet;
import com.google.common.collect.SetMultimap;
import com.google.common.collect.Sets;
import com.google.common.io.ByteStreams;
<<<<<<< HEAD
import com.google.common.util.concurrent.ListenableFuture;
import org.slf4j.Logger;
import org.slf4j.LoggerFactory;

=======
import com.google.common.util.concurrent.Futures;
import org.slf4j.Logger;
import org.slf4j.LoggerFactory;

import org.apache.cassandra.config.CFMetaData;
>>>>>>> ee586b53
import org.apache.cassandra.config.DatabaseDescriptor;
import org.apache.cassandra.config.SchemaConstants;
import org.apache.cassandra.cql3.QueryProcessor;
import org.apache.cassandra.cql3.UntypedResultSet;
<<<<<<< HEAD
import org.apache.cassandra.cql3.functions.*;
import org.apache.cassandra.cql3.statements.schema.CreateTableStatement;
=======
import org.apache.cassandra.cql3.functions.AggregateFcts;
import org.apache.cassandra.cql3.functions.BytesConversionFcts;
import org.apache.cassandra.cql3.functions.CastFcts;
import org.apache.cassandra.cql3.functions.TimeFcts;
import org.apache.cassandra.cql3.functions.UuidFcts;
import org.apache.cassandra.db.commitlog.CommitLog;
>>>>>>> ee586b53
import org.apache.cassandra.db.commitlog.CommitLogPosition;
import org.apache.cassandra.db.compaction.CompactionHistoryTabularData;
import org.apache.cassandra.db.marshal.BytesType;
import org.apache.cassandra.db.marshal.TimeUUIDType;
import org.apache.cassandra.db.marshal.UTF8Type;
import org.apache.cassandra.db.marshal.UUIDType;
import org.apache.cassandra.db.partitions.PartitionUpdate;
import org.apache.cassandra.db.rows.Rows;
<<<<<<< HEAD
import org.apache.cassandra.dht.*;
import org.apache.cassandra.exceptions.ConfigurationException;
import org.apache.cassandra.io.util.*;
=======
import org.apache.cassandra.dht.IPartitioner;
import org.apache.cassandra.dht.LocalPartitioner;
import org.apache.cassandra.dht.Range;
import org.apache.cassandra.dht.Token;
import org.apache.cassandra.exceptions.ConfigurationException;
import org.apache.cassandra.io.sstable.Descriptor;
import org.apache.cassandra.io.util.DataInputBuffer;
import org.apache.cassandra.io.util.DataOutputBuffer;
import org.apache.cassandra.io.util.FileUtils;
import org.apache.cassandra.io.util.RebufferingInputStream;
>>>>>>> ee586b53
import org.apache.cassandra.locator.IEndpointSnitch;
import org.apache.cassandra.locator.InetAddressAndPort;
import org.apache.cassandra.metrics.RestorableMeter;
import org.apache.cassandra.net.MessagingService;
<<<<<<< HEAD
import org.apache.cassandra.schema.*;
import org.apache.cassandra.schema.SchemaConstants;
import org.apache.cassandra.service.StorageService;
import org.apache.cassandra.service.paxos.Commit;
import org.apache.cassandra.service.paxos.PaxosState;
import org.apache.cassandra.streaming.StreamOperation;
import org.apache.cassandra.transport.ProtocolVersion;
import org.apache.cassandra.utils.*;
=======
import org.apache.cassandra.schema.CompactionParams;
import org.apache.cassandra.schema.Functions;
import org.apache.cassandra.schema.KeyspaceMetadata;
import org.apache.cassandra.schema.KeyspaceParams;
import org.apache.cassandra.schema.SchemaKeyspace;
import org.apache.cassandra.schema.Tables;
import org.apache.cassandra.schema.Types;
import org.apache.cassandra.schema.Views;
import org.apache.cassandra.service.StorageService;
import org.apache.cassandra.service.paxos.Commit;
import org.apache.cassandra.service.paxos.PaxosState;
import org.apache.cassandra.thrift.cassandraConstants;
import org.apache.cassandra.transport.ProtocolVersion;
import org.apache.cassandra.utils.ByteBufferUtil;
import org.apache.cassandra.utils.CassandraVersion;
import org.apache.cassandra.utils.FBUtilities;
import org.apache.cassandra.utils.MD5Digest;
import org.apache.cassandra.utils.Pair;
import org.apache.cassandra.utils.UUIDGen;
>>>>>>> ee586b53

import static java.lang.String.format;
import static java.util.Collections.emptyMap;
import static java.util.Collections.singletonMap;

import static org.apache.cassandra.cql3.QueryProcessor.executeInternal;
import static org.apache.cassandra.cql3.QueryProcessor.executeOnceInternal;

public final class SystemKeyspace
{
    private SystemKeyspace()
    {
    }

    private static final Logger logger = LoggerFactory.getLogger(SystemKeyspace.class);

    // Used to indicate that there was a previous version written to the legacy (pre 1.2)
    // system.Versions table, but that we cannot read it. Suffice to say, any upgrade should
    // proceed through 1.2.x before upgrading to the current version.
    public static final CassandraVersion UNREADABLE_VERSION = new CassandraVersion("0.0.0-unknown");

    // Used to indicate that no previous version information was found. When encountered, we assume that
    // Cassandra was not previously installed and we're in the process of starting a fresh node.
    public static final CassandraVersion NULL_VERSION = new CassandraVersion("0.0.0-absent");

<<<<<<< HEAD
    public static final CassandraVersion CURRENT_VERSION = new CassandraVersion(FBUtilities.getReleaseVersionString());

=======
>>>>>>> ee586b53
    public static final String BATCHES = "batches";
    public static final String PAXOS = "paxos";
    public static final String BUILT_INDEXES = "IndexInfo";
    public static final String LOCAL = "local";
    public static final String PEERS_V2 = "peers_v2";
    public static final String PEER_EVENTS_V2 = "peer_events_v2";
    public static final String COMPACTION_HISTORY = "compaction_history";
    public static final String SSTABLE_ACTIVITY = "sstable_activity";
<<<<<<< HEAD
    public static final String TABLE_ESTIMATES = "table_estimates";
    public static final String TABLE_ESTIMATES_TYPE_PRIMARY = "primary";
    public static final String TABLE_ESTIMATES_TYPE_LOCAL_PRIMARY = "local_primary";
    public static final String AVAILABLE_RANGES_V2 = "available_ranges_v2";
    public static final String TRANSFERRED_RANGES_V2 = "transferred_ranges_v2";
    public static final String VIEW_BUILDS_IN_PROGRESS = "view_builds_in_progress";
    public static final String BUILT_VIEWS = "built_views";
    public static final String PREPARED_STATEMENTS = "prepared_statements";
    public static final String REPAIRS = "repairs";
=======
    public static final String SIZE_ESTIMATES = "size_estimates";
    public static final String AVAILABLE_RANGES = "available_ranges";
    public static final String TRANSFERRED_RANGES = "transferred_ranges";
    public static final String VIEWS_BUILDS_IN_PROGRESS = "views_builds_in_progress";
    public static final String BUILT_VIEWS = "built_views";
    public static final String PREPARED_STATEMENTS = "prepared_statements";
>>>>>>> ee586b53

    /**
     * By default the system keyspace tables should be stored in a single data directory to allow the server
     * to handle more gracefully disk failures. Some tables through can be split accross multiple directories
     * as the server can continue operating even if those tables lost some data.
     */
    public static final Set<String> TABLES_SPLIT_ACROSS_MULTIPLE_DISKS = ImmutableSet.of(BATCHES,
                                                                                         PAXOS,
                                                                                         COMPACTION_HISTORY,
                                                                                         PREPARED_STATEMENTS,
                                                                                         REPAIRS);

    @Deprecated public static final String LEGACY_PEERS = "peers";
    @Deprecated public static final String LEGACY_PEER_EVENTS = "peer_events";
    @Deprecated public static final String LEGACY_TRANSFERRED_RANGES = "transferred_ranges";
    @Deprecated public static final String LEGACY_AVAILABLE_RANGES = "available_ranges";
    @Deprecated public static final String LEGACY_SIZE_ESTIMATES = "size_estimates";


    public static final TableMetadata Batches =
        parse(BATCHES,
              "batches awaiting replay",
              "CREATE TABLE %s ("
              + "id timeuuid,"
              + "mutations list<blob>,"
              + "version int,"
              + "PRIMARY KEY ((id)))")
              .partitioner(new LocalPartitioner(TimeUUIDType.instance))
              .compaction(CompactionParams.stcs(singletonMap("min_threshold", "2")))
              .build();

    private static final TableMetadata Paxos =
        parse(PAXOS,
                "in-progress paxos proposals",
                "CREATE TABLE %s ("
                + "row_key blob,"
                + "cf_id UUID,"
                + "in_progress_ballot timeuuid,"
                + "most_recent_commit blob,"
                + "most_recent_commit_at timeuuid,"
                + "most_recent_commit_version int,"
                + "proposal blob,"
                + "proposal_ballot timeuuid,"
                + "proposal_version int,"
                + "PRIMARY KEY ((row_key), cf_id))")
                .compaction(CompactionParams.lcs(emptyMap()))
                .build();

    private static final TableMetadata BuiltIndexes =
        parse(BUILT_INDEXES,
              "built column indexes",
              "CREATE TABLE \"%s\" ("
              + "table_name text," // table_name here is the name of the keyspace - don't be fooled
              + "index_name text,"
              + "value blob," // Table used to be compact in previous versions
              + "PRIMARY KEY ((table_name), index_name)) ")
              .build();

    private static final TableMetadata Local =
        parse(LOCAL,
                "information about the local node",
                "CREATE TABLE %s ("
                + "key text,"
                + "bootstrapped text,"
                + "broadcast_address inet,"
                + "broadcast_port int,"
                + "cluster_name text,"
                + "cql_version text,"
                + "data_center text,"
                + "gossip_generation int,"
                + "host_id uuid,"
                + "listen_address inet,"
                + "listen_port int,"
                + "native_protocol_version text,"
                + "partitioner text,"
                + "rack text,"
                + "release_version text,"
                + "rpc_address inet,"
                + "rpc_port int,"
                + "schema_version uuid,"
                + "tokens set<varchar>,"
                + "truncated_at map<uuid, blob>,"
                + "PRIMARY KEY ((key)))"
                ).recordDeprecatedSystemColumn("thrift_version", UTF8Type.instance)
                .build();

    private static final TableMetadata PeersV2 =
        parse(PEERS_V2,
                "information about known peers in the cluster",
                "CREATE TABLE %s ("
                + "peer inet,"
                + "peer_port int,"
                + "data_center text,"
                + "host_id uuid,"
                + "preferred_ip inet,"
                + "preferred_port int,"
                + "rack text,"
                + "release_version text,"
                + "native_address inet,"
                + "native_port int,"
                + "schema_version uuid,"
                + "tokens set<varchar>,"
                + "PRIMARY KEY ((peer), peer_port))")
                .build();

    private static final TableMetadata PeerEventsV2 =
        parse(PEER_EVENTS_V2,
                "events related to peers",
                "CREATE TABLE %s ("
                + "peer inet,"
                + "peer_port int,"
                + "hints_dropped map<uuid, int>,"
                + "PRIMARY KEY ((peer), peer_port))")
                .build();

    private static final TableMetadata CompactionHistory =
        parse(COMPACTION_HISTORY,
                "week-long compaction history",
                "CREATE TABLE %s ("
                + "id uuid,"
                + "bytes_in bigint,"
                + "bytes_out bigint,"
                + "columnfamily_name text,"
                + "compacted_at timestamp,"
                + "keyspace_name text,"
                + "rows_merged map<int, bigint>,"
                + "PRIMARY KEY ((id)))")
                .defaultTimeToLive((int) TimeUnit.DAYS.toSeconds(7))
                .build();

    private static final TableMetadata SSTableActivity =
        parse(SSTABLE_ACTIVITY,
                "historic sstable read rates",
                "CREATE TABLE %s ("
                + "keyspace_name text,"
                + "columnfamily_name text,"
                + "generation int,"
                + "rate_120m double,"
                + "rate_15m double,"
                + "PRIMARY KEY ((keyspace_name, columnfamily_name, generation)))")
                .build();

    @Deprecated
    private static final TableMetadata LegacySizeEstimates =
        parse(LEGACY_SIZE_ESTIMATES,
              "per-table primary range size estimates, table is deprecated in favor of " + TABLE_ESTIMATES,
                "CREATE TABLE %s ("
                + "keyspace_name text,"
                + "table_name text,"
                + "range_start text,"
                + "range_end text,"
                + "mean_partition_size bigint,"
                + "partitions_count bigint,"
                + "PRIMARY KEY ((keyspace_name), table_name, range_start, range_end))")
                .build();

    private static final TableMetadata TableEstimates =
        parse(TABLE_ESTIMATES,
              "per-table range size estimates",
              "CREATE TABLE %s ("
               + "keyspace_name text,"
               + "table_name text,"
               + "range_type text,"
               + "range_start text,"
               + "range_end text,"
               + "mean_partition_size bigint,"
               + "partitions_count bigint,"
               + "PRIMARY KEY ((keyspace_name), table_name, range_type, range_start, range_end))")
               .build();

    private static final TableMetadata AvailableRangesV2 =
    parse(AVAILABLE_RANGES_V2,
          "available keyspace/ranges during bootstrap/replace that are ready to be served",
          "CREATE TABLE %s ("
          + "keyspace_name text,"
          + "full_ranges set<blob>,"
          + "transient_ranges set<blob>,"
          + "PRIMARY KEY ((keyspace_name)))")
    .build();

    private static final TableMetadata TransferredRangesV2 =
        parse(TRANSFERRED_RANGES_V2,
                "record of transferred ranges for streaming operation",
                "CREATE TABLE %s ("
                + "operation text,"
                + "peer inet,"
                + "peer_port int,"
                + "keyspace_name text,"
                + "ranges set<blob>,"
<<<<<<< HEAD
                + "PRIMARY KEY ((operation, keyspace_name), peer, peer_port))")
                .build();
=======
                + "PRIMARY KEY ((keyspace_name)))");

    private static final CFMetaData TransferredRanges =
        compile(TRANSFERRED_RANGES,
                "record of transferred ranges for streaming operation",
                "CREATE TABLE %s ("
                + "operation text,"
                + "peer inet,"
                + "keyspace_name text,"
                + "ranges set<blob>,"
                + "PRIMARY KEY ((operation, keyspace_name), peer))");

    private static final CFMetaData ViewsBuildsInProgress =
        compile(VIEWS_BUILDS_IN_PROGRESS,
                "views builds current progress",
                "CREATE TABLE %s ("
                + "keyspace_name text,"
                + "view_name text,"
                + "last_token varchar,"
                + "generation_number int,"
                + "PRIMARY KEY ((keyspace_name), view_name))");
>>>>>>> ee586b53

    private static final TableMetadata ViewBuildsInProgress =
        parse(VIEW_BUILDS_IN_PROGRESS,
              "views builds current progress",
              "CREATE TABLE %s ("
              + "keyspace_name text,"
              + "view_name text,"
              + "start_token varchar,"
              + "end_token varchar,"
              + "last_token varchar,"
              + "keys_built bigint,"
              + "PRIMARY KEY ((keyspace_name), view_name, start_token, end_token))")
              .build();

    private static final TableMetadata BuiltViews =
        parse(BUILT_VIEWS,
                "built views",
                "CREATE TABLE %s ("
                + "keyspace_name text,"
                + "view_name text,"
                + "status_replicated boolean,"
<<<<<<< HEAD
                + "PRIMARY KEY ((keyspace_name), view_name))")
                .build();

    private static final TableMetadata PreparedStatements =
        parse(PREPARED_STATEMENTS,
                "prepared statements",
=======
                + "PRIMARY KEY ((keyspace_name), view_name))");

    private static final CFMetaData PreparedStatements =
        compile(PREPARED_STATEMENTS,
                "prepared statements",
                "CREATE TABLE %s ("
                + "prepared_id blob,"
                + "logged_keyspace text,"
                + "query_string text,"
                + "PRIMARY KEY ((prepared_id)))");

    @Deprecated
    public static final CFMetaData LegacyHints =
        compile(LEGACY_HINTS,
                "*DEPRECATED* hints awaiting delivery",
>>>>>>> ee586b53
                "CREATE TABLE %s ("
                + "prepared_id blob,"
                + "logged_keyspace text,"
                + "query_string text,"
                + "PRIMARY KEY ((prepared_id)))")
                .build();

    private static final TableMetadata Repairs =
        parse(REPAIRS,
          "repairs",
          "CREATE TABLE %s ("
          + "parent_id timeuuid, "
          + "started_at timestamp, "
          + "last_update timestamp, "
          + "repaired_at timestamp, "
          + "state int, "
          + "coordinator inet, "
          + "coordinator_port int,"
          + "participants set<inet>,"
          + "participants_wp set<text>,"
          + "ranges set<blob>, "
          + "cfids set<uuid>, "
          + "PRIMARY KEY (parent_id))").build();

    @Deprecated
    private static final TableMetadata LegacyPeers =
        parse(LEGACY_PEERS,
            "information about known peers in the cluster",
            "CREATE TABLE %s ("
            + "peer inet,"
            + "data_center text,"
            + "host_id uuid,"
            + "preferred_ip inet,"
            + "rack text,"
            + "release_version text,"
            + "rpc_address inet,"
            + "schema_version uuid,"
            + "tokens set<varchar>,"
            + "PRIMARY KEY ((peer)))")
            .build();

    @Deprecated
    private static final TableMetadata LegacyPeerEvents =
        parse(LEGACY_PEER_EVENTS,
            "events related to peers",
            "CREATE TABLE %s ("
            + "peer inet,"
            + "hints_dropped map<uuid, int>,"
            + "PRIMARY KEY ((peer)))")
            .build();

    @Deprecated
    private static final TableMetadata LegacyTransferredRanges =
        parse(LEGACY_TRANSFERRED_RANGES,
            "record of transferred ranges for streaming operation",
            "CREATE TABLE %s ("
            + "operation text,"
            + "peer inet,"
            + "keyspace_name text,"
            + "ranges set<blob>,"
            + "PRIMARY KEY ((operation, keyspace_name), peer))")
            .build();

    @Deprecated
    private static final TableMetadata LegacyAvailableRanges =
        parse(LEGACY_AVAILABLE_RANGES,
              "available keyspace/ranges during bootstrap/replace that are ready to be served",
              "CREATE TABLE %s ("
              + "keyspace_name text,"
              + "ranges set<blob>,"
              + "PRIMARY KEY ((keyspace_name)))")
        .build();

    private static TableMetadata.Builder parse(String table, String description, String cql)
    {
<<<<<<< HEAD
        return CreateTableStatement.parse(format(cql, table), SchemaConstants.SYSTEM_KEYSPACE_NAME)
                                   .id(TableId.forSystemTable(SchemaConstants.SYSTEM_KEYSPACE_NAME, table))
                                   .gcGraceSeconds(0)
                                   .memtableFlushPeriod((int) TimeUnit.HOURS.toMillis(1))
                                   .comment(description);
=======
        return CFMetaData.compile(String.format(schema, name), SchemaConstants.SYSTEM_KEYSPACE_NAME)
                         .comment(description);
>>>>>>> ee586b53
    }

    public static KeyspaceMetadata metadata()
    {
        return KeyspaceMetadata.create(SchemaConstants.SYSTEM_KEYSPACE_NAME, KeyspaceParams.local(), tables(), Views.none(), Types.none(), functions());
    }

    private static Tables tables()
    {
        return Tables.of(BuiltIndexes,
                         Batches,
                         Paxos,
                         Local,
                         PeersV2,
                         LegacyPeers,
                         PeerEventsV2,
                         LegacyPeerEvents,
                         CompactionHistory,
                         SSTableActivity,
<<<<<<< HEAD
                         LegacySizeEstimates,
                         TableEstimates,
                         AvailableRangesV2,
                         LegacyAvailableRanges,
                         TransferredRangesV2,
                         LegacyTransferredRanges,
                         ViewBuildsInProgress,
                         BuiltViews,
                         PreparedStatements,
                         Repairs);
=======
                         SizeEstimates,
                         AvailableRanges,
                         TransferredRanges,
                         ViewsBuildsInProgress,
                         BuiltViews,
                         LegacyHints,
                         LegacyBatchlog,
                         PreparedStatements,
                         LegacyKeyspaces,
                         LegacyColumnfamilies,
                         LegacyColumns,
                         LegacyTriggers,
                         LegacyUsertypes,
                         LegacyFunctions,
                         LegacyAggregates);
>>>>>>> ee586b53
    }

    private static Functions functions()
    {
        return Functions.builder()
                        .add(UuidFcts.all())
                        .add(TimeFcts.all())
                        .add(BytesConversionFcts.all())
                        .add(AggregateFcts.all())
                        .add(CastFcts.all())
<<<<<<< HEAD
                        .add(OperationFcts.all())
                        .build();
    }

    private static volatile Map<TableId, Pair<CommitLogPosition, Long>> truncationRecords;
=======
                        .build();
    }

    private static volatile Map<UUID, Pair<CommitLogPosition, Long>> truncationRecords;
>>>>>>> ee586b53

    public enum BootstrapState
    {
        NEEDS_BOOTSTRAP,
        COMPLETED,
        IN_PROGRESS,
        DECOMMISSIONED
    }

    public static void finishStartup()
    {
        Schema.instance.saveSystemKeyspace();
    }

    public static void persistLocalMetadata()
    {
        persistLocalMetadata(UUID::randomUUID);
    }

    @VisibleForTesting
    public static void persistLocalMetadata(Supplier<UUID> nodeIdSupplier)
    {
        String req = "INSERT INTO system.%s (" +
                     "key," +
                     "cluster_name," +
                     "release_version," +
                     "cql_version," +
                     "native_protocol_version," +
                     "data_center," +
                     "rack," +
                     "partitioner," +
                     "rpc_address," +
                     "rpc_port," +
                     "broadcast_address," +
                     "broadcast_port," +
                     "listen_address," +
                     "listen_port" +
                     ") VALUES (?, ?, ?, ?, ?, ?, ?, ?, ?, ?, ?, ?, ?, ?)";
        IEndpointSnitch snitch = DatabaseDescriptor.getEndpointSnitch();
        executeOnceInternal(format(req, LOCAL),
                            LOCAL,
                            DatabaseDescriptor.getClusterName(),
                            FBUtilities.getReleaseVersionString(),
                            QueryProcessor.CQL_VERSION.toString(),
<<<<<<< HEAD
                            String.valueOf(ProtocolVersion.CURRENT.asInt()),
                            snitch.getLocalDatacenter(),
                            snitch.getLocalRack(),
                            DatabaseDescriptor.getPartitioner().getClass().getName(),
                            DatabaseDescriptor.getRpcAddress(),
                            DatabaseDescriptor.getNativeTransportPort(),
                            FBUtilities.getJustBroadcastAddress(),
                            DatabaseDescriptor.getStoragePort(),
                            FBUtilities.getJustLocalAddress(),
                            DatabaseDescriptor.getStoragePort());
=======
                            cassandraConstants.VERSION,
                            String.valueOf(ProtocolVersion.CURRENT.asInt()),
                            snitch.getDatacenter(FBUtilities.getBroadcastAddress()),
                            snitch.getRack(FBUtilities.getBroadcastAddress()),
                            DatabaseDescriptor.getPartitioner().getClass().getName(),
                            DatabaseDescriptor.getRpcAddress(),
                            FBUtilities.getBroadcastAddress(),
                            FBUtilities.getLocalAddress());

        // We should store host ID as soon as possible in the system.local table and flush that table to disk so that
        // we can be sure that those changes are stored in sstable and not in the commit log (see CASSANDRA-18153).
        // It is very unlikely that when upgrading the host id is not flushed to disk, but if that's the case, we limit
        // this change only to the new installations or the user should just flush system.local table.
        if (!CommitLog.instance.hasFilesToReplay())
            SystemKeyspace.getOrInitializeLocalHostId(nodeIdSupplier);
>>>>>>> ee586b53
    }

    public static void updateCompactionHistory(String ksname,
                                               String cfname,
                                               long compactedAt,
                                               long bytesIn,
                                               long bytesOut,
                                               Map<Integer, Long> rowsMerged)
    {
        // don't write anything when the history table itself is compacted, since that would in turn cause new compactions
        if (ksname.equals("system") && cfname.equals(COMPACTION_HISTORY))
            return;
        String req = "INSERT INTO system.%s (id, keyspace_name, columnfamily_name, compacted_at, bytes_in, bytes_out, rows_merged) VALUES (?, ?, ?, ?, ?, ?, ?)";
        executeInternal(format(req, COMPACTION_HISTORY),
                        UUIDGen.getTimeUUID(),
                        ksname,
                        cfname,
                        ByteBufferUtil.bytes(compactedAt),
                        bytesIn,
                        bytesOut,
                        rowsMerged);
    }

    public static TabularData getCompactionHistory() throws OpenDataException
    {
        UntypedResultSet queryResultSet = executeInternal(format("SELECT * from system.%s", COMPACTION_HISTORY));
        return CompactionHistoryTabularData.from(queryResultSet);
    }

    public static boolean isViewBuilt(String keyspaceName, String viewName)
    {
        String req = "SELECT view_name FROM %s.\"%s\" WHERE keyspace_name=? AND view_name=?";
<<<<<<< HEAD
        UntypedResultSet result = executeInternal(format(req, SchemaConstants.SYSTEM_KEYSPACE_NAME, BUILT_VIEWS), keyspaceName, viewName);
=======
        UntypedResultSet result = executeInternal(String.format(req, SchemaConstants.SYSTEM_KEYSPACE_NAME, BUILT_VIEWS), keyspaceName, viewName);
>>>>>>> ee586b53
        return !result.isEmpty();
    }

    public static boolean isViewStatusReplicated(String keyspaceName, String viewName)
    {
        String req = "SELECT status_replicated FROM %s.\"%s\" WHERE keyspace_name=? AND view_name=?";
<<<<<<< HEAD
        UntypedResultSet result = executeInternal(format(req, SchemaConstants.SYSTEM_KEYSPACE_NAME, BUILT_VIEWS), keyspaceName, viewName);

        if (result.isEmpty())
            return false;
        UntypedResultSet.Row row = result.one();
        return row.has("status_replicated") && row.getBoolean("status_replicated");
=======
        UntypedResultSet result = executeInternal(String.format(req, SchemaConstants.SYSTEM_KEYSPACE_NAME, BUILT_VIEWS), keyspaceName, viewName);

        if (result.isEmpty())
            return false;
        UntypedResultSet.Row row = result.one();
        return row.has("status_replicated") && row.getBoolean("status_replicated");
    }

    public static void setViewBuilt(String keyspaceName, String viewName, boolean replicated)
    {
        String req = "INSERT INTO %s.\"%s\" (keyspace_name, view_name, status_replicated) VALUES (?, ?, ?)";
        executeInternal(String.format(req, SchemaConstants.SYSTEM_KEYSPACE_NAME, BUILT_VIEWS), keyspaceName, viewName, replicated);
        forceBlockingFlush(BUILT_VIEWS);
>>>>>>> ee586b53
    }

    public static void setViewBuilt(String keyspaceName, String viewName, boolean replicated)
    {
<<<<<<< HEAD
        if (isViewBuilt(keyspaceName, viewName) && isViewStatusReplicated(keyspaceName, viewName) == replicated)
            return;

        String req = "INSERT INTO %s.\"%s\" (keyspace_name, view_name, status_replicated) VALUES (?, ?, ?)";
        executeInternal(format(req, SchemaConstants.SYSTEM_KEYSPACE_NAME, BUILT_VIEWS), keyspaceName, viewName, replicated);
=======
        String buildReq = "DELETE FROM %S.%s WHERE keyspace_name = ? AND view_name = ?";
        executeInternal(String.format(buildReq, SchemaConstants.SYSTEM_KEYSPACE_NAME, VIEWS_BUILDS_IN_PROGRESS), keyspaceName, viewName);
        forceBlockingFlush(VIEWS_BUILDS_IN_PROGRESS);

        String builtReq = "DELETE FROM %s.\"%s\" WHERE keyspace_name = ? AND view_name = ?";
        executeInternal(String.format(builtReq, SchemaConstants.SYSTEM_KEYSPACE_NAME, BUILT_VIEWS), keyspaceName, viewName);
>>>>>>> ee586b53
        forceBlockingFlush(BUILT_VIEWS);
    }

    public static void setViewRemoved(String keyspaceName, String viewName)
    {
        String buildReq = "DELETE FROM %s.%s WHERE keyspace_name = ? AND view_name = ?";
        executeInternal(String.format(buildReq, SchemaConstants.SYSTEM_KEYSPACE_NAME, VIEW_BUILDS_IN_PROGRESS), keyspaceName, viewName);

        String builtReq = "DELETE FROM %s.\"%s\" WHERE keyspace_name = ? AND view_name = ? IF EXISTS";
        executeInternal(String.format(builtReq, SchemaConstants.SYSTEM_KEYSPACE_NAME, BUILT_VIEWS), keyspaceName, viewName);
        forceBlockingFlush(VIEW_BUILDS_IN_PROGRESS, BUILT_VIEWS);
    }

    public static void finishViewBuildStatus(String ksname, String viewName)
    {
        // We flush the view built first, because if we fail now, we'll restart at the last place we checkpointed
        // view build.
        // If we flush the delete first, we'll have to restart from the beginning.
        // Also, if writing to the built_view succeeds, but the view_builds_in_progress deletion fails, we will be able
        // to skip the view build next boot.
        setViewBuilt(ksname, viewName, false);
<<<<<<< HEAD
        executeInternal(String.format("DELETE FROM system.%s WHERE keyspace_name = ? AND view_name = ?", VIEW_BUILDS_IN_PROGRESS), ksname, viewName);
        forceBlockingFlush(VIEW_BUILDS_IN_PROGRESS);
    }

    public static void setViewBuiltReplicated(String ksname, String viewName)
=======
        executeInternal(String.format("DELETE FROM system.%s WHERE keyspace_name = ? AND view_name = ?", VIEWS_BUILDS_IN_PROGRESS), ksname, viewName);
        forceBlockingFlush(VIEWS_BUILDS_IN_PROGRESS);
    }

    public static void setViewBuiltReplicated(String ksname, String viewName)
    {
        setViewBuilt(ksname, viewName, true);
    }

    public static void updateViewBuildStatus(String ksname, String viewName, Token token)
>>>>>>> ee586b53
    {
        setViewBuilt(ksname, viewName, true);
    }

    public static void updateViewBuildStatus(String ksname, String viewName, Range<Token> range, Token lastToken, long keysBuilt)
    {
        String req = "INSERT INTO system.%s (keyspace_name, view_name, start_token, end_token, last_token, keys_built) VALUES (?, ?, ?, ?, ?, ?)";
        Token.TokenFactory factory = ViewBuildsInProgress.partitioner.getTokenFactory();
        executeInternal(format(req, VIEW_BUILDS_IN_PROGRESS),
                        ksname,
                        viewName,
                        factory.toString(range.left),
                        factory.toString(range.right),
                        factory.toString(lastToken),
                        keysBuilt);
    }

    public static Map<Range<Token>, Pair<Token, Long>> getViewBuildStatus(String ksname, String viewName)
    {
        String req = "SELECT start_token, end_token, last_token, keys_built FROM system.%s WHERE keyspace_name = ? AND view_name = ?";
        Token.TokenFactory factory = ViewBuildsInProgress.partitioner.getTokenFactory();
        UntypedResultSet rs = executeInternal(format(req, VIEW_BUILDS_IN_PROGRESS), ksname, viewName);

        if (rs == null || rs.isEmpty())
            return Collections.emptyMap();

        Map<Range<Token>, Pair<Token, Long>> status = new HashMap<>();
        for (UntypedResultSet.Row row : rs)
        {
            Token start = factory.fromString(row.getString("start_token"));
            Token end = factory.fromString(row.getString("end_token"));
            Range<Token> range = new Range<>(start, end);

            Token lastToken = row.has("last_token") ? factory.fromString(row.getString("last_token")) : null;
            long keysBuilt = row.has("keys_built") ? row.getLong("keys_built") : 0;

            status.put(range, Pair.create(lastToken, keysBuilt));
        }
        return status;
    }

    public static synchronized void saveTruncationRecord(ColumnFamilyStore cfs, long truncatedAt, CommitLogPosition position)
    {
        String req = "UPDATE system.%s SET truncated_at = truncated_at + ? WHERE key = '%s'";
        executeInternal(format(req, LOCAL, LOCAL), truncationAsMapEntry(cfs, truncatedAt, position));
        truncationRecords = null;
        forceBlockingFlush(LOCAL);
    }

    /**
     * This method is used to remove information about truncation time for specified column family
     */
    public static synchronized void removeTruncationRecord(TableId id)
    {
        Pair<CommitLogPosition, Long> truncationRecord = getTruncationRecord(id);
        if (truncationRecord == null)
            return;

        String req = "DELETE truncated_at[?] from system.%s WHERE key = '%s'";
        executeInternal(format(req, LOCAL, LOCAL), id.asUUID());
        truncationRecords = null;
        forceBlockingFlush(LOCAL);
    }

    private static Map<UUID, ByteBuffer> truncationAsMapEntry(ColumnFamilyStore cfs, long truncatedAt, CommitLogPosition position)
    {
        try (DataOutputBuffer out = DataOutputBuffer.scratchBuffer.get())
        {
            CommitLogPosition.serializer.serialize(position, out);
            out.writeLong(truncatedAt);
<<<<<<< HEAD
            return singletonMap(cfs.metadata.id.asUUID(), out.asNewBuffer());
=======
            return singletonMap(cfs.metadata.cfId, out.asNewBuffer());
>>>>>>> ee586b53
        }
        catch (IOException e)
        {
            throw new RuntimeException(e);
        }
    }

<<<<<<< HEAD
    public static CommitLogPosition getTruncatedPosition(TableId id)
    {
        Pair<CommitLogPosition, Long> record = getTruncationRecord(id);
=======
    public static CommitLogPosition getTruncatedPosition(UUID cfId)
    {
        Pair<CommitLogPosition, Long> record = getTruncationRecord(cfId);
>>>>>>> ee586b53
        return record == null ? null : record.left;
    }

    public static long getTruncatedAt(TableId id)
    {
<<<<<<< HEAD
        Pair<CommitLogPosition, Long> record = getTruncationRecord(id);
        return record == null ? Long.MIN_VALUE : record.right;
    }

    private static synchronized Pair<CommitLogPosition, Long> getTruncationRecord(TableId id)
=======
        Pair<CommitLogPosition, Long> record = getTruncationRecord(cfId);
        return record == null ? Long.MIN_VALUE : record.right;
    }

    private static synchronized Pair<CommitLogPosition, Long> getTruncationRecord(UUID cfId)
>>>>>>> ee586b53
    {
        if (truncationRecords == null)
            truncationRecords = readTruncationRecords();
        return truncationRecords.get(id);
    }

<<<<<<< HEAD
    private static Map<TableId, Pair<CommitLogPosition, Long>> readTruncationRecords()
=======
    private static Map<UUID, Pair<CommitLogPosition, Long>> readTruncationRecords()
>>>>>>> ee586b53
    {
        UntypedResultSet rows = executeInternal(format("SELECT truncated_at FROM system.%s WHERE key = '%s'", LOCAL, LOCAL));

<<<<<<< HEAD
        Map<TableId, Pair<CommitLogPosition, Long>> records = new HashMap<>();
=======
        Map<UUID, Pair<CommitLogPosition, Long>> records = new HashMap<>();
>>>>>>> ee586b53

        if (!rows.isEmpty() && rows.one().has("truncated_at"))
        {
            Map<UUID, ByteBuffer> map = rows.one().getMap("truncated_at", UUIDType.instance, BytesType.instance);
            for (Map.Entry<UUID, ByteBuffer> entry : map.entrySet())
                records.put(TableId.fromUUID(entry.getKey()), truncationRecordFromBlob(entry.getValue()));
        }

        return records;
    }

    private static Pair<CommitLogPosition, Long> truncationRecordFromBlob(ByteBuffer bytes)
    {
        try (RebufferingInputStream in = new DataInputBuffer(bytes, true))
        {
            return Pair.create(CommitLogPosition.serializer.deserialize(in), in.available() > 0 ? in.readLong() : Long.MIN_VALUE);
        }
        catch (IOException e)
        {
            throw new RuntimeException(e);
        }
    }

    /**
     * Record tokens being used by another node
     */
    public static synchronized void updateTokens(InetAddressAndPort ep, Collection<Token> tokens)
    {
        if (ep.equals(FBUtilities.getBroadcastAddressAndPort()))
            return;

        String req = "INSERT INTO system.%s (peer, tokens) VALUES (?, ?)";
        executeInternal(String.format(req, LEGACY_PEERS), ep.address, tokensAsSet(tokens));
        req = "INSERT INTO system.%s (peer, peer_port, tokens) VALUES (?, ?, ?)";
        executeInternal(String.format(req, PEERS_V2), ep.address, ep.port, tokensAsSet(tokens));
    }

    public static synchronized boolean updatePreferredIP(InetAddressAndPort ep, InetAddressAndPort preferred_ip)
    {
        if (preferred_ip.equals(getPreferredIP(ep)))
            return false;

        String req = "INSERT INTO system.%s (peer, preferred_ip) VALUES (?, ?)";
        executeInternal(String.format(req, LEGACY_PEERS), ep.address, preferred_ip.address);
        req = "INSERT INTO system.%s (peer, peer_port, preferred_ip, preferred_port) VALUES (?, ?, ?, ?)";
        executeInternal(String.format(req, PEERS_V2), ep.address, ep.port, preferred_ip.address, preferred_ip.port);
        forceBlockingFlush(LEGACY_PEERS, PEERS_V2);
        return true;
    }

    public static synchronized void updatePeerInfo(InetAddressAndPort ep, String columnName, Object value)
    {
        if (ep.equals(FBUtilities.getBroadcastAddressAndPort()))
            return;

        String req = "INSERT INTO system.%s (peer, %s) VALUES (?, ?)";
        executeInternal(String.format(req, LEGACY_PEERS, columnName), ep.address, value);
        //This column doesn't match across the two tables
        if (columnName.equals("rpc_address"))
        {
            columnName = "native_address";
        }
        req = "INSERT INTO system.%s (peer, peer_port, %s) VALUES (?, ?, ?)";
        executeInternal(String.format(req, PEERS_V2, columnName), ep.address, ep.port, value);
    }

    public static synchronized void updatePeerNativeAddress(InetAddressAndPort ep, InetAddressAndPort address)
    {
        if (ep.equals(FBUtilities.getBroadcastAddressAndPort()))
            return;

<<<<<<< HEAD
        String req = "INSERT INTO system.%s (peer, rpc_address) VALUES (?, ?)";
        executeInternal(String.format(req, LEGACY_PEERS), ep.address, address.address);
        req = "INSERT INTO system.%s (peer, peer_port, native_address, native_port) VALUES (?, ?, ?, ?)";
        executeInternal(String.format(req, PEERS_V2), ep.address, ep.port, address.address, address.port);
=======
        String req = "INSERT INTO system.%s (peer, release_version) VALUES (?, ?)";
        executorService.execute(() -> {
            executeInternal(String.format(req, PEERS), ep, value);
            postUpdateTask.run();
        });
>>>>>>> ee586b53
    }


    public static synchronized void updateHintsDropped(InetAddressAndPort ep, UUID timePeriod, int value)
    {
        // with 30 day TTL
        String req = "UPDATE system.%s USING TTL 2592000 SET hints_dropped[ ? ] = ? WHERE peer = ?";
        executeInternal(String.format(req, LEGACY_PEER_EVENTS), timePeriod, value, ep.address);
        req = "UPDATE system.%s USING TTL 2592000 SET hints_dropped[ ? ] = ? WHERE peer = ? AND peer_port = ?";
        executeInternal(String.format(req, PEER_EVENTS_V2), timePeriod, value, ep.address, ep.port);
    }

    public static synchronized void updateSchemaVersion(UUID version)
    {
        String req = "INSERT INTO system.%s (key, schema_version) VALUES ('%s', ?)";
        executeInternal(format(req, LOCAL, LOCAL), version);
    }

    private static Set<String> tokensAsSet(Collection<Token> tokens)
    {
        if (tokens.isEmpty())
            return Collections.emptySet();
        Token.TokenFactory factory = StorageService.instance.getTokenFactory();
        Set<String> s = new HashSet<>(tokens.size());
        for (Token tk : tokens)
            s.add(factory.toString(tk));
        return s;
    }

    private static Collection<Token> deserializeTokens(Collection<String> tokensStrings)
    {
        Token.TokenFactory factory = StorageService.instance.getTokenFactory();
        List<Token> tokens = new ArrayList<>(tokensStrings.size());
        for (String tk : tokensStrings)
            tokens.add(factory.fromString(tk));
        return tokens;
    }

    /**
     * Remove stored tokens being used by another node
     */
    public static synchronized void removeEndpoint(InetAddressAndPort ep)
    {
        String req = "DELETE FROM system.%s WHERE peer = ?";
        executeInternal(String.format(req, LEGACY_PEERS), ep.address);
        req = String.format("DELETE FROM system.%s WHERE peer = ? AND peer_port = ?", PEERS_V2);
        executeInternal(req, ep.address, ep.port);
        forceBlockingFlush(LEGACY_PEERS, PEERS_V2);
    }

    /**
     * This method is used to update the System Keyspace with the new tokens for this node
     */
    public static synchronized void updateTokens(Collection<Token> tokens)
    {
        assert !tokens.isEmpty() : "removeEndpoint should be used instead";

        Collection<Token> savedTokens = getSavedTokens();
        if (tokens.containsAll(savedTokens) && tokens.size() == savedTokens.size())
            return;

        String req = "INSERT INTO system.%s (key, tokens) VALUES ('%s', ?)";
        executeInternal(format(req, LOCAL, LOCAL), tokensAsSet(tokens));
        forceBlockingFlush(LOCAL);
    }

    public static void forceBlockingFlush(String ...cfnames)
    {
        if (!DatabaseDescriptor.isUnsafeSystem())
<<<<<<< HEAD
        {
            List<ListenableFuture<CommitLogPosition>> futures = new ArrayList<>();

            for (String cfname : cfnames)
            {
                futures.add(Keyspace.open(SchemaConstants.SYSTEM_KEYSPACE_NAME).getColumnFamilyStore(cfname).forceFlush());
            }
            FBUtilities.waitOnFutures(futures);
        }
=======
            FBUtilities.waitOnFuture(Keyspace.open(SchemaConstants.SYSTEM_KEYSPACE_NAME).getColumnFamilyStore(cfname).forceFlush());
>>>>>>> ee586b53
    }

    /**
     * Return a map of stored tokens to IP addresses
     *
     */
    public static SetMultimap<InetAddressAndPort, Token> loadTokens()
    {
        SetMultimap<InetAddressAndPort, Token> tokenMap = HashMultimap.create();
        for (UntypedResultSet.Row row : executeInternal("SELECT peer, peer_port, tokens FROM system." + PEERS_V2))
        {
            InetAddress address = row.getInetAddress("peer");
            Integer port = row.getInt("peer_port");
            InetAddressAndPort peer = InetAddressAndPort.getByAddressOverrideDefaults(address, port);
            if (row.has("tokens"))
                tokenMap.putAll(peer, deserializeTokens(row.getSet("tokens", UTF8Type.instance)));
        }

        return tokenMap;
    }

    /**
     * Return a map of store host_ids to IP addresses
     *
     */
    public static Map<InetAddressAndPort, UUID> loadHostIds()
    {
        Map<InetAddressAndPort, UUID> hostIdMap = new HashMap<>();
        for (UntypedResultSet.Row row : executeInternal("SELECT peer, peer_port, host_id FROM system." + PEERS_V2))
        {
            InetAddress address = row.getInetAddress("peer");
            Integer port = row.getInt("peer_port");
            InetAddressAndPort peer = InetAddressAndPort.getByAddressOverrideDefaults(address, port);
            if (row.has("host_id"))
            {
                hostIdMap.put(peer, row.getUUID("host_id"));
            }
        }
        return hostIdMap;
    }

    /**
     * Get preferred IP for given endpoint if it is known. Otherwise this returns given endpoint itself.
     *
     * @param ep endpoint address to check
     * @return Preferred IP for given endpoint if present, otherwise returns given ep
     */
    public static InetAddressAndPort getPreferredIP(InetAddressAndPort ep)
    {
        String req = "SELECT preferred_ip, preferred_port FROM system.%s WHERE peer=? AND peer_port = ?";
        UntypedResultSet result = executeInternal(String.format(req, PEERS_V2), ep.address, ep.port);
        if (!result.isEmpty() && result.one().has("preferred_ip"))
        {
            UntypedResultSet.Row row = result.one();
            return InetAddressAndPort.getByAddressOverrideDefaults(row.getInetAddress("preferred_ip"), row.getInt("preferred_port"));
        }
        return ep;
    }

    /**
     * Return a map of IP addresses containing a map of dc and rack info
     */
    public static Map<InetAddressAndPort, Map<String,String>> loadDcRackInfo()
    {
        Map<InetAddressAndPort, Map<String, String>> result = new HashMap<>();
        for (UntypedResultSet.Row row : executeInternal("SELECT peer, peer_port, data_center, rack from system." + PEERS_V2))
        {
            InetAddress address = row.getInetAddress("peer");
            Integer port = row.getInt("peer_port");
            InetAddressAndPort peer = InetAddressAndPort.getByAddressOverrideDefaults(address, port);
            if (row.has("data_center") && row.has("rack"))
            {
                Map<String, String> dcRack = new HashMap<>();
                dcRack.put("data_center", row.getString("data_center"));
                dcRack.put("rack", row.getString("rack"));
                result.put(peer, dcRack);
            }
        }
        return result;
    }

    /**
     * Get release version for given endpoint.
     * If release version is unknown, then this returns null.
     *
     * @param ep endpoint address to check
     * @return Release version or null if version is unknown.
     */
    public static CassandraVersion getReleaseVersion(InetAddressAndPort ep)
    {
        try
        {
            if (FBUtilities.getBroadcastAddressAndPort().equals(ep))
            {
                return CURRENT_VERSION;
            }
            String req = "SELECT release_version FROM system.%s WHERE peer=? AND peer_port=?";
            UntypedResultSet result = executeInternal(String.format(req, PEERS_V2), ep.address, ep.port);
            if (result != null && result.one().has("release_version"))
            {
                return new CassandraVersion(result.one().getString("release_version"));
            }
            // version is unknown
            return null;
        }
        catch (IllegalArgumentException e)
        {
            // version string cannot be parsed
            return null;
        }
    }

    /**
     * One of three things will happen if you try to read the system keyspace:
     * 1. files are present and you can read them: great
     * 2. no files are there: great (new node is assumed)
     * 3. files are present but you can't read them: bad
     * @throws ConfigurationException
     */
    public static void checkHealth() throws ConfigurationException
    {
        Keyspace keyspace;
        try
        {
            keyspace = Keyspace.open(SchemaConstants.SYSTEM_KEYSPACE_NAME);
        }
        catch (AssertionError err)
        {
            // this happens when a user switches from OPP to RP.
            ConfigurationException ex = new ConfigurationException("Could not read system keyspace!");
            ex.initCause(err);
            throw ex;
        }
        ColumnFamilyStore cfs = keyspace.getColumnFamilyStore(LOCAL);

        String req = "SELECT cluster_name FROM system.%s WHERE key='%s'";
        UntypedResultSet result = executeInternal(format(req, LOCAL, LOCAL));

        if (result.isEmpty() || !result.one().has("cluster_name"))
        {
            // this is a brand new node
            if (!cfs.getLiveSSTables().isEmpty())
                throw new ConfigurationException("Found system keyspace files, but they couldn't be loaded!");

            // no system files.  this is a new node.
            return;
        }

        String savedClusterName = result.one().getString("cluster_name");
        if (!DatabaseDescriptor.getClusterName().equals(savedClusterName))
            throw new ConfigurationException("Saved cluster name " + savedClusterName + " != configured name " + DatabaseDescriptor.getClusterName());
    }

    public static Collection<Token> getSavedTokens()
    {
        String req = "SELECT tokens FROM system.%s WHERE key='%s'";
        UntypedResultSet result = executeInternal(format(req, LOCAL, LOCAL));
        return result.isEmpty() || !result.one().has("tokens")
             ? Collections.<Token>emptyList()
             : deserializeTokens(result.one().getSet("tokens", UTF8Type.instance));
    }

    public static int incrementAndGetGeneration()
    {
        String req = "SELECT gossip_generation FROM system.%s WHERE key='%s'";
        UntypedResultSet result = executeInternal(format(req, LOCAL, LOCAL));

        int generation;
        if (result.isEmpty() || !result.one().has("gossip_generation"))
        {
            // seconds-since-epoch isn't a foolproof new generation
            // (where foolproof is "guaranteed to be larger than the last one seen at this ip address"),
            // but it's as close as sanely possible
            generation = (int) (System.currentTimeMillis() / 1000);
        }
        else
        {
            // Other nodes will ignore gossip messages about a node that have a lower generation than previously seen.
            final int storedGeneration = result.one().getInt("gossip_generation") + 1;
            final int now = (int) (System.currentTimeMillis() / 1000);
            if (storedGeneration >= now)
            {
                logger.warn("Using stored Gossip Generation {} as it is greater than current system time {}.  See CASSANDRA-3654 if you experience problems",
                            storedGeneration, now);
                generation = storedGeneration;
            }
            else
            {
                generation = now;
            }
        }

        req = "INSERT INTO system.%s (key, gossip_generation) VALUES ('%s', ?)";
        executeInternal(format(req, LOCAL, LOCAL), generation);
        forceBlockingFlush(LOCAL);

        return generation;
    }

    public static BootstrapState getBootstrapState()
    {
        String req = "SELECT bootstrapped FROM system.%s WHERE key='%s'";
        UntypedResultSet result = executeInternal(format(req, LOCAL, LOCAL));

        if (result.isEmpty() || !result.one().has("bootstrapped"))
            return BootstrapState.NEEDS_BOOTSTRAP;

        return BootstrapState.valueOf(result.one().getString("bootstrapped"));
    }

    public static boolean bootstrapComplete()
    {
        return getBootstrapState() == BootstrapState.COMPLETED;
    }

    public static boolean bootstrapInProgress()
    {
        return getBootstrapState() == BootstrapState.IN_PROGRESS;
    }

    public static boolean wasDecommissioned()
    {
        return getBootstrapState() == BootstrapState.DECOMMISSIONED;
    }

    public static void setBootstrapState(BootstrapState state)
    {
        if (getBootstrapState() == state)
            return;

        String req = "INSERT INTO system.%s (key, bootstrapped) VALUES ('%s', ?)";
        executeInternal(format(req, LOCAL, LOCAL), state.name());
        forceBlockingFlush(LOCAL);
    }

    public static boolean isIndexBuilt(String keyspaceName, String indexName)
    {
        String req = "SELECT index_name FROM %s.\"%s\" WHERE table_name=? AND index_name=?";
<<<<<<< HEAD
        UntypedResultSet result = executeInternal(format(req, SchemaConstants.SYSTEM_KEYSPACE_NAME, BUILT_INDEXES), keyspaceName, indexName);
=======
        UntypedResultSet result = executeInternal(String.format(req, SchemaConstants.SYSTEM_KEYSPACE_NAME, BUILT_INDEXES), keyspaceName, indexName);
>>>>>>> ee586b53
        return !result.isEmpty();
    }

    public static void setIndexBuilt(String keyspaceName, String indexName)
    {
<<<<<<< HEAD
        String req = "INSERT INTO %s.\"%s\" (table_name, index_name) VALUES (?, ?) IF NOT EXISTS;";
=======
        String req = "INSERT INTO %s.\"%s\" (table_name, index_name) VALUES (?, ?)";
>>>>>>> ee586b53
        executeInternal(String.format(req, SchemaConstants.SYSTEM_KEYSPACE_NAME, BUILT_INDEXES), keyspaceName, indexName);
        forceBlockingFlush(BUILT_INDEXES);
    }

    public static void setIndexRemoved(String keyspaceName, String indexName)
    {
<<<<<<< HEAD
        String req = "DELETE FROM %s.\"%s\" WHERE table_name = ? AND index_name = ? IF EXISTS";
=======
        String req = "DELETE FROM %s.\"%s\" WHERE table_name = ? AND index_name = ?";
>>>>>>> ee586b53
        executeInternal(String.format(req, SchemaConstants.SYSTEM_KEYSPACE_NAME, BUILT_INDEXES), keyspaceName, indexName);
        forceBlockingFlush(BUILT_INDEXES);
    }

    public static List<String> getBuiltIndexes(String keyspaceName, Set<String> indexNames)
    {
        List<String> names = new ArrayList<>(indexNames);
        String req = "SELECT index_name from %s.\"%s\" WHERE table_name=? AND index_name IN ?";
<<<<<<< HEAD
        UntypedResultSet results = executeInternal(format(req, SchemaConstants.SYSTEM_KEYSPACE_NAME, BUILT_INDEXES), keyspaceName, names);
=======
        UntypedResultSet results = executeInternal(String.format(req, SchemaConstants.SYSTEM_KEYSPACE_NAME, BUILT_INDEXES), keyspaceName, names);
>>>>>>> ee586b53
        return StreamSupport.stream(results.spliterator(), false)
                            .map(r -> r.getString("index_name"))
                            .collect(Collectors.toList());
    }

    /**
     * Read the host ID from the system keyspace.
     */
    public static UUID getLocalHostId()
    {
        String req = "SELECT host_id FROM system.%s WHERE key='%s'";
        UntypedResultSet result = executeInternal(format(req, LOCAL, LOCAL));

        // Look up the Host UUID (return it if found)
        if (result != null && !result.isEmpty() && result.one().has("host_id"))
            return result.one().getUUID("host_id");

        return null;
    }

    /**
     * Read the host ID from the system keyspace, creating (and storing) one if
     * none exists.
     */
    public static synchronized UUID getOrInitializeLocalHostId()
    {
        return getOrInitializeLocalHostId(UUID::randomUUID);
    }

    private static synchronized UUID getOrInitializeLocalHostId(Supplier<UUID> nodeIdSupplier)
    {
        UUID hostId = getLocalHostId();
        if (hostId != null)
            return hostId;

        // ID not found, generate a new one, persist, and then return it.
        hostId = nodeIdSupplier.get();
        logger.warn("No host ID found, created {} (Note: This should happen exactly once per node).", hostId);
        return setLocalHostId(hostId);
    }

    /**
     * Sets the local host ID explicitly.  Should only be called outside of SystemTable when replacing a node.
     */
    public static synchronized UUID setLocalHostId(UUID hostId)
    {
        String req = "INSERT INTO system.%s (key, host_id) VALUES ('%s', ?)";
<<<<<<< HEAD
        executeInternal(format(req, LOCAL, LOCAL), hostId);
=======
        executeInternal(String.format(req, LOCAL, LOCAL), hostId);
        forceBlockingFlush(LOCAL);
>>>>>>> ee586b53
        return hostId;
    }

    /**
     * Gets the stored rack for the local node, or null if none have been set yet.
     */
    public static String getRack()
    {
        String req = "SELECT rack FROM system.%s WHERE key='%s'";
        UntypedResultSet result = executeInternal(format(req, LOCAL, LOCAL));

        // Look up the Rack (return it if found)
        if (!result.isEmpty() && result.one().has("rack"))
            return result.one().getString("rack");

        return null;
    }

    /**
     * Gets the stored data center for the local node, or null if none have been set yet.
     */
    public static String getDatacenter()
    {
        String req = "SELECT data_center FROM system.%s WHERE key='%s'";
        UntypedResultSet result = executeInternal(format(req, LOCAL, LOCAL));

        // Look up the Data center (return it if found)
        if (!result.isEmpty() && result.one().has("data_center"))
            return result.one().getString("data_center");

        return null;
    }

    public static PaxosState loadPaxosState(DecoratedKey key, TableMetadata metadata, int nowInSec)
    {
        String req = "SELECT * FROM system.%s WHERE row_key = ? AND cf_id = ?";
<<<<<<< HEAD
        UntypedResultSet results = QueryProcessor.executeInternalWithNow(nowInSec, System.nanoTime(), format(req, PAXOS), key.getKey(), metadata.id.asUUID());
=======
        UntypedResultSet results = QueryProcessor.executeInternalWithNow(nowInSec, System.nanoTime(), String.format(req, PAXOS), key.getKey(), metadata.cfId);
>>>>>>> ee586b53
        if (results.isEmpty())
            return new PaxosState(key, metadata);
        UntypedResultSet.Row row = results.one();

        Commit promised = row.has("in_progress_ballot")
                        ? new Commit(row.getUUID("in_progress_ballot"), new PartitionUpdate.Builder(metadata, key, metadata.regularAndStaticColumns(), 1).build())
                        : Commit.emptyCommit(key, metadata);
        // either we have both a recently accepted ballot and update or we have neither
        Commit accepted = row.has("proposal_version") && row.has("proposal")
                        ? new Commit(row.getUUID("proposal_ballot"),
                                     PartitionUpdate.fromBytes(row.getBytes("proposal"), row.getInt("proposal_version")))
                        : Commit.emptyCommit(key, metadata);
        // either most_recent_commit and most_recent_commit_at will both be set, or neither
        Commit mostRecent = row.has("most_recent_commit_version") && row.has("most_recent_commit")
                          ? new Commit(row.getUUID("most_recent_commit_at"),
                                       PartitionUpdate.fromBytes(row.getBytes("most_recent_commit"), row.getInt("most_recent_commit_version")))
                          : Commit.emptyCommit(key, metadata);
        return new PaxosState(promised, accepted, mostRecent);
    }

    public static void savePaxosPromise(Commit promise)
    {
        String req = "UPDATE system.%s USING TIMESTAMP ? AND TTL ? SET in_progress_ballot = ? WHERE row_key = ? AND cf_id = ?";
        executeInternal(format(req, PAXOS),
                        UUIDGen.microsTimestamp(promise.ballot),
                        paxosTtlSec(promise.update.metadata()),
                        promise.ballot,
                        promise.update.partitionKey().getKey(),
                        promise.update.metadata().id.asUUID());
    }

    public static void savePaxosProposal(Commit proposal)
    {
        executeInternal(format("UPDATE system.%s USING TIMESTAMP ? AND TTL ? SET proposal_ballot = ?, proposal = ?, proposal_version = ? WHERE row_key = ? AND cf_id = ?", PAXOS),
                        UUIDGen.microsTimestamp(proposal.ballot),
                        paxosTtlSec(proposal.update.metadata()),
                        proposal.ballot,
                        PartitionUpdate.toBytes(proposal.update, MessagingService.current_version),
                        MessagingService.current_version,
                        proposal.update.partitionKey().getKey(),
                        proposal.update.metadata().id.asUUID());
    }

    public static int paxosTtlSec(TableMetadata metadata)
    {
        // keep paxos state around for at least 3h
        return Math.max(3 * 3600, metadata.params.gcGraceSeconds);
    }

    public static void savePaxosCommit(Commit commit)
    {
        // We always erase the last proposal (with the commit timestamp to no erase more recent proposal in case the commit is old)
        // even though that's really just an optimization  since SP.beginAndRepairPaxos will exclude accepted proposal older than the mrc.
        String cql = "UPDATE system.%s USING TIMESTAMP ? AND TTL ? SET proposal_ballot = null, proposal = null, most_recent_commit_at = ?, most_recent_commit = ?, most_recent_commit_version = ? WHERE row_key = ? AND cf_id = ?";
        executeInternal(format(cql, PAXOS),
                        UUIDGen.microsTimestamp(commit.ballot),
                        paxosTtlSec(commit.update.metadata()),
                        commit.ballot,
                        PartitionUpdate.toBytes(commit.update, MessagingService.current_version),
                        MessagingService.current_version,
                        commit.update.partitionKey().getKey(),
                        commit.update.metadata().id.asUUID());
    }

    /**
     * Returns a RestorableMeter tracking the average read rate of a particular SSTable, restoring the last-seen rate
     * from values in system.sstable_activity if present.
     * @param keyspace the keyspace the sstable belongs to
     * @param table the table the sstable belongs to
     * @param generation the generation number for the sstable
     */
    public static RestorableMeter getSSTableReadMeter(String keyspace, String table, int generation)
    {
        String cql = "SELECT * FROM system.%s WHERE keyspace_name=? and columnfamily_name=? and generation=?";
        UntypedResultSet results = executeInternal(format(cql, SSTABLE_ACTIVITY), keyspace, table, generation);

        if (results.isEmpty())
            return new RestorableMeter();

        UntypedResultSet.Row row = results.one();
        double m15rate = row.getDouble("rate_15m");
        double m120rate = row.getDouble("rate_120m");
        return new RestorableMeter(m15rate, m120rate);
    }

    /**
     * Writes the current read rates for a given SSTable to system.sstable_activity
     */
    public static void persistSSTableReadMeter(String keyspace, String table, int generation, RestorableMeter meter)
    {
        // Store values with a one-day TTL to handle corner cases where cleanup might not occur
        String cql = "INSERT INTO system.%s (keyspace_name, columnfamily_name, generation, rate_15m, rate_120m) VALUES (?, ?, ?, ?, ?) USING TTL 864000";
        executeInternal(format(cql, SSTABLE_ACTIVITY),
                        keyspace,
                        table,
                        generation,
                        meter.fifteenMinuteRate(),
                        meter.twoHourRate());
    }

    /**
     * Clears persisted read rates from system.sstable_activity for SSTables that have been deleted.
     */
    public static void clearSSTableReadMeter(String keyspace, String table, int generation)
    {
        String cql = "DELETE FROM system.%s WHERE keyspace_name=? AND columnfamily_name=? and generation=?";
        executeInternal(format(cql, SSTABLE_ACTIVITY), keyspace, table, generation);
    }

    /**
     * Writes the current partition count and size estimates into SIZE_ESTIMATES_CF
     */
    public static void updateSizeEstimates(String keyspace, String table, Map<Range<Token>, Pair<Long, Long>> estimates)
    {
        long timestamp = FBUtilities.timestampMicros();
        int nowInSec = FBUtilities.nowInSeconds();
        PartitionUpdate.Builder update = new PartitionUpdate.Builder(LegacySizeEstimates, UTF8Type.instance.decompose(keyspace), LegacySizeEstimates.regularAndStaticColumns(), estimates.size());
        // delete all previous values with a single range tombstone.
        update.add(new RangeTombstone(Slice.make(LegacySizeEstimates.comparator, table), new DeletionTime(timestamp - 1, nowInSec)));

        // add a CQL row for each primary token range.
        for (Map.Entry<Range<Token>, Pair<Long, Long>> entry : estimates.entrySet())
        {
            Range<Token> range = entry.getKey();
            Pair<Long, Long> values = entry.getValue();
            update.add(Rows.simpleBuilder(LegacySizeEstimates, table, range.left.toString(), range.right.toString())
                           .timestamp(timestamp)
                           .add("partitions_count", values.left)
                           .add("mean_partition_size", values.right)
                           .build());
        }
        new Mutation(update.build()).apply();
    }

    /**
     * Writes the current partition count and size estimates into table_estimates
     */
    public static void updateTableEstimates(String keyspace, String table, String type, Map<Range<Token>, Pair<Long, Long>> estimates)
    {
        long timestamp = FBUtilities.timestampMicros();
        int nowInSec = FBUtilities.nowInSeconds();
        PartitionUpdate.Builder update = new PartitionUpdate.Builder(TableEstimates, UTF8Type.instance.decompose(keyspace), TableEstimates.regularAndStaticColumns(), estimates.size());

        // delete all previous values with a single range tombstone.
        update.add(new RangeTombstone(Slice.make(TableEstimates.comparator, table, type), new DeletionTime(timestamp - 1, nowInSec)));

        // add a CQL row for each primary token range.
        for (Map.Entry<Range<Token>, Pair<Long, Long>> entry : estimates.entrySet())
        {
            Range<Token> range = entry.getKey();
            Pair<Long, Long> values = entry.getValue();
<<<<<<< HEAD
            update.add(Rows.simpleBuilder(TableEstimates, table, type, range.left.toString(), range.right.toString())
=======
            update.add(Rows.simpleBuilder(SizeEstimates, table, range.left.toString(), range.right.toString())
>>>>>>> ee586b53
                           .timestamp(timestamp)
                           .add("partitions_count", values.left)
                           .add("mean_partition_size", values.right)
                           .build());
        }

        new Mutation(update.build()).apply();
    }


    /**
     * Clears size estimates for a table (on table drop)
     */
    public static void clearEstimates(String keyspace, String table)
    {
<<<<<<< HEAD
        String cqlFormat = "DELETE FROM %s WHERE keyspace_name = ? AND table_name = ?";
        String cql = format(cqlFormat, LegacySizeEstimates.toString());
        executeInternal(cql, keyspace, table);
        cql = String.format(cqlFormat, TableEstimates.toString());
=======
        String cql = String.format("DELETE FROM %s.%s WHERE keyspace_name = ? AND table_name = ?", SchemaConstants.SYSTEM_KEYSPACE_NAME, SIZE_ESTIMATES);
>>>>>>> ee586b53
        executeInternal(cql, keyspace, table);
    }

    /**
     * truncates size_estimates and table_estimates tables
     */
    public static void clearAllEstimates()
    {
        for (String table : Arrays.asList(LEGACY_SIZE_ESTIMATES, TABLE_ESTIMATES))
        {
            ColumnFamilyStore cfs = Keyspace.open(SchemaConstants.SYSTEM_KEYSPACE_NAME).getColumnFamilyStore(table);
            cfs.truncateBlockingWithoutSnapshot();
        }
    }

    public static synchronized void updateAvailableRanges(String keyspace, Collection<Range<Token>> completedFullRanges, Collection<Range<Token>> completedTransientRanges)
    {
<<<<<<< HEAD
        String cql = "UPDATE system.%s SET full_ranges = full_ranges + ?, transient_ranges = transient_ranges + ? WHERE keyspace_name = ?";
        executeInternal(format(cql, AVAILABLE_RANGES_V2),
                        completedFullRanges.stream().map(SystemKeyspace::rangeToBytes).collect(Collectors.toSet()),
                        completedTransientRanges.stream().map(SystemKeyspace::rangeToBytes).collect(Collectors.toSet()),
                        keyspace);
=======
        String cql = String.format("DELETE FROM %s.%s WHERE keyspace_name = ?", SchemaConstants.SYSTEM_KEYSPACE_NAME, SIZE_ESTIMATES);
        executeInternal(cql, keyspace);
>>>>>>> ee586b53
    }

    /**
     * List of the streamed ranges, where transientness is encoded based on the source, where range was streamed from.
     */
    public static synchronized AvailableRanges getAvailableRanges(String keyspace, IPartitioner partitioner)
    {
<<<<<<< HEAD
        String query = "SELECT * FROM system.%s WHERE keyspace_name=?";
        UntypedResultSet rs = executeInternal(format(query, AVAILABLE_RANGES_V2), keyspace);

        ImmutableSet.Builder<Range<Token>> full = new ImmutableSet.Builder<>();
        ImmutableSet.Builder<Range<Token>> trans = new ImmutableSet.Builder<>();
=======
        SetMultimap<String, String> keyspaceTableMap = HashMultimap.create();
        String cql = String.format("SELECT keyspace_name, table_name FROM %s.%s", SchemaConstants.SYSTEM_KEYSPACE_NAME, SIZE_ESTIMATES);
        UntypedResultSet rs = executeInternal(cql);
>>>>>>> ee586b53
        for (UntypedResultSet.Row row : rs)
        {
            Optional.ofNullable(row.getSet("full_ranges", BytesType.instance))
                    .ifPresent(full_ranges -> full_ranges.stream()
                            .map(buf -> byteBufferToRange(buf, partitioner))
                            .forEach(full::add));
            Optional.ofNullable(row.getSet("transient_ranges", BytesType.instance))
                    .ifPresent(transient_ranges -> transient_ranges.stream()
                            .map(buf -> byteBufferToRange(buf, partitioner))
                            .forEach(trans::add));
        }
        return new AvailableRanges(full.build(), trans.build());
    }

    public static class AvailableRanges
    {
        public Set<Range<Token>> full;
        public Set<Range<Token>> trans;

        private AvailableRanges(Set<Range<Token>> full, Set<Range<Token>> trans)
        {
            this.full = full;
            this.trans = trans;
        }
    }

    public static void resetAvailableRanges()
    {
        ColumnFamilyStore availableRanges = Keyspace.open(SchemaConstants.SYSTEM_KEYSPACE_NAME).getColumnFamilyStore(AVAILABLE_RANGES_V2);
        availableRanges.truncateBlockingWithoutSnapshot();
    }

    public static synchronized void updateTransferredRanges(StreamOperation streamOperation,
                                                         InetAddressAndPort peer,
                                                         String keyspace,
                                                         Collection<Range<Token>> streamedRanges)
    {
        String cql = "UPDATE system.%s SET ranges = ranges + ? WHERE operation = ? AND peer = ? AND keyspace_name = ?";
        Set<ByteBuffer> rangesToUpdate = new HashSet<>(streamedRanges.size());
        for (Range<Token> range : streamedRanges)
        {
            rangesToUpdate.add(rangeToBytes(range));
        }
        executeInternal(format(cql, LEGACY_TRANSFERRED_RANGES), rangesToUpdate, streamOperation.getDescription(), peer.address, keyspace);
        cql = "UPDATE system.%s SET ranges = ranges + ? WHERE operation = ? AND peer = ? AND peer_port = ? AND keyspace_name = ?";
        executeInternal(String.format(cql, TRANSFERRED_RANGES_V2), rangesToUpdate, streamOperation.getDescription(), peer.address, peer.port, keyspace);
    }

    public static synchronized Map<InetAddressAndPort, Set<Range<Token>>> getTransferredRanges(String description, String keyspace, IPartitioner partitioner)
    {
        Map<InetAddressAndPort, Set<Range<Token>>> result = new HashMap<>();
        String query = "SELECT * FROM system.%s WHERE operation = ? AND keyspace_name = ?";
        UntypedResultSet rs = executeInternal(String.format(query, TRANSFERRED_RANGES_V2), description, keyspace);
        for (UntypedResultSet.Row row : rs)
        {
            InetAddress peerAddress = row.getInetAddress("peer");
            int port = row.getInt("peer_port");
            InetAddressAndPort peer = InetAddressAndPort.getByAddressOverrideDefaults(peerAddress, port);
            Set<ByteBuffer> rawRanges = row.getSet("ranges", BytesType.instance);
            Set<Range<Token>> ranges = Sets.newHashSetWithExpectedSize(rawRanges.size());
            for (ByteBuffer rawRange : rawRanges)
            {
                ranges.add(byteBufferToRange(rawRange, partitioner));
            }
            result.put(peer, ranges);
        }
<<<<<<< HEAD
        return ImmutableMap.copyOf(result);
=======
        return ImmutableSet.copyOf(result);
    }

    public static void resetAvailableRanges()
    {
        ColumnFamilyStore availableRanges = Keyspace.open(SchemaConstants.SYSTEM_KEYSPACE_NAME).getColumnFamilyStore(AVAILABLE_RANGES);
        availableRanges.truncateBlockingWithoutSnapshot();
>>>>>>> ee586b53
    }

    public static synchronized void updateTransferredRanges(String description,
                                                         InetAddress peer,
                                                         String keyspace,
                                                         Collection<Range<Token>> streamedRanges)
    {
        String cql = "UPDATE system.%s SET ranges = ranges + ? WHERE operation = ? AND peer = ? AND keyspace_name = ?";
        Set<ByteBuffer> rangesToUpdate = new HashSet<>(streamedRanges.size());
        for (Range<Token> range : streamedRanges)
        {
            rangesToUpdate.add(rangeToBytes(range));
        }
        executeInternal(String.format(cql, TRANSFERRED_RANGES), rangesToUpdate, description, peer, keyspace);
    }

    public static synchronized Map<InetAddress, Set<Range<Token>>> getTransferredRanges(String description, String keyspace, IPartitioner partitioner)
    {
        Map<InetAddress, Set<Range<Token>>> result = new HashMap<>();
        String query = "SELECT * FROM system.%s WHERE operation = ? AND keyspace_name = ?";
        UntypedResultSet rs = executeInternal(String.format(query, TRANSFERRED_RANGES), description, keyspace);
        for (UntypedResultSet.Row row : rs)
        {
            InetAddress peer = row.getInetAddress("peer");
            Set<ByteBuffer> rawRanges = row.getSet("ranges", BytesType.instance);
            Set<Range<Token>> ranges = Sets.newHashSetWithExpectedSize(rawRanges.size());
            for (ByteBuffer rawRange : rawRanges)
            {
                ranges.add(byteBufferToRange(rawRange, partitioner));
            }
            result.put(peer, ranges);
        }
        return ImmutableMap.copyOf(result);
    }

    /**
     * Compare the release version in the system.local table with the one included in the distro.
     * If they don't match, snapshot all tables in the system and schema keyspaces. This is intended
     * to be called at startup to create a backup of the system tables during an upgrade
     *
     * @throws IOException
     */
    public static void snapshotOnVersionChange() throws IOException
    {
        String previous = getPreviousVersionString();
        String next = FBUtilities.getReleaseVersionString();

        FBUtilities.setPreviousReleaseVersionString(previous);

<<<<<<< HEAD
        // if we're restarting after an upgrade, snapshot the system and schema keyspaces
        if (!previous.equals(NULL_VERSION.toString()) && !previous.equals(next))

        {
            logger.info("Detected version upgrade from {} to {}, snapshotting system keyspaces", previous, next);
            String snapshotName = Keyspace.getTimestampedSnapshotName(format("upgrade-%s-%s",
                                                                             previous,
                                                                             next));
            for (String keyspace : SchemaConstants.LOCAL_SYSTEM_KEYSPACE_NAMES)
                Keyspace.open(keyspace).snapshot(snapshotName, null, false, null);
=======
        // if we're restarting after an upgrade, snapshot the system keyspace
        if (!previous.equals(NULL_VERSION.toString()) && !previous.equals(next))

        {
            logger.info("Detected version upgrade from {} to {}, snapshotting system keyspace", previous, next);
            String snapshotName = Keyspace.getTimestampedSnapshotName(String.format("upgrade-%s-%s",
                                                                                    previous,
                                                                                    next));
            Keyspace systemKs = Keyspace.open(SchemaConstants.SYSTEM_KEYSPACE_NAME);
            systemKs.snapshot(snapshotName, null);
            return true;
>>>>>>> ee586b53
        }
    }

    /**
     * Try to determine what the previous version, if any, was installed on this node.
     * Primary source of truth is the release version in system.local. If the previous
     * version cannot be determined by looking there then either:
     * * the node never had a C* install before
     * * the was a very old version (pre 1.2) installed, which did not include system.local
     *
     * @return either a version read from the system.local table or one of two special values
     * indicating either no previous version (SystemUpgrade.NULL_VERSION) or an unreadable,
     * legacy version (SystemUpgrade.UNREADABLE_VERSION).
     */
    private static String getPreviousVersionString()
    {
        String req = "SELECT release_version FROM system.%s WHERE key='%s'";
        UntypedResultSet result = executeInternal(format(req, SystemKeyspace.LOCAL, SystemKeyspace.LOCAL));
        if (result.isEmpty() || !result.one().has("release_version"))
        {
            // it isn't inconceivable that one might try to upgrade a node straight from <= 1.1 to whatever
            // the current version is. If we couldn't read a previous version from system.local we check for
            // the existence of the legacy system.Versions table. We don't actually attempt to read a version
            // from there, but it informs us that this isn't a completely new node.
            for (File dataDirectory : Directories.getKSChildDirectories(SchemaConstants.SYSTEM_KEYSPACE_NAME))
            {
                if (dataDirectory.getName().equals("Versions") && dataDirectory.listFiles().length > 0)
                {
                    logger.trace("Found unreadable versions info in pre 1.2 system.Versions table");
                    return UNREADABLE_VERSION.toString();
                }
            }

            // no previous version information found, we can assume that this is a new node
            return NULL_VERSION.toString();
        }
        // report back whatever we found in the system table
        return result.one().getString("release_version");
    }

    @VisibleForTesting
    public static Set<Range<Token>> rawRangesToRangeSet(Set<ByteBuffer> rawRanges, IPartitioner partitioner)
    {
        return rawRanges.stream().map(buf -> byteBufferToRange(buf, partitioner)).collect(Collectors.toSet());
    }

    static ByteBuffer rangeToBytes(Range<Token> range)
    {
        try (DataOutputBuffer out = new DataOutputBuffer())
        {
            // The format with which token ranges are serialized in the system tables is the pre-3.0 serialization
            // formot for ranges, so we should maintain that for now. And while we don't really support pre-3.0
            // messaging versions, we know AbstractBounds.Serializer still support it _exactly_ for this use case, so we
            // pass 0 as the version to trigger that legacy code.
            // In the future, it might be worth switching to a stable text format for the ranges to 1) save that and 2)
            // be more user friendly (the serialization format we currently use is pretty custom).
            Range.tokenSerializer.serialize(range, out, 0);
            return out.buffer();
        }
        catch (IOException e)
        {
            throw new IOError(e);
        }
    }

    @SuppressWarnings("unchecked")
    private static Range<Token> byteBufferToRange(ByteBuffer rawRange, IPartitioner partitioner)
    {
        try
        {
            // See rangeToBytes above for why version is 0.
            return (Range<Token>) Range.tokenSerializer.deserialize(ByteStreams.newDataInput(ByteBufferUtil.getArray(rawRange)),
                                                                    partitioner,
                                                                    0);
        }
        catch (IOException e)
        {
            throw new IOError(e);
        }
    }

    public static void writePreparedStatement(String loggedKeyspace, MD5Digest key, String cql)
    {
<<<<<<< HEAD
        executeInternal(format("INSERT INTO %s (logged_keyspace, prepared_id, query_string) VALUES (?, ?, ?)",
                               PreparedStatements.toString()),
=======
        executeInternal(String.format("INSERT INTO %s.%s"
                                      + " (logged_keyspace, prepared_id, query_string) VALUES (?, ?, ?)",
                                      SchemaConstants.SYSTEM_KEYSPACE_NAME, PREPARED_STATEMENTS),
>>>>>>> ee586b53
                        loggedKeyspace, key.byteBuffer(), cql);
        logger.debug("stored prepared statement for logged keyspace '{}': '{}'", loggedKeyspace, cql);
    }

    public static void removePreparedStatement(MD5Digest key)
    {
<<<<<<< HEAD
        executeInternal(format("DELETE FROM %s WHERE prepared_id = ?", PreparedStatements.toString()),
=======
        executeInternal(String.format("DELETE FROM %s.%s"
                                      + " WHERE prepared_id = ?",
                                      SchemaConstants.SYSTEM_KEYSPACE_NAME, PREPARED_STATEMENTS),
>>>>>>> ee586b53
                        key.byteBuffer());
    }

    public static void resetPreparedStatements()
    {
        ColumnFamilyStore preparedStatements = Keyspace.open(SchemaConstants.SYSTEM_KEYSPACE_NAME).getColumnFamilyStore(PREPARED_STATEMENTS);
        preparedStatements.truncateBlockingWithoutSnapshot();
    }

    public static int loadPreparedStatements(TriFunction<MD5Digest, String, String, Boolean> onLoaded)
    {
        String query = String.format("SELECT prepared_id, logged_keyspace, query_string FROM %s.%s", SchemaConstants.SYSTEM_KEYSPACE_NAME, PREPARED_STATEMENTS);
        UntypedResultSet resultSet = executeOnceInternal(query);
        int counter = 0;
        for (UntypedResultSet.Row row : resultSet)
        {
            if (onLoaded.accept(MD5Digest.wrap(row.getByteArray("prepared_id")),
                                row.getString("query_string"),
                                row.has("logged_keyspace") ? row.getString("logged_keyspace") : null))
                counter++;
        }
        return counter;
    }

    public static int loadPreparedStatement(MD5Digest digest, TriFunction<MD5Digest, String, String, Boolean> onLoaded)
    {
        String query = String.format("SELECT prepared_id, logged_keyspace, query_string FROM %s.%s WHERE prepared_id = ?", SchemaConstants.SYSTEM_KEYSPACE_NAME, PREPARED_STATEMENTS);
        UntypedResultSet resultSet = executeOnceInternal(query, digest.byteBuffer());
        int counter = 0;
        for (UntypedResultSet.Row row : resultSet)
        {
            if (onLoaded.accept(MD5Digest.wrap(row.getByteArray("prepared_id")),
                                row.getString("query_string"),
                                row.has("logged_keyspace") ? row.getString("logged_keyspace") : null))
                counter++;
        }
        return counter;
    }

    public static interface TriFunction<A, B, C, D> {
        D accept(A var1, B var2, C var3);
    }
<<<<<<< HEAD
=======

>>>>>>> ee586b53
}<|MERGE_RESOLUTION|>--- conflicted
+++ resolved
@@ -22,9 +22,6 @@
 import java.io.IOException;
 import java.net.InetAddress;
 import java.nio.ByteBuffer;
-<<<<<<< HEAD
-import java.util.*;
-=======
 import java.util.ArrayList;
 import java.util.Arrays;
 import java.util.Collection;
@@ -33,11 +30,9 @@
 import java.util.HashSet;
 import java.util.List;
 import java.util.Map;
+import java.util.Optional;
 import java.util.Set;
 import java.util.UUID;
-import java.util.concurrent.ExecutorService;
-import java.util.concurrent.Future;
->>>>>>> ee586b53
 import java.util.concurrent.TimeUnit;
 import java.util.function.Supplier;
 import java.util.stream.Collectors;
@@ -52,33 +47,21 @@
 import com.google.common.collect.SetMultimap;
 import com.google.common.collect.Sets;
 import com.google.common.io.ByteStreams;
-<<<<<<< HEAD
 import com.google.common.util.concurrent.ListenableFuture;
 import org.slf4j.Logger;
 import org.slf4j.LoggerFactory;
 
-=======
-import com.google.common.util.concurrent.Futures;
-import org.slf4j.Logger;
-import org.slf4j.LoggerFactory;
-
-import org.apache.cassandra.config.CFMetaData;
->>>>>>> ee586b53
 import org.apache.cassandra.config.DatabaseDescriptor;
-import org.apache.cassandra.config.SchemaConstants;
 import org.apache.cassandra.cql3.QueryProcessor;
 import org.apache.cassandra.cql3.UntypedResultSet;
-<<<<<<< HEAD
-import org.apache.cassandra.cql3.functions.*;
-import org.apache.cassandra.cql3.statements.schema.CreateTableStatement;
-=======
 import org.apache.cassandra.cql3.functions.AggregateFcts;
 import org.apache.cassandra.cql3.functions.BytesConversionFcts;
 import org.apache.cassandra.cql3.functions.CastFcts;
+import org.apache.cassandra.cql3.functions.OperationFcts;
 import org.apache.cassandra.cql3.functions.TimeFcts;
 import org.apache.cassandra.cql3.functions.UuidFcts;
+import org.apache.cassandra.cql3.statements.schema.CreateTableStatement;
 import org.apache.cassandra.db.commitlog.CommitLog;
->>>>>>> ee586b53
 import org.apache.cassandra.db.commitlog.CommitLogPosition;
 import org.apache.cassandra.db.compaction.CompactionHistoryTabularData;
 import org.apache.cassandra.db.marshal.BytesType;
@@ -87,48 +70,33 @@
 import org.apache.cassandra.db.marshal.UUIDType;
 import org.apache.cassandra.db.partitions.PartitionUpdate;
 import org.apache.cassandra.db.rows.Rows;
-<<<<<<< HEAD
-import org.apache.cassandra.dht.*;
-import org.apache.cassandra.exceptions.ConfigurationException;
-import org.apache.cassandra.io.util.*;
-=======
 import org.apache.cassandra.dht.IPartitioner;
 import org.apache.cassandra.dht.LocalPartitioner;
 import org.apache.cassandra.dht.Range;
 import org.apache.cassandra.dht.Token;
 import org.apache.cassandra.exceptions.ConfigurationException;
-import org.apache.cassandra.io.sstable.Descriptor;
 import org.apache.cassandra.io.util.DataInputBuffer;
 import org.apache.cassandra.io.util.DataOutputBuffer;
-import org.apache.cassandra.io.util.FileUtils;
 import org.apache.cassandra.io.util.RebufferingInputStream;
->>>>>>> ee586b53
 import org.apache.cassandra.locator.IEndpointSnitch;
 import org.apache.cassandra.locator.InetAddressAndPort;
 import org.apache.cassandra.metrics.RestorableMeter;
 import org.apache.cassandra.net.MessagingService;
-<<<<<<< HEAD
-import org.apache.cassandra.schema.*;
-import org.apache.cassandra.schema.SchemaConstants;
-import org.apache.cassandra.service.StorageService;
-import org.apache.cassandra.service.paxos.Commit;
-import org.apache.cassandra.service.paxos.PaxosState;
-import org.apache.cassandra.streaming.StreamOperation;
-import org.apache.cassandra.transport.ProtocolVersion;
-import org.apache.cassandra.utils.*;
-=======
 import org.apache.cassandra.schema.CompactionParams;
 import org.apache.cassandra.schema.Functions;
 import org.apache.cassandra.schema.KeyspaceMetadata;
 import org.apache.cassandra.schema.KeyspaceParams;
-import org.apache.cassandra.schema.SchemaKeyspace;
+import org.apache.cassandra.schema.Schema;
+import org.apache.cassandra.schema.SchemaConstants;
+import org.apache.cassandra.schema.TableId;
+import org.apache.cassandra.schema.TableMetadata;
 import org.apache.cassandra.schema.Tables;
 import org.apache.cassandra.schema.Types;
 import org.apache.cassandra.schema.Views;
 import org.apache.cassandra.service.StorageService;
 import org.apache.cassandra.service.paxos.Commit;
 import org.apache.cassandra.service.paxos.PaxosState;
-import org.apache.cassandra.thrift.cassandraConstants;
+import org.apache.cassandra.streaming.StreamOperation;
 import org.apache.cassandra.transport.ProtocolVersion;
 import org.apache.cassandra.utils.ByteBufferUtil;
 import org.apache.cassandra.utils.CassandraVersion;
@@ -136,12 +104,10 @@
 import org.apache.cassandra.utils.MD5Digest;
 import org.apache.cassandra.utils.Pair;
 import org.apache.cassandra.utils.UUIDGen;
->>>>>>> ee586b53
 
 import static java.lang.String.format;
 import static java.util.Collections.emptyMap;
 import static java.util.Collections.singletonMap;
-
 import static org.apache.cassandra.cql3.QueryProcessor.executeInternal;
 import static org.apache.cassandra.cql3.QueryProcessor.executeOnceInternal;
 
@@ -162,11 +128,8 @@
     // Cassandra was not previously installed and we're in the process of starting a fresh node.
     public static final CassandraVersion NULL_VERSION = new CassandraVersion("0.0.0-absent");
 
-<<<<<<< HEAD
     public static final CassandraVersion CURRENT_VERSION = new CassandraVersion(FBUtilities.getReleaseVersionString());
 
-=======
->>>>>>> ee586b53
     public static final String BATCHES = "batches";
     public static final String PAXOS = "paxos";
     public static final String BUILT_INDEXES = "IndexInfo";
@@ -175,7 +138,6 @@
     public static final String PEER_EVENTS_V2 = "peer_events_v2";
     public static final String COMPACTION_HISTORY = "compaction_history";
     public static final String SSTABLE_ACTIVITY = "sstable_activity";
-<<<<<<< HEAD
     public static final String TABLE_ESTIMATES = "table_estimates";
     public static final String TABLE_ESTIMATES_TYPE_PRIMARY = "primary";
     public static final String TABLE_ESTIMATES_TYPE_LOCAL_PRIMARY = "local_primary";
@@ -185,14 +147,6 @@
     public static final String BUILT_VIEWS = "built_views";
     public static final String PREPARED_STATEMENTS = "prepared_statements";
     public static final String REPAIRS = "repairs";
-=======
-    public static final String SIZE_ESTIMATES = "size_estimates";
-    public static final String AVAILABLE_RANGES = "available_ranges";
-    public static final String TRANSFERRED_RANGES = "transferred_ranges";
-    public static final String VIEWS_BUILDS_IN_PROGRESS = "views_builds_in_progress";
-    public static final String BUILT_VIEWS = "built_views";
-    public static final String PREPARED_STATEMENTS = "prepared_statements";
->>>>>>> ee586b53
 
     /**
      * By default the system keyspace tables should be stored in a single data directory to allow the server
@@ -382,32 +336,8 @@
                 + "peer_port int,"
                 + "keyspace_name text,"
                 + "ranges set<blob>,"
-<<<<<<< HEAD
                 + "PRIMARY KEY ((operation, keyspace_name), peer, peer_port))")
                 .build();
-=======
-                + "PRIMARY KEY ((keyspace_name)))");
-
-    private static final CFMetaData TransferredRanges =
-        compile(TRANSFERRED_RANGES,
-                "record of transferred ranges for streaming operation",
-                "CREATE TABLE %s ("
-                + "operation text,"
-                + "peer inet,"
-                + "keyspace_name text,"
-                + "ranges set<blob>,"
-                + "PRIMARY KEY ((operation, keyspace_name), peer))");
-
-    private static final CFMetaData ViewsBuildsInProgress =
-        compile(VIEWS_BUILDS_IN_PROGRESS,
-                "views builds current progress",
-                "CREATE TABLE %s ("
-                + "keyspace_name text,"
-                + "view_name text,"
-                + "last_token varchar,"
-                + "generation_number int,"
-                + "PRIMARY KEY ((keyspace_name), view_name))");
->>>>>>> ee586b53
 
     private static final TableMetadata ViewBuildsInProgress =
         parse(VIEW_BUILDS_IN_PROGRESS,
@@ -429,30 +359,12 @@
                 + "keyspace_name text,"
                 + "view_name text,"
                 + "status_replicated boolean,"
-<<<<<<< HEAD
                 + "PRIMARY KEY ((keyspace_name), view_name))")
                 .build();
 
     private static final TableMetadata PreparedStatements =
         parse(PREPARED_STATEMENTS,
                 "prepared statements",
-=======
-                + "PRIMARY KEY ((keyspace_name), view_name))");
-
-    private static final CFMetaData PreparedStatements =
-        compile(PREPARED_STATEMENTS,
-                "prepared statements",
-                "CREATE TABLE %s ("
-                + "prepared_id blob,"
-                + "logged_keyspace text,"
-                + "query_string text,"
-                + "PRIMARY KEY ((prepared_id)))");
-
-    @Deprecated
-    public static final CFMetaData LegacyHints =
-        compile(LEGACY_HINTS,
-                "*DEPRECATED* hints awaiting delivery",
->>>>>>> ee586b53
                 "CREATE TABLE %s ("
                 + "prepared_id blob,"
                 + "logged_keyspace text,"
@@ -528,16 +440,11 @@
 
     private static TableMetadata.Builder parse(String table, String description, String cql)
     {
-<<<<<<< HEAD
         return CreateTableStatement.parse(format(cql, table), SchemaConstants.SYSTEM_KEYSPACE_NAME)
                                    .id(TableId.forSystemTable(SchemaConstants.SYSTEM_KEYSPACE_NAME, table))
                                    .gcGraceSeconds(0)
                                    .memtableFlushPeriod((int) TimeUnit.HOURS.toMillis(1))
                                    .comment(description);
-=======
-        return CFMetaData.compile(String.format(schema, name), SchemaConstants.SYSTEM_KEYSPACE_NAME)
-                         .comment(description);
->>>>>>> ee586b53
     }
 
     public static KeyspaceMetadata metadata()
@@ -557,7 +464,6 @@
                          LegacyPeerEvents,
                          CompactionHistory,
                          SSTableActivity,
-<<<<<<< HEAD
                          LegacySizeEstimates,
                          TableEstimates,
                          AvailableRangesV2,
@@ -568,23 +474,6 @@
                          BuiltViews,
                          PreparedStatements,
                          Repairs);
-=======
-                         SizeEstimates,
-                         AvailableRanges,
-                         TransferredRanges,
-                         ViewsBuildsInProgress,
-                         BuiltViews,
-                         LegacyHints,
-                         LegacyBatchlog,
-                         PreparedStatements,
-                         LegacyKeyspaces,
-                         LegacyColumnfamilies,
-                         LegacyColumns,
-                         LegacyTriggers,
-                         LegacyUsertypes,
-                         LegacyFunctions,
-                         LegacyAggregates);
->>>>>>> ee586b53
     }
 
     private static Functions functions()
@@ -595,18 +484,11 @@
                         .add(BytesConversionFcts.all())
                         .add(AggregateFcts.all())
                         .add(CastFcts.all())
-<<<<<<< HEAD
                         .add(OperationFcts.all())
                         .build();
     }
 
     private static volatile Map<TableId, Pair<CommitLogPosition, Long>> truncationRecords;
-=======
-                        .build();
-    }
-
-    private static volatile Map<UUID, Pair<CommitLogPosition, Long>> truncationRecords;
->>>>>>> ee586b53
 
     public enum BootstrapState
     {
@@ -651,7 +533,6 @@
                             DatabaseDescriptor.getClusterName(),
                             FBUtilities.getReleaseVersionString(),
                             QueryProcessor.CQL_VERSION.toString(),
-<<<<<<< HEAD
                             String.valueOf(ProtocolVersion.CURRENT.asInt()),
                             snitch.getLocalDatacenter(),
                             snitch.getLocalRack(),
@@ -662,15 +543,6 @@
                             DatabaseDescriptor.getStoragePort(),
                             FBUtilities.getJustLocalAddress(),
                             DatabaseDescriptor.getStoragePort());
-=======
-                            cassandraConstants.VERSION,
-                            String.valueOf(ProtocolVersion.CURRENT.asInt()),
-                            snitch.getDatacenter(FBUtilities.getBroadcastAddress()),
-                            snitch.getRack(FBUtilities.getBroadcastAddress()),
-                            DatabaseDescriptor.getPartitioner().getClass().getName(),
-                            DatabaseDescriptor.getRpcAddress(),
-                            FBUtilities.getBroadcastAddress(),
-                            FBUtilities.getLocalAddress());
 
         // We should store host ID as soon as possible in the system.local table and flush that table to disk so that
         // we can be sure that those changes are stored in sstable and not in the commit log (see CASSANDRA-18153).
@@ -678,7 +550,6 @@
         // this change only to the new installations or the user should just flush system.local table.
         if (!CommitLog.instance.hasFilesToReplay())
             SystemKeyspace.getOrInitializeLocalHostId(nodeIdSupplier);
->>>>>>> ee586b53
     }
 
     public static void updateCompactionHistory(String ksname,
@@ -711,57 +582,28 @@
     public static boolean isViewBuilt(String keyspaceName, String viewName)
     {
         String req = "SELECT view_name FROM %s.\"%s\" WHERE keyspace_name=? AND view_name=?";
-<<<<<<< HEAD
         UntypedResultSet result = executeInternal(format(req, SchemaConstants.SYSTEM_KEYSPACE_NAME, BUILT_VIEWS), keyspaceName, viewName);
-=======
-        UntypedResultSet result = executeInternal(String.format(req, SchemaConstants.SYSTEM_KEYSPACE_NAME, BUILT_VIEWS), keyspaceName, viewName);
->>>>>>> ee586b53
         return !result.isEmpty();
     }
 
     public static boolean isViewStatusReplicated(String keyspaceName, String viewName)
     {
         String req = "SELECT status_replicated FROM %s.\"%s\" WHERE keyspace_name=? AND view_name=?";
-<<<<<<< HEAD
         UntypedResultSet result = executeInternal(format(req, SchemaConstants.SYSTEM_KEYSPACE_NAME, BUILT_VIEWS), keyspaceName, viewName);
 
         if (result.isEmpty())
             return false;
         UntypedResultSet.Row row = result.one();
         return row.has("status_replicated") && row.getBoolean("status_replicated");
-=======
-        UntypedResultSet result = executeInternal(String.format(req, SchemaConstants.SYSTEM_KEYSPACE_NAME, BUILT_VIEWS), keyspaceName, viewName);
-
-        if (result.isEmpty())
-            return false;
-        UntypedResultSet.Row row = result.one();
-        return row.has("status_replicated") && row.getBoolean("status_replicated");
     }
 
     public static void setViewBuilt(String keyspaceName, String viewName, boolean replicated)
     {
-        String req = "INSERT INTO %s.\"%s\" (keyspace_name, view_name, status_replicated) VALUES (?, ?, ?)";
-        executeInternal(String.format(req, SchemaConstants.SYSTEM_KEYSPACE_NAME, BUILT_VIEWS), keyspaceName, viewName, replicated);
-        forceBlockingFlush(BUILT_VIEWS);
->>>>>>> ee586b53
-    }
-
-    public static void setViewBuilt(String keyspaceName, String viewName, boolean replicated)
-    {
-<<<<<<< HEAD
         if (isViewBuilt(keyspaceName, viewName) && isViewStatusReplicated(keyspaceName, viewName) == replicated)
             return;
 
         String req = "INSERT INTO %s.\"%s\" (keyspace_name, view_name, status_replicated) VALUES (?, ?, ?)";
         executeInternal(format(req, SchemaConstants.SYSTEM_KEYSPACE_NAME, BUILT_VIEWS), keyspaceName, viewName, replicated);
-=======
-        String buildReq = "DELETE FROM %S.%s WHERE keyspace_name = ? AND view_name = ?";
-        executeInternal(String.format(buildReq, SchemaConstants.SYSTEM_KEYSPACE_NAME, VIEWS_BUILDS_IN_PROGRESS), keyspaceName, viewName);
-        forceBlockingFlush(VIEWS_BUILDS_IN_PROGRESS);
-
-        String builtReq = "DELETE FROM %s.\"%s\" WHERE keyspace_name = ? AND view_name = ?";
-        executeInternal(String.format(builtReq, SchemaConstants.SYSTEM_KEYSPACE_NAME, BUILT_VIEWS), keyspaceName, viewName);
->>>>>>> ee586b53
         forceBlockingFlush(BUILT_VIEWS);
     }
 
@@ -783,24 +625,11 @@
         // Also, if writing to the built_view succeeds, but the view_builds_in_progress deletion fails, we will be able
         // to skip the view build next boot.
         setViewBuilt(ksname, viewName, false);
-<<<<<<< HEAD
         executeInternal(String.format("DELETE FROM system.%s WHERE keyspace_name = ? AND view_name = ?", VIEW_BUILDS_IN_PROGRESS), ksname, viewName);
         forceBlockingFlush(VIEW_BUILDS_IN_PROGRESS);
     }
 
     public static void setViewBuiltReplicated(String ksname, String viewName)
-=======
-        executeInternal(String.format("DELETE FROM system.%s WHERE keyspace_name = ? AND view_name = ?", VIEWS_BUILDS_IN_PROGRESS), ksname, viewName);
-        forceBlockingFlush(VIEWS_BUILDS_IN_PROGRESS);
-    }
-
-    public static void setViewBuiltReplicated(String ksname, String viewName)
-    {
-        setViewBuilt(ksname, viewName, true);
-    }
-
-    public static void updateViewBuildStatus(String ksname, String viewName, Token token)
->>>>>>> ee586b53
     {
         setViewBuilt(ksname, viewName, true);
     }
@@ -871,11 +700,7 @@
         {
             CommitLogPosition.serializer.serialize(position, out);
             out.writeLong(truncatedAt);
-<<<<<<< HEAD
             return singletonMap(cfs.metadata.id.asUUID(), out.asNewBuffer());
-=======
-            return singletonMap(cfs.metadata.cfId, out.asNewBuffer());
->>>>>>> ee586b53
         }
         catch (IOException e)
         {
@@ -883,52 +708,30 @@
         }
     }
 
-<<<<<<< HEAD
     public static CommitLogPosition getTruncatedPosition(TableId id)
     {
         Pair<CommitLogPosition, Long> record = getTruncationRecord(id);
-=======
-    public static CommitLogPosition getTruncatedPosition(UUID cfId)
-    {
-        Pair<CommitLogPosition, Long> record = getTruncationRecord(cfId);
->>>>>>> ee586b53
         return record == null ? null : record.left;
     }
 
     public static long getTruncatedAt(TableId id)
     {
-<<<<<<< HEAD
         Pair<CommitLogPosition, Long> record = getTruncationRecord(id);
         return record == null ? Long.MIN_VALUE : record.right;
     }
 
     private static synchronized Pair<CommitLogPosition, Long> getTruncationRecord(TableId id)
-=======
-        Pair<CommitLogPosition, Long> record = getTruncationRecord(cfId);
-        return record == null ? Long.MIN_VALUE : record.right;
-    }
-
-    private static synchronized Pair<CommitLogPosition, Long> getTruncationRecord(UUID cfId)
->>>>>>> ee586b53
     {
         if (truncationRecords == null)
             truncationRecords = readTruncationRecords();
         return truncationRecords.get(id);
     }
 
-<<<<<<< HEAD
     private static Map<TableId, Pair<CommitLogPosition, Long>> readTruncationRecords()
-=======
-    private static Map<UUID, Pair<CommitLogPosition, Long>> readTruncationRecords()
->>>>>>> ee586b53
     {
         UntypedResultSet rows = executeInternal(format("SELECT truncated_at FROM system.%s WHERE key = '%s'", LOCAL, LOCAL));
 
-<<<<<<< HEAD
         Map<TableId, Pair<CommitLogPosition, Long>> records = new HashMap<>();
-=======
-        Map<UUID, Pair<CommitLogPosition, Long>> records = new HashMap<>();
->>>>>>> ee586b53
 
         if (!rows.isEmpty() && rows.one().has("truncated_at"))
         {
@@ -1000,18 +803,10 @@
         if (ep.equals(FBUtilities.getBroadcastAddressAndPort()))
             return;
 
-<<<<<<< HEAD
         String req = "INSERT INTO system.%s (peer, rpc_address) VALUES (?, ?)";
         executeInternal(String.format(req, LEGACY_PEERS), ep.address, address.address);
         req = "INSERT INTO system.%s (peer, peer_port, native_address, native_port) VALUES (?, ?, ?, ?)";
         executeInternal(String.format(req, PEERS_V2), ep.address, ep.port, address.address, address.port);
-=======
-        String req = "INSERT INTO system.%s (peer, release_version) VALUES (?, ?)";
-        executorService.execute(() -> {
-            executeInternal(String.format(req, PEERS), ep, value);
-            postUpdateTask.run();
-        });
->>>>>>> ee586b53
     }
 
 
@@ -1081,7 +876,6 @@
     public static void forceBlockingFlush(String ...cfnames)
     {
         if (!DatabaseDescriptor.isUnsafeSystem())
-<<<<<<< HEAD
         {
             List<ListenableFuture<CommitLogPosition>> futures = new ArrayList<>();
 
@@ -1091,9 +885,6 @@
             }
             FBUtilities.waitOnFutures(futures);
         }
-=======
-            FBUtilities.waitOnFuture(Keyspace.open(SchemaConstants.SYSTEM_KEYSPACE_NAME).getColumnFamilyStore(cfname).forceFlush());
->>>>>>> ee586b53
     }
 
     /**
@@ -1332,32 +1123,20 @@
     public static boolean isIndexBuilt(String keyspaceName, String indexName)
     {
         String req = "SELECT index_name FROM %s.\"%s\" WHERE table_name=? AND index_name=?";
-<<<<<<< HEAD
         UntypedResultSet result = executeInternal(format(req, SchemaConstants.SYSTEM_KEYSPACE_NAME, BUILT_INDEXES), keyspaceName, indexName);
-=======
-        UntypedResultSet result = executeInternal(String.format(req, SchemaConstants.SYSTEM_KEYSPACE_NAME, BUILT_INDEXES), keyspaceName, indexName);
->>>>>>> ee586b53
         return !result.isEmpty();
     }
 
     public static void setIndexBuilt(String keyspaceName, String indexName)
     {
-<<<<<<< HEAD
         String req = "INSERT INTO %s.\"%s\" (table_name, index_name) VALUES (?, ?) IF NOT EXISTS;";
-=======
-        String req = "INSERT INTO %s.\"%s\" (table_name, index_name) VALUES (?, ?)";
->>>>>>> ee586b53
         executeInternal(String.format(req, SchemaConstants.SYSTEM_KEYSPACE_NAME, BUILT_INDEXES), keyspaceName, indexName);
         forceBlockingFlush(BUILT_INDEXES);
     }
 
     public static void setIndexRemoved(String keyspaceName, String indexName)
     {
-<<<<<<< HEAD
         String req = "DELETE FROM %s.\"%s\" WHERE table_name = ? AND index_name = ? IF EXISTS";
-=======
-        String req = "DELETE FROM %s.\"%s\" WHERE table_name = ? AND index_name = ?";
->>>>>>> ee586b53
         executeInternal(String.format(req, SchemaConstants.SYSTEM_KEYSPACE_NAME, BUILT_INDEXES), keyspaceName, indexName);
         forceBlockingFlush(BUILT_INDEXES);
     }
@@ -1366,11 +1145,7 @@
     {
         List<String> names = new ArrayList<>(indexNames);
         String req = "SELECT index_name from %s.\"%s\" WHERE table_name=? AND index_name IN ?";
-<<<<<<< HEAD
         UntypedResultSet results = executeInternal(format(req, SchemaConstants.SYSTEM_KEYSPACE_NAME, BUILT_INDEXES), keyspaceName, names);
-=======
-        UntypedResultSet results = executeInternal(String.format(req, SchemaConstants.SYSTEM_KEYSPACE_NAME, BUILT_INDEXES), keyspaceName, names);
->>>>>>> ee586b53
         return StreamSupport.stream(results.spliterator(), false)
                             .map(r -> r.getString("index_name"))
                             .collect(Collectors.toList());
@@ -1418,12 +1193,8 @@
     public static synchronized UUID setLocalHostId(UUID hostId)
     {
         String req = "INSERT INTO system.%s (key, host_id) VALUES ('%s', ?)";
-<<<<<<< HEAD
         executeInternal(format(req, LOCAL, LOCAL), hostId);
-=======
-        executeInternal(String.format(req, LOCAL, LOCAL), hostId);
         forceBlockingFlush(LOCAL);
->>>>>>> ee586b53
         return hostId;
     }
 
@@ -1460,11 +1231,7 @@
     public static PaxosState loadPaxosState(DecoratedKey key, TableMetadata metadata, int nowInSec)
     {
         String req = "SELECT * FROM system.%s WHERE row_key = ? AND cf_id = ?";
-<<<<<<< HEAD
         UntypedResultSet results = QueryProcessor.executeInternalWithNow(nowInSec, System.nanoTime(), format(req, PAXOS), key.getKey(), metadata.id.asUUID());
-=======
-        UntypedResultSet results = QueryProcessor.executeInternalWithNow(nowInSec, System.nanoTime(), String.format(req, PAXOS), key.getKey(), metadata.cfId);
->>>>>>> ee586b53
         if (results.isEmpty())
             return new PaxosState(key, metadata);
         UntypedResultSet.Row row = results.one();
@@ -1616,11 +1383,7 @@
         {
             Range<Token> range = entry.getKey();
             Pair<Long, Long> values = entry.getValue();
-<<<<<<< HEAD
             update.add(Rows.simpleBuilder(TableEstimates, table, type, range.left.toString(), range.right.toString())
-=======
-            update.add(Rows.simpleBuilder(SizeEstimates, table, range.left.toString(), range.right.toString())
->>>>>>> ee586b53
                            .timestamp(timestamp)
                            .add("partitions_count", values.left)
                            .add("mean_partition_size", values.right)
@@ -1636,14 +1399,10 @@
      */
     public static void clearEstimates(String keyspace, String table)
     {
-<<<<<<< HEAD
         String cqlFormat = "DELETE FROM %s WHERE keyspace_name = ? AND table_name = ?";
         String cql = format(cqlFormat, LegacySizeEstimates.toString());
         executeInternal(cql, keyspace, table);
         cql = String.format(cqlFormat, TableEstimates.toString());
-=======
-        String cql = String.format("DELETE FROM %s.%s WHERE keyspace_name = ? AND table_name = ?", SchemaConstants.SYSTEM_KEYSPACE_NAME, SIZE_ESTIMATES);
->>>>>>> ee586b53
         executeInternal(cql, keyspace, table);
     }
 
@@ -1661,16 +1420,11 @@
 
     public static synchronized void updateAvailableRanges(String keyspace, Collection<Range<Token>> completedFullRanges, Collection<Range<Token>> completedTransientRanges)
     {
-<<<<<<< HEAD
         String cql = "UPDATE system.%s SET full_ranges = full_ranges + ?, transient_ranges = transient_ranges + ? WHERE keyspace_name = ?";
         executeInternal(format(cql, AVAILABLE_RANGES_V2),
                         completedFullRanges.stream().map(SystemKeyspace::rangeToBytes).collect(Collectors.toSet()),
                         completedTransientRanges.stream().map(SystemKeyspace::rangeToBytes).collect(Collectors.toSet()),
                         keyspace);
-=======
-        String cql = String.format("DELETE FROM %s.%s WHERE keyspace_name = ?", SchemaConstants.SYSTEM_KEYSPACE_NAME, SIZE_ESTIMATES);
-        executeInternal(cql, keyspace);
->>>>>>> ee586b53
     }
 
     /**
@@ -1678,17 +1432,11 @@
      */
     public static synchronized AvailableRanges getAvailableRanges(String keyspace, IPartitioner partitioner)
     {
-<<<<<<< HEAD
         String query = "SELECT * FROM system.%s WHERE keyspace_name=?";
         UntypedResultSet rs = executeInternal(format(query, AVAILABLE_RANGES_V2), keyspace);
 
         ImmutableSet.Builder<Range<Token>> full = new ImmutableSet.Builder<>();
         ImmutableSet.Builder<Range<Token>> trans = new ImmutableSet.Builder<>();
-=======
-        SetMultimap<String, String> keyspaceTableMap = HashMultimap.create();
-        String cql = String.format("SELECT keyspace_name, table_name FROM %s.%s", SchemaConstants.SYSTEM_KEYSPACE_NAME, SIZE_ESTIMATES);
-        UntypedResultSet rs = executeInternal(cql);
->>>>>>> ee586b53
         for (UntypedResultSet.Row row : rs)
         {
             Optional.ofNullable(row.getSet("full_ranges", BytesType.instance))
@@ -1755,49 +1503,6 @@
             }
             result.put(peer, ranges);
         }
-<<<<<<< HEAD
-        return ImmutableMap.copyOf(result);
-=======
-        return ImmutableSet.copyOf(result);
-    }
-
-    public static void resetAvailableRanges()
-    {
-        ColumnFamilyStore availableRanges = Keyspace.open(SchemaConstants.SYSTEM_KEYSPACE_NAME).getColumnFamilyStore(AVAILABLE_RANGES);
-        availableRanges.truncateBlockingWithoutSnapshot();
->>>>>>> ee586b53
-    }
-
-    public static synchronized void updateTransferredRanges(String description,
-                                                         InetAddress peer,
-                                                         String keyspace,
-                                                         Collection<Range<Token>> streamedRanges)
-    {
-        String cql = "UPDATE system.%s SET ranges = ranges + ? WHERE operation = ? AND peer = ? AND keyspace_name = ?";
-        Set<ByteBuffer> rangesToUpdate = new HashSet<>(streamedRanges.size());
-        for (Range<Token> range : streamedRanges)
-        {
-            rangesToUpdate.add(rangeToBytes(range));
-        }
-        executeInternal(String.format(cql, TRANSFERRED_RANGES), rangesToUpdate, description, peer, keyspace);
-    }
-
-    public static synchronized Map<InetAddress, Set<Range<Token>>> getTransferredRanges(String description, String keyspace, IPartitioner partitioner)
-    {
-        Map<InetAddress, Set<Range<Token>>> result = new HashMap<>();
-        String query = "SELECT * FROM system.%s WHERE operation = ? AND keyspace_name = ?";
-        UntypedResultSet rs = executeInternal(String.format(query, TRANSFERRED_RANGES), description, keyspace);
-        for (UntypedResultSet.Row row : rs)
-        {
-            InetAddress peer = row.getInetAddress("peer");
-            Set<ByteBuffer> rawRanges = row.getSet("ranges", BytesType.instance);
-            Set<Range<Token>> ranges = Sets.newHashSetWithExpectedSize(rawRanges.size());
-            for (ByteBuffer rawRange : rawRanges)
-            {
-                ranges.add(byteBufferToRange(rawRange, partitioner));
-            }
-            result.put(peer, ranges);
-        }
         return ImmutableMap.copyOf(result);
     }
 
@@ -1815,7 +1520,6 @@
 
         FBUtilities.setPreviousReleaseVersionString(previous);
 
-<<<<<<< HEAD
         // if we're restarting after an upgrade, snapshot the system and schema keyspaces
         if (!previous.equals(NULL_VERSION.toString()) && !previous.equals(next))
 
@@ -1826,19 +1530,6 @@
                                                                              next));
             for (String keyspace : SchemaConstants.LOCAL_SYSTEM_KEYSPACE_NAMES)
                 Keyspace.open(keyspace).snapshot(snapshotName, null, false, null);
-=======
-        // if we're restarting after an upgrade, snapshot the system keyspace
-        if (!previous.equals(NULL_VERSION.toString()) && !previous.equals(next))
-
-        {
-            logger.info("Detected version upgrade from {} to {}, snapshotting system keyspace", previous, next);
-            String snapshotName = Keyspace.getTimestampedSnapshotName(String.format("upgrade-%s-%s",
-                                                                                    previous,
-                                                                                    next));
-            Keyspace systemKs = Keyspace.open(SchemaConstants.SYSTEM_KEYSPACE_NAME);
-            systemKs.snapshot(snapshotName, null);
-            return true;
->>>>>>> ee586b53
         }
     }
 
@@ -1922,27 +1613,15 @@
 
     public static void writePreparedStatement(String loggedKeyspace, MD5Digest key, String cql)
     {
-<<<<<<< HEAD
         executeInternal(format("INSERT INTO %s (logged_keyspace, prepared_id, query_string) VALUES (?, ?, ?)",
                                PreparedStatements.toString()),
-=======
-        executeInternal(String.format("INSERT INTO %s.%s"
-                                      + " (logged_keyspace, prepared_id, query_string) VALUES (?, ?, ?)",
-                                      SchemaConstants.SYSTEM_KEYSPACE_NAME, PREPARED_STATEMENTS),
->>>>>>> ee586b53
                         loggedKeyspace, key.byteBuffer(), cql);
         logger.debug("stored prepared statement for logged keyspace '{}': '{}'", loggedKeyspace, cql);
     }
 
     public static void removePreparedStatement(MD5Digest key)
     {
-<<<<<<< HEAD
         executeInternal(format("DELETE FROM %s WHERE prepared_id = ?", PreparedStatements.toString()),
-=======
-        executeInternal(String.format("DELETE FROM %s.%s"
-                                      + " WHERE prepared_id = ?",
-                                      SchemaConstants.SYSTEM_KEYSPACE_NAME, PREPARED_STATEMENTS),
->>>>>>> ee586b53
                         key.byteBuffer());
     }
 
@@ -1985,8 +1664,4 @@
     public static interface TriFunction<A, B, C, D> {
         D accept(A var1, B var2, C var3);
     }
-<<<<<<< HEAD
-=======
-
->>>>>>> ee586b53
 }