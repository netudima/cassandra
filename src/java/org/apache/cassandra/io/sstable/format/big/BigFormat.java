/*
 * Licensed to the Apache Software Foundation (ASF) under one
 * or more contributor license agreements.  See the NOTICE file
 * distributed with this work for additional information
 * regarding copyright ownership.  The ASF licenses this file
 * to you under the Apache License, Version 2.0 (the
 * "License"); you may not use this file except in compliance
 * with the License.  You may obtain a copy of the License at
 *
 *     http://www.apache.org/licenses/LICENSE-2.0
 *
 * Unless required by applicable law or agreed to in writing, software
 * distributed under the License is distributed on an "AS IS" BASIS,
 * WITHOUT WARRANTIES OR CONDITIONS OF ANY KIND, either express or implied.
 * See the License for the specific language governing permissions and
 * limitations under the License.
 */
package org.apache.cassandra.io.sstable.format.big;

import java.util.Collection;
import java.util.Set;
import java.util.UUID;

import com.google.common.base.Preconditions;

import org.apache.cassandra.io.sstable.SSTable;
import org.apache.cassandra.schema.TableMetadata;
import org.apache.cassandra.schema.TableMetadataRef;
import org.apache.cassandra.db.RowIndexEntry;
import org.apache.cassandra.db.SerializationHeader;
import org.apache.cassandra.db.lifecycle.LifecycleTransaction;
import org.apache.cassandra.io.sstable.Component;
import org.apache.cassandra.io.sstable.Descriptor;
import org.apache.cassandra.io.sstable.format.*;
import org.apache.cassandra.io.sstable.metadata.MetadataCollector;
import org.apache.cassandra.io.sstable.metadata.StatsMetadata;
import org.apache.cassandra.net.MessagingService;

/**
 * Legacy bigtable format
 */
public class BigFormat implements SSTableFormat
{
    public static final BigFormat instance = new BigFormat();
    public static final Version latestVersion = new BigVersion(BigVersion.current_version);
    private static final SSTableReader.Factory readerFactory = new ReaderFactory();
    private static final SSTableWriter.Factory writerFactory = new WriterFactory();

    private BigFormat()
    {

    }

    @Override
    public Version getLatestVersion()
    {
        return latestVersion;
    }

    @Override
    public Version getVersion(String version)
    {
        return new BigVersion(version);
    }

    @Override
    public SSTableWriter.Factory getWriterFactory()
    {
        return writerFactory;
    }

    @Override
    public SSTableReader.Factory getReaderFactory()
    {
        return readerFactory;
    }

    @Override
    public RowIndexEntry.IndexSerializer getIndexSerializer(TableMetadata metadata, Version version, SerializationHeader header)
    {
        return new RowIndexEntry.Serializer(version, header);
    }

    static class WriterFactory extends SSTableWriter.Factory
    {
        @Override
        public SSTableWriter open(Descriptor descriptor,
                                  long keyCount,
                                  long repairedAt,
                                  UUID pendingRepair,
                                  boolean isTransient,
                                  TableMetadataRef metadata,
                                  MetadataCollector metadataCollector,
                                  SerializationHeader header,
                                  Collection<SSTableFlushObserver> observers,
                                  LifecycleTransaction txn)
        {
            SSTable.validateRepairedMetadata(repairedAt, pendingRepair, isTransient);
            return new BigTableWriter(descriptor, keyCount, repairedAt, pendingRepair, isTransient, metadata, metadataCollector, header, observers, txn);
        }
    }

    static class ReaderFactory extends SSTableReader.Factory
    {
        @Override
        public SSTableReader open(Descriptor descriptor, Set<Component> components, TableMetadataRef metadata, Long maxDataAge, StatsMetadata sstableMetadata, SSTableReader.OpenReason openReason, SerializationHeader header)
        {
            return new BigTableReader(descriptor, components, metadata, maxDataAge, sstableMetadata, openReason, header);
        }
    }

    // versions are denoted as [major][minor].  Minor versions must be forward-compatible:
    // new fields are allowed in e.g. the metadata component, but fields can't be removed
    // or have their size changed.
    //
    // Minor versions were introduced with version "hb" for Cassandra 1.0.3; prior to that,
    // we always incremented the major version.
    static class BigVersion extends Version
    {
        public static final String current_version = "na";
        public static final String earliest_supported_version = "ma";

        // ma (3.0.0): swap bf hash order
        //             store rows natively
        // mb (3.0.7, 3.7): commit log lower bound included
        // mc (3.0.8, 3.9): commit log intervals included
<<<<<<< HEAD

        // na (4.0.0): uncompressed chunks, pending repair session, isTransient, checksummed sstable metadata file, new Bloomfilter format
=======
        // md (3.0.18, 3.11.4): corrected sstable min/max clustering
>>>>>>> a6a9dce1
        //
        // NOTE: when adding a new version, please add that to LegacySSTableTest, too.

        private final boolean isLatestVersion;
        public final int correspondingMessagingVersion;
        private final boolean hasCommitLogLowerBound;
        private final boolean hasCommitLogIntervals;
<<<<<<< HEAD
        public final boolean hasMaxCompressedLength;
        private final boolean hasPendingRepair;
        private final boolean hasMetadataChecksum;
        private final boolean hasIsTransient;
=======
        private final boolean hasAccurateMinMax;

>>>>>>> a6a9dce1
        /**
         * CASSANDRA-9067: 4.0 bloom filter representation changed (two longs just swapped)
         * have no 'static' bits caused by using the same upper bits for both bloom filter and token distribution.
         */
        private final boolean hasOldBfFormat;

        BigVersion(String version)
        {
            super(instance, version);

            isLatestVersion = version.compareTo(current_version) == 0;
            correspondingMessagingVersion = MessagingService.VERSION_30;

            hasCommitLogLowerBound = version.compareTo("mb") >= 0;
            hasCommitLogIntervals = version.compareTo("mc") >= 0;
<<<<<<< HEAD
            hasMaxCompressedLength = version.compareTo("na") >= 0;
            hasPendingRepair = version.compareTo("na") >= 0;
            hasIsTransient = version.compareTo("na") >= 0;
            hasMetadataChecksum = version.compareTo("na") >= 0;
            hasOldBfFormat = version.compareTo("na") < 0;
=======
            hasAccurateMinMax = version.compareTo("md") >= 0;
>>>>>>> a6a9dce1
        }

        @Override
        public boolean isLatestVersion()
        {
            return isLatestVersion;
        }

        @Override
        public boolean hasCommitLogLowerBound()
        {
            return hasCommitLogLowerBound;
        }

        @Override
        public boolean hasCommitLogIntervals()
        {
            return hasCommitLogIntervals;
        }

        public boolean hasPendingRepair()
        {
            return hasPendingRepair;
        }

        @Override
        public boolean hasIsTransient()
        {
            return hasIsTransient;
        }

        @Override
        public int correspondingMessagingVersion()
        {
            return correspondingMessagingVersion;
        }

        @Override
<<<<<<< HEAD
        public boolean hasMetadataChecksum()
=======
        public boolean hasAccurateMinMax()
        {
            return hasAccurateMinMax;
        }

        @Override
        public boolean storeRows()
>>>>>>> a6a9dce1
        {
            return hasMetadataChecksum;
        }

        public boolean isCompatible()
        {
            return version.compareTo(earliest_supported_version) >= 0 && version.charAt(0) <= current_version.charAt(0);
        }

        @Override
        public boolean isCompatibleForStreaming()
        {
            return isCompatible() && version.charAt(0) == current_version.charAt(0);
        }

        @Override
        public boolean hasMaxCompressedLength()
        {
            return hasMaxCompressedLength;
        }

        @Override
        public boolean hasOldBfFormat()
        {
            return hasOldBfFormat;
        }
    }
}<|MERGE_RESOLUTION|>--- conflicted
+++ resolved
@@ -124,12 +124,9 @@
         //             store rows natively
         // mb (3.0.7, 3.7): commit log lower bound included
         // mc (3.0.8, 3.9): commit log intervals included
-<<<<<<< HEAD
+        // md (3.0.18, 3.11.4): corrected sstable min/max clustering
 
         // na (4.0.0): uncompressed chunks, pending repair session, isTransient, checksummed sstable metadata file, new Bloomfilter format
-=======
-        // md (3.0.18, 3.11.4): corrected sstable min/max clustering
->>>>>>> a6a9dce1
         //
         // NOTE: when adding a new version, please add that to LegacySSTableTest, too.
 
@@ -137,15 +134,12 @@
         public final int correspondingMessagingVersion;
         private final boolean hasCommitLogLowerBound;
         private final boolean hasCommitLogIntervals;
-<<<<<<< HEAD
+        private final boolean hasAccurateMinMax;
         public final boolean hasMaxCompressedLength;
         private final boolean hasPendingRepair;
         private final boolean hasMetadataChecksum;
         private final boolean hasIsTransient;
-=======
-        private final boolean hasAccurateMinMax;
-
->>>>>>> a6a9dce1
+
         /**
          * CASSANDRA-9067: 4.0 bloom filter representation changed (two longs just swapped)
          * have no 'static' bits caused by using the same upper bits for both bloom filter and token distribution.
@@ -161,15 +155,12 @@
 
             hasCommitLogLowerBound = version.compareTo("mb") >= 0;
             hasCommitLogIntervals = version.compareTo("mc") >= 0;
-<<<<<<< HEAD
+            hasAccurateMinMax = version.compareTo("md") >= 0;
             hasMaxCompressedLength = version.compareTo("na") >= 0;
             hasPendingRepair = version.compareTo("na") >= 0;
             hasIsTransient = version.compareTo("na") >= 0;
             hasMetadataChecksum = version.compareTo("na") >= 0;
             hasOldBfFormat = version.compareTo("na") < 0;
-=======
-            hasAccurateMinMax = version.compareTo("md") >= 0;
->>>>>>> a6a9dce1
         }
 
         @Override
@@ -208,21 +199,17 @@
         }
 
         @Override
-<<<<<<< HEAD
         public boolean hasMetadataChecksum()
-=======
+        {
+            return hasMetadataChecksum;
+        }
+
+        @Override
         public boolean hasAccurateMinMax()
         {
             return hasAccurateMinMax;
         }
 
-        @Override
-        public boolean storeRows()
->>>>>>> a6a9dce1
-        {
-            return hasMetadataChecksum;
-        }
-
         public boolean isCompatible()
         {
             return version.compareTo(earliest_supported_version) >= 0 && version.charAt(0) <= current_version.charAt(0);
