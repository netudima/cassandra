package org.apache.cassandra.db.compaction;
/*
 * 
 * Licensed to the Apache Software Foundation (ASF) under one
 * or more contributor license agreements.  See the NOTICE file
 * distributed with this work for additional information
 * regarding copyright ownership.  The ASF licenses this file
 * to you under the Apache License, Version 2.0 (the
 * "License"); you may not use this file except in compliance
 * with the License.  You may obtain a copy of the License at
 * 
 *   http://www.apache.org/licenses/LICENSE-2.0
 * 
 * Unless required by applicable law or agreed to in writing,
 * software distributed under the License is distributed on an
 * "AS IS" BASIS, WITHOUT WARRANTIES OR CONDITIONS OF ANY
 * KIND, either express or implied.  See the License for the
 * specific language governing permissions and limitations
 * under the License.
 * 
 */

<<<<<<< HEAD
import org.apache.cassandra.io.sstable.format.SSTableReader;
import org.junit.BeforeClass;
=======
import com.google.common.collect.Multimap;
>>>>>>> 012b987e
import com.google.common.collect.Sets;
import org.junit.Test;
import org.junit.runner.RunWith;

import org.apache.cassandra.OrderedJUnit4ClassRunner;
import org.apache.cassandra.SchemaLoader;
import org.apache.cassandra.Util;
import org.apache.cassandra.config.KSMetaData;
import org.apache.cassandra.db.*;
import org.apache.cassandra.db.columniterator.OnDiskAtomIterator;
import org.apache.cassandra.exceptions.ConfigurationException;
import org.apache.cassandra.io.sstable.ISSTableScanner;
<<<<<<< HEAD
import org.apache.cassandra.locator.SimpleStrategy;
=======
import org.apache.cassandra.io.sstable.SSTableReader;
import org.apache.cassandra.tools.SSTableExpiredBlockers;
>>>>>>> 012b987e
import org.apache.cassandra.utils.ByteBufferUtil;

import java.io.IOException;
import java.util.Collections;
import java.util.Set;

import static org.junit.Assert.assertEquals;
import static org.junit.Assert.assertTrue;

@RunWith(OrderedJUnit4ClassRunner.class)
public class TTLExpiryTest
{
    public static final String KEYSPACE1 = "TTLExpiryTest";
    private static final String CF_STANDARD1 = "Standard1";

    @BeforeClass
    public static void defineSchema() throws ConfigurationException
    {
        SchemaLoader.prepareServer();
        SchemaLoader.createKeyspace(KEYSPACE1,
                                    SimpleStrategy.class,
                                    KSMetaData.optsWithRF(1),
                                    SchemaLoader.standardCFMD(KEYSPACE1, CF_STANDARD1));
    }

    @Test
    public void testAggressiveFullyExpired()
    {
        ColumnFamilyStore cfs = Keyspace.open(KEYSPACE1).getColumnFamilyStore("Standard1");
        cfs.disableAutoCompaction();
        cfs.metadata.gcGraceSeconds(0);

        DecoratedKey ttlKey = Util.dk("ttl");
        Mutation rm = new Mutation(KEYSPACE1, ttlKey.getKey());
        rm.add("Standard1", Util.cellname("col1"), ByteBufferUtil.EMPTY_BYTE_BUFFER, 1, 1);
        rm.add("Standard1", Util.cellname("col2"), ByteBufferUtil.EMPTY_BYTE_BUFFER, 3, 1);
        rm.applyUnsafe();
        cfs.forceBlockingFlush();

        rm = new Mutation(KEYSPACE1, ttlKey.getKey());
        rm.add("Standard1", Util.cellname("col1"), ByteBufferUtil.EMPTY_BYTE_BUFFER, 2, 1);
        rm.add("Standard1", Util.cellname("col2"), ByteBufferUtil.EMPTY_BYTE_BUFFER, 5, 1);
        rm.applyUnsafe();
        cfs.forceBlockingFlush();

        rm = new Mutation(KEYSPACE1, ttlKey.getKey());
        rm.add("Standard1", Util.cellname("col1"), ByteBufferUtil.EMPTY_BYTE_BUFFER, 4, 1);
        rm.add("Standard1", Util.cellname("shadow"), ByteBufferUtil.EMPTY_BYTE_BUFFER, 7, 1);
        rm.applyUnsafe();
        cfs.forceBlockingFlush();

        rm = new Mutation(KEYSPACE1, ttlKey.getKey());
        rm.add("Standard1", Util.cellname("shadow"), ByteBufferUtil.EMPTY_BYTE_BUFFER, 6, 3);
        rm.add("Standard1", Util.cellname("col2"), ByteBufferUtil.EMPTY_BYTE_BUFFER, 8, 1);
        rm.applyUnsafe();
        cfs.forceBlockingFlush();

        Set<SSTableReader> sstables = Sets.newHashSet(cfs.getSSTables());
        int now = (int)(System.currentTimeMillis() / 1000);
        int gcBefore = now + 2;
        Set<SSTableReader> expired = CompactionController.getFullyExpiredSSTables(
                cfs,
                sstables,
                Collections.EMPTY_SET,
                gcBefore);
        assertEquals(2, expired.size());

        cfs.clearUnsafe();
    }

    @Test
    public void testSimpleExpire() throws InterruptedException
    {
        ColumnFamilyStore cfs = Keyspace.open(KEYSPACE1).getColumnFamilyStore("Standard1");
        cfs.disableAutoCompaction();
        cfs.metadata.gcGraceSeconds(0);
        long timestamp = System.currentTimeMillis();
        Mutation rm = new Mutation(KEYSPACE1, Util.dk("ttl").getKey());
        rm.add("Standard1", Util.cellname("col"),
               ByteBufferUtil.EMPTY_BYTE_BUFFER,
               timestamp,
               1);
        rm.add("Standard1", Util.cellname("col7"),
               ByteBufferUtil.EMPTY_BYTE_BUFFER,
               timestamp,
               1);

        rm.applyUnsafe();
        cfs.forceBlockingFlush();

        rm = new Mutation(KEYSPACE1, Util.dk("ttl").getKey());
                rm.add("Standard1", Util.cellname("col2"),
                       ByteBufferUtil.EMPTY_BYTE_BUFFER,
                       timestamp,
                       1);
                rm.applyUnsafe();
        cfs.forceBlockingFlush();
        rm = new Mutation(KEYSPACE1, Util.dk("ttl").getKey());
        rm.add("Standard1", Util.cellname("col3"),
                   ByteBufferUtil.EMPTY_BYTE_BUFFER,
                   timestamp,
                   1);
        rm.applyUnsafe();
        cfs.forceBlockingFlush();
        rm = new Mutation(KEYSPACE1, Util.dk("ttl").getKey());
        rm.add("Standard1", Util.cellname("col311"),
                   ByteBufferUtil.EMPTY_BYTE_BUFFER,
                   timestamp,
                   1);
        rm.applyUnsafe();

        cfs.forceBlockingFlush();
        Thread.sleep(2000); // wait for ttl to expire
        assertEquals(4, cfs.getSSTables().size());
        cfs.enableAutoCompaction(true);
        assertEquals(0, cfs.getSSTables().size());
    }

    @Test
    public void testNoExpire() throws InterruptedException, IOException
    {
        ColumnFamilyStore cfs = Keyspace.open(KEYSPACE1).getColumnFamilyStore("Standard1");
        cfs.disableAutoCompaction();
        cfs.metadata.gcGraceSeconds(0);
        long timestamp = System.currentTimeMillis();
        Mutation rm = new Mutation(KEYSPACE1, Util.dk("ttl").getKey());
        rm.add("Standard1", Util.cellname("col"),
               ByteBufferUtil.EMPTY_BYTE_BUFFER,
               timestamp,
               1);
        rm.add("Standard1", Util.cellname("col7"),
               ByteBufferUtil.EMPTY_BYTE_BUFFER,
               timestamp,
               1);

        rm.applyUnsafe();
        cfs.forceBlockingFlush();

        rm = new Mutation(KEYSPACE1, Util.dk("ttl").getKey());
                rm.add("Standard1", Util.cellname("col2"),
                       ByteBufferUtil.EMPTY_BYTE_BUFFER,
                       timestamp,
                       1);
                rm.applyUnsafe();
        cfs.forceBlockingFlush();
        rm = new Mutation(KEYSPACE1, Util.dk("ttl").getKey());
        rm.add("Standard1", Util.cellname("col3"),
                   ByteBufferUtil.EMPTY_BYTE_BUFFER,
                   timestamp,
                   1);
        rm.applyUnsafe();
        cfs.forceBlockingFlush();
        DecoratedKey noTTLKey = Util.dk("nottl");
        rm = new Mutation(KEYSPACE1, noTTLKey.getKey());
        rm.add("Standard1", Util.cellname("col311"),
                   ByteBufferUtil.EMPTY_BYTE_BUFFER,
                   timestamp);
        rm.applyUnsafe();
        cfs.forceBlockingFlush();
        Thread.sleep(2000); // wait for ttl to expire
        assertEquals(4, cfs.getSSTables().size());
        cfs.enableAutoCompaction(true);
        assertEquals(1, cfs.getSSTables().size());
        SSTableReader sstable = cfs.getSSTables().iterator().next();
        ISSTableScanner scanner = sstable.getScanner(DataRange.allData(sstable.partitioner));
        assertTrue(scanner.hasNext());
        while(scanner.hasNext())
        {
            OnDiskAtomIterator iter = scanner.next();
            assertEquals(noTTLKey, iter.getKey());
        }

        scanner.close();
    }

    @Test
    public void testCheckForExpiredSSTableBlockers() throws InterruptedException
    {
        String KEYSPACE1 = "Keyspace1";
        ColumnFamilyStore cfs = Keyspace.open("Keyspace1").getColumnFamilyStore("Standard1");
        cfs.truncateBlocking();
        cfs.disableAutoCompaction();
        cfs.metadata.gcGraceSeconds(0);

        Mutation rm = new Mutation(KEYSPACE1, Util.dk("test").getKey());
        rm.add("Standard1", Util.cellname("col1"), ByteBufferUtil.EMPTY_BYTE_BUFFER, System.currentTimeMillis());
        rm.applyUnsafe();
        cfs.forceBlockingFlush();
        SSTableReader blockingSSTable = cfs.getSSTables().iterator().next();
        for (int i = 0; i < 10; i++)
        {
            rm = new Mutation(KEYSPACE1, Util.dk("test").getKey());
            rm.delete("Standard1", System.currentTimeMillis());
            rm.applyUnsafe();
            cfs.forceBlockingFlush();
        }
        Multimap<SSTableReader, SSTableReader> blockers = SSTableExpiredBlockers.checkForExpiredSSTableBlockers(cfs.getSSTables(), (int) (System.currentTimeMillis() / 1000) + 100);
        assertEquals(1, blockers.keySet().size());
        assertTrue(blockers.keySet().contains(blockingSSTable));
        assertEquals(10, blockers.get(blockingSSTable).size());
    }
}<|MERGE_RESOLUTION|>--- conflicted
+++ resolved
@@ -20,12 +20,8 @@
  * 
  */
 
-<<<<<<< HEAD
-import org.apache.cassandra.io.sstable.format.SSTableReader;
 import org.junit.BeforeClass;
-=======
 import com.google.common.collect.Multimap;
->>>>>>> 012b987e
 import com.google.common.collect.Sets;
 import org.junit.Test;
 import org.junit.runner.RunWith;
@@ -37,13 +33,10 @@
 import org.apache.cassandra.db.*;
 import org.apache.cassandra.db.columniterator.OnDiskAtomIterator;
 import org.apache.cassandra.exceptions.ConfigurationException;
+import org.apache.cassandra.io.sstable.format.SSTableReader;
 import org.apache.cassandra.io.sstable.ISSTableScanner;
-<<<<<<< HEAD
 import org.apache.cassandra.locator.SimpleStrategy;
-=======
-import org.apache.cassandra.io.sstable.SSTableReader;
 import org.apache.cassandra.tools.SSTableExpiredBlockers;
->>>>>>> 012b987e
 import org.apache.cassandra.utils.ByteBufferUtil;
 
 import java.io.IOException;
@@ -222,8 +215,7 @@
     @Test
     public void testCheckForExpiredSSTableBlockers() throws InterruptedException
     {
-        String KEYSPACE1 = "Keyspace1";
-        ColumnFamilyStore cfs = Keyspace.open("Keyspace1").getColumnFamilyStore("Standard1");
+        ColumnFamilyStore cfs = Keyspace.open(KEYSPACE1).getColumnFamilyStore("Standard1");
         cfs.truncateBlocking();
         cfs.disableAutoCompaction();
         cfs.metadata.gcGraceSeconds(0);
