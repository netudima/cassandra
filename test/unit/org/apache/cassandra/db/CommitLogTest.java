/*
* Licensed to the Apache Software Foundation (ASF) under one
* or more contributor license agreements.  See the NOTICE file
* distributed with this work for additional information
* regarding copyright ownership.  The ASF licenses this file
* to you under the Apache License, Version 2.0 (the
* "License"); you may not use this file except in compliance
* with the License.  You may obtain a copy of the License at
*
*    http://www.apache.org/licenses/LICENSE-2.0
*
* Unless required by applicable law or agreed to in writing,
* software distributed under the License is distributed on an
* "AS IS" BASIS, WITHOUT WARRANTIES OR CONDITIONS OF ANY
* KIND, either express or implied.  See the License for the
* specific language governing permissions and limitations
* under the License.
*/

package org.apache.cassandra.db;

import java.io.*;
import java.nio.ByteBuffer;
import java.util.UUID;
import java.util.concurrent.ExecutionException;
import java.util.concurrent.TimeUnit;
import java.util.zip.CRC32;
import java.util.zip.Checksum;

import com.google.common.util.concurrent.Uninterruptibles;
import org.junit.Assert;
import org.junit.Test;

import org.apache.cassandra.SchemaLoader;
import org.apache.cassandra.Util;
import org.apache.cassandra.config.Config;
import org.apache.cassandra.config.DatabaseDescriptor;
import org.apache.cassandra.db.commitlog.CommitLog;
import org.apache.cassandra.db.commitlog.CommitLogDescriptor;
<<<<<<< HEAD
import org.apache.cassandra.db.commitlog.CommitLogSegment;
import org.apache.cassandra.db.composites.CellName;
=======
import org.apache.cassandra.db.commitlog.ReplayPosition;
>>>>>>> 60eab4e4
import org.apache.cassandra.net.MessagingService;
import org.apache.cassandra.service.StorageService;
import org.apache.cassandra.utils.FBUtilities;

import static org.apache.cassandra.utils.ByteBufferUtil.bytes;

public class CommitLogTest extends SchemaLoader
{
    @Test
    public void testRecoveryWithEmptyLog() throws Exception
    {
        CommitLog.instance.recover(new File[]{ tmpFile() });
    }

    @Test
    public void testRecoveryWithShortLog() throws Exception
    {
        // force EOF while reading log
        testRecoveryWithBadSizeArgument(100, 10);
    }

    @Test
    public void testRecoveryWithShortSize() throws Exception
    {
        testRecovery(new byte[2]);
    }

    @Test
    public void testRecoveryWithShortCheckSum() throws Exception
    {
        testRecovery(new byte[6]);
    }

    @Test
    public void testRecoveryWithGarbageLog() throws Exception
    {
        byte[] garbage = new byte[100];
        (new java.util.Random()).nextBytes(garbage);
        testRecovery(garbage);
    }

    @Test
    public void testRecoveryWithBadSizeChecksum() throws Exception
    {
        Checksum checksum = new CRC32();
        checksum.update(100);
        testRecoveryWithBadSizeArgument(100, 100, ~checksum.getValue());
    }

    @Test
    public void testRecoveryWithZeroSegmentSizeArgument() throws Exception
    {
        // many different combinations of 4 bytes (garbage) will be read as zero by readInt()
        testRecoveryWithBadSizeArgument(0, 10); // zero size, but no EOF
    }

    @Test
    public void testRecoveryWithNegativeSizeArgument() throws Exception
    {
        // garbage from a partial/bad flush could be read as a negative size even if there is no EOF
        testRecoveryWithBadSizeArgument(-10, 10); // negative size, but no EOF
    }

    @Test
    public void testDontDeleteIfDirty() throws Exception
    {
        CommitLog.instance.resetUnsafe();
        // Roughly 32 MB mutation
        Mutation rm = new Mutation("Keyspace1", bytes("k"));
        rm.add("Standard1", Util.cellname("c1"), ByteBuffer.allocate(DatabaseDescriptor.getCommitLogSegmentSize()/4), 0);

        // Adding it 5 times
        CommitLog.instance.add(rm);
        CommitLog.instance.add(rm);
        CommitLog.instance.add(rm);
        CommitLog.instance.add(rm);
        CommitLog.instance.add(rm);

        // Adding new mutation on another CF
        Mutation rm2 = new Mutation("Keyspace1", bytes("k"));
        rm2.add("Standard2", Util.cellname("c1"), ByteBuffer.allocate(4), 0);
        CommitLog.instance.add(rm2);

        assert CommitLog.instance.activeSegments() == 2 : "Expecting 2 segments, got " + CommitLog.instance.activeSegments();

        UUID cfid2 = rm2.getColumnFamilyIds().iterator().next();
        CommitLog.instance.discardCompletedSegments(cfid2, CommitLog.instance.getContext());

        // Assert we still have both our segment
        assert CommitLog.instance.activeSegments() == 2 : "Expecting 2 segments, got " + CommitLog.instance.activeSegments();
    }

    @Test
    public void testDeleteIfNotDirty() throws Exception
    {
        DatabaseDescriptor.getCommitLogSegmentSize();
        CommitLog.instance.resetUnsafe();
        // Roughly 32 MB mutation
        Mutation rm = new Mutation("Keyspace1", bytes("k"));
        rm.add("Standard1", Util.cellname("c1"), ByteBuffer.allocate((DatabaseDescriptor.getCommitLogSegmentSize()/4) - 1), 0);

        // Adding it twice (won't change segment)
        CommitLog.instance.add(rm);
        CommitLog.instance.add(rm);

        assert CommitLog.instance.activeSegments() == 1 : "Expecting 1 segment, got " + CommitLog.instance.activeSegments();

        // "Flush": this won't delete anything
        UUID cfid1 = rm.getColumnFamilyIds().iterator().next();
        CommitLog.instance.sync(true);
        CommitLog.instance.discardCompletedSegments(cfid1, CommitLog.instance.getContext());

        assert CommitLog.instance.activeSegments() == 1 : "Expecting 1 segment, got " + CommitLog.instance.activeSegments();

        // Adding new mutation on another CF, large enough (including CL entry overhead) that a new segment is created
        Mutation rm2 = new Mutation("Keyspace1", bytes("k"));
        rm2.add("Standard2", Util.cellname("c1"), ByteBuffer.allocate((DatabaseDescriptor.getCommitLogSegmentSize()/2) - 100), 0);
        CommitLog.instance.add(rm2);
        // also forces a new segment, since each entry-with-overhead is just under half the CL size
        CommitLog.instance.add(rm2);
        CommitLog.instance.add(rm2);

        assert CommitLog.instance.activeSegments() == 3 : "Expecting 3 segments, got " + CommitLog.instance.activeSegments();


        // "Flush" second cf: The first segment should be deleted since we
        // didn't write anything on cf1 since last flush (and we flush cf2)

        UUID cfid2 = rm2.getColumnFamilyIds().iterator().next();
        CommitLog.instance.discardCompletedSegments(cfid2, CommitLog.instance.getContext());

        // Assert we still have both our segment
        assert CommitLog.instance.activeSegments() == 1 : "Expecting 1 segment, got " + CommitLog.instance.activeSegments();
    }

    private static int getMaxRecordDataSize(String keyspace, ByteBuffer key, String table, CellName column)
    {
        Mutation rm = new Mutation("Keyspace1", bytes("k"));
        rm.add("Standard1", Util.cellname("c1"), ByteBuffer.allocate(0), 0);

        int max = (DatabaseDescriptor.getCommitLogSegmentSize() / 2);
        max -= CommitLogSegment.ENTRY_OVERHEAD_SIZE; // log entry overhead
        return max - (int) Mutation.serializer.serializedSize(rm, MessagingService.current_version);
    }

    private static int getMaxRecordDataSize()
    {
        return getMaxRecordDataSize("Keyspace1", bytes("k"), "Standard1", Util.cellname("c1"));
    }

    // CASSANDRA-3615
    @Test
    public void testEqualRecordLimit() throws Exception
    {
        CommitLog.instance.resetUnsafe();

        Mutation rm = new Mutation("Keyspace1", bytes("k"));
        rm.add("Standard1", Util.cellname("c1"), ByteBuffer.allocate(getMaxRecordDataSize()), 0);
        CommitLog.instance.add(rm);
    }

    @Test
    public void testExceedRecordLimit() throws Exception
    {
        CommitLog.instance.resetUnsafe();
        try
        {
            Mutation rm = new Mutation("Keyspace1", bytes("k"));
            rm.add("Standard1", Util.cellname("c1"), ByteBuffer.allocate(1 + getMaxRecordDataSize()), 0);
            CommitLog.instance.add(rm);
            throw new AssertionError("mutation larger than limit was accepted");
        }
        catch (IllegalArgumentException e)
        {
            // IAE is thrown on too-large mutations
        }
    }

    protected void testRecoveryWithBadSizeArgument(int size, int dataSize) throws Exception
    {
        Checksum checksum = new CRC32();
        checksum.update(size);
        testRecoveryWithBadSizeArgument(size, dataSize, checksum.getValue());
    }

    protected void testRecoveryWithBadSizeArgument(int size, int dataSize, long checksum) throws Exception
    {
        ByteArrayOutputStream out = new ByteArrayOutputStream();
        DataOutputStream dout = new DataOutputStream(out);
        dout.writeInt(size);
        dout.writeLong(checksum);
        dout.write(new byte[dataSize]);
        dout.close();
        testRecovery(out.toByteArray());
    }

    protected File tmpFile() throws IOException
    {
        File logFile = File.createTempFile("CommitLog-" + CommitLogDescriptor.current_version + "-", ".log");
        logFile.deleteOnExit();
        assert logFile.length() == 0;
        return logFile;
    }

    protected void testRecovery(byte[] logData) throws Exception
    {
        File logFile = tmpFile();
        try (OutputStream lout = new FileOutputStream(logFile))
        {
            lout.write(logData);
            //statics make it annoying to test things correctly
            CommitLog.instance.recover(new File[]{ logFile }); //CASSANDRA-1119 / CASSANDRA-1179 throw on failure*/
        }
    }
    
    @Test
    public void testVersions()
    {
        Assert.assertTrue(CommitLogDescriptor.isValid("CommitLog-1340512736956320000.log"));
        Assert.assertTrue(CommitLogDescriptor.isValid("CommitLog-2-1340512736956320000.log"));
        Assert.assertFalse(CommitLogDescriptor.isValid("CommitLog--1340512736956320000.log"));
        Assert.assertFalse(CommitLogDescriptor.isValid("CommitLog--2-1340512736956320000.log"));
        Assert.assertFalse(CommitLogDescriptor.isValid("CommitLog-2-1340512736956320000-123.log"));

        Assert.assertEquals(1340512736956320000L, CommitLogDescriptor.fromFileName("CommitLog-2-1340512736956320000.log").id);

        Assert.assertEquals(MessagingService.current_version, new CommitLogDescriptor(1340512736956320000L).getMessagingVersion());
        String newCLName = "CommitLog-" + CommitLogDescriptor.current_version + "-1340512736956320000.log";
        Assert.assertEquals(MessagingService.current_version, CommitLogDescriptor.fromFileName(newCLName).getMessagingVersion());
    }

    @Test
    public void testCommitFailurePolicy_stop()
    {
        File commitDir = new File(DatabaseDescriptor.getCommitLogLocation());

        try
        {

            DatabaseDescriptor.setCommitFailurePolicy(Config.CommitFailurePolicy.stop);
            commitDir.setWritable(false);
            Mutation rm = new Mutation("Keyspace1", bytes("k"));
            rm.add("Standard1", Util.cellname("c1"), ByteBuffer.allocate(100), 0);

            // Adding it twice (won't change segment)
            CommitLog.instance.add(rm);
            Uninterruptibles.sleepUninterruptibly((int) DatabaseDescriptor.getCommitLogSyncBatchWindow(), TimeUnit.MILLISECONDS);
            Assert.assertFalse(StorageService.instance.isRPCServerRunning());
            Assert.assertFalse(StorageService.instance.isNativeTransportRunning());
            Assert.assertFalse(StorageService.instance.isInitialized());

        }
        finally
        {
            commitDir.setWritable(true);
        }
    }

    @Test
    public void testTruncateWithoutSnapshot()  throws ExecutionException, InterruptedException
    {
        CommitLog.instance.resetUnsafe();
        boolean prev = DatabaseDescriptor.isAutoSnapshot();
        DatabaseDescriptor.setAutoSnapshot(false);
        ColumnFamilyStore cfs1 = Keyspace.open("Keyspace1").getColumnFamilyStore("Standard1");
        ColumnFamilyStore cfs2 = Keyspace.open("Keyspace1").getColumnFamilyStore("Standard2");

        final RowMutation rm1 = new RowMutation("Keyspace1", bytes("k"));
        rm1.add("Standard1", bytes("c1"), ByteBuffer.allocate(100), 0);
        rm1.apply();
        cfs1.truncateBlocking();
        DatabaseDescriptor.setAutoSnapshot(prev);
        final RowMutation rm2 = new RowMutation("Keyspace1", bytes("k"));
        rm2.add("Standard2", bytes("c1"), ByteBuffer.allocate(DatabaseDescriptor.getCommitLogSegmentSize() / 4), 0);

        for (int i = 0 ; i < 5 ; i++)
            CommitLog.instance.add(rm2);

        Assert.assertEquals(2, CommitLog.instance.activeSegments());
        ReplayPosition position = CommitLog.instance.getContext().get();
        for (Keyspace ks : Keyspace.system())
            for (ColumnFamilyStore syscfs : ks.getColumnFamilyStores())
                CommitLog.instance.discardCompletedSegments(syscfs.metadata.cfId, position);
        CommitLog.instance.discardCompletedSegments(cfs2.metadata.cfId, position);
        Assert.assertEquals(1, CommitLog.instance.activeSegments());
    }

}<|MERGE_RESOLUTION|>--- conflicted
+++ resolved
@@ -37,12 +37,9 @@
 import org.apache.cassandra.config.DatabaseDescriptor;
 import org.apache.cassandra.db.commitlog.CommitLog;
 import org.apache.cassandra.db.commitlog.CommitLogDescriptor;
-<<<<<<< HEAD
+import org.apache.cassandra.db.commitlog.ReplayPosition;
 import org.apache.cassandra.db.commitlog.CommitLogSegment;
 import org.apache.cassandra.db.composites.CellName;
-=======
-import org.apache.cassandra.db.commitlog.ReplayPosition;
->>>>>>> 60eab4e4
 import org.apache.cassandra.net.MessagingService;
 import org.apache.cassandra.service.StorageService;
 import org.apache.cassandra.utils.FBUtilities;
@@ -310,19 +307,19 @@
         ColumnFamilyStore cfs1 = Keyspace.open("Keyspace1").getColumnFamilyStore("Standard1");
         ColumnFamilyStore cfs2 = Keyspace.open("Keyspace1").getColumnFamilyStore("Standard2");
 
-        final RowMutation rm1 = new RowMutation("Keyspace1", bytes("k"));
-        rm1.add("Standard1", bytes("c1"), ByteBuffer.allocate(100), 0);
+        final Mutation rm1 = new Mutation("Keyspace1", bytes("k"));
+        rm1.add("Standard1", Util.cellname("c1"), ByteBuffer.allocate(100), 0);
         rm1.apply();
         cfs1.truncateBlocking();
         DatabaseDescriptor.setAutoSnapshot(prev);
-        final RowMutation rm2 = new RowMutation("Keyspace1", bytes("k"));
-        rm2.add("Standard2", bytes("c1"), ByteBuffer.allocate(DatabaseDescriptor.getCommitLogSegmentSize() / 4), 0);
+        final Mutation rm2 = new Mutation("Keyspace1", bytes("k"));
+        rm2.add("Standard2", Util.cellname("c1"), ByteBuffer.allocate(DatabaseDescriptor.getCommitLogSegmentSize() / 4), 0);
 
         for (int i = 0 ; i < 5 ; i++)
             CommitLog.instance.add(rm2);
 
         Assert.assertEquals(2, CommitLog.instance.activeSegments());
-        ReplayPosition position = CommitLog.instance.getContext().get();
+        ReplayPosition position = CommitLog.instance.getContext();
         for (Keyspace ks : Keyspace.system())
             for (ColumnFamilyStore syscfs : ks.getColumnFamilyStores())
                 CommitLog.instance.discardCompletedSegments(syscfs.metadata.cfId, position);
