--- conflicted
+++ resolved
@@ -590,19 +590,6 @@
         createTable("CREATE TABLE %s (a int, b int, c int, d int, e int, PRIMARY KEY (a, b, c, d))");
         createIndex("CREATE INDEX ON %s (b)");
         createIndex("CREATE INDEX ON %s (e)");
-<<<<<<< HEAD
-
-        execute("INSERT INTO %s (a, b, c, d, e) VALUES (?, ?, ?, ?, ?)", 0, 0, 0, 0, 0);
-        execute("INSERT INTO %s (a, b, c, d, e) VALUES (?, ?, ?, ?, ?)", 0, 0, 1, 0, 1);
-        execute("INSERT INTO %s (a, b, c, d, e) VALUES (?, ?, ?, ?, ?)", 0, 0, 1, 1, 2);
-
-        execute("INSERT INTO %s (a, b, c, d, e) VALUES (?, ?, ?, ?, ?)", 0, 1, 0, 0, 0);
-        execute("INSERT INTO %s (a, b, c, d, e) VALUES (?, ?, ?, ?, ?)", 0, 1, 1, 0, 1);
-        execute("INSERT INTO %s (a, b, c, d, e) VALUES (?, ?, ?, ?, ?)", 0, 1, 1, 1, 2);
-
-        execute("INSERT INTO %s (a, b, c, d, e) VALUES (?, ?, ?, ?, ?)", 0, 2, 0, 0, 0);
-
-=======
         execute("INSERT INTO %s (a, b, c, d, e) VALUES (?, ?, ?, ?, ?)", 0, 0, 0, 0, 0);
         execute("INSERT INTO %s (a, b, c, d, e) VALUES (?, ?, ?, ?, ?)", 0, 0, 1, 0, 1);
         execute("INSERT INTO %s (a, b, c, d, e) VALUES (?, ?, ?, ?, ?)", 0, 0, 1, 1, 2);
@@ -610,93 +597,118 @@
         execute("INSERT INTO %s (a, b, c, d, e) VALUES (?, ?, ?, ?, ?)", 0, 1, 1, 0, 1);
         execute("INSERT INTO %s (a, b, c, d, e) VALUES (?, ?, ?, ?, ?)", 0, 1, 1, 1, 2);
         execute("INSERT INTO %s (a, b, c, d, e) VALUES (?, ?, ?, ?, ?)", 0, 2, 0, 0, 0);
->>>>>>> 07ffe1b1
         assertRows(execute("SELECT * FROM %s WHERE (b) = (?)", 1),
                    row(0, 1, 0, 0, 0),
                    row(0, 1, 1, 0, 1),
                    row(0, 1, 1, 1, 2));
-<<<<<<< HEAD
-
+
+        assertInvalidMessage("Cannot execute this query as it might involve data filtering",
+                             "SELECT * FROM %s WHERE (b, c) = (?, ?)", 1, 1);
         assertRows(execute("SELECT * FROM %s WHERE (b, c) = (?, ?) ALLOW FILTERING", 1, 1),
                    row(0, 1, 1, 0, 1),
                    row(0, 1, 1, 1, 2));
 
+        assertInvalidMessage("Cannot execute this query as it might involve data filtering",
+                             "SELECT * FROM %s WHERE (b, c) = (?, ?) AND e = ?", 1, 1, 2);
         assertRows(execute("SELECT * FROM %s WHERE (b, c) = (?, ?) AND e = ? ALLOW FILTERING", 1, 1, 2),
                    row(0, 1, 1, 1, 2));
 
+        assertInvalidMessage("Cannot execute this query as it might involve data filtering",
+                             "SELECT * FROM %s WHERE (b) IN ((?)) AND e = ?", 1, 2);
         assertRows(execute("SELECT * FROM %s WHERE (b) IN ((?)) AND e = ? ALLOW FILTERING", 1, 2),
                    row(0, 1, 1, 1, 2));
 
-        assertInvalidMessage("IN restrictions are not supported on indexed columns",
-                             "SELECT * FROM %s WHERE (b) IN ((?), (?)) AND e = ? ALLOW FILTERING", 0, 1, 2);
-
-        assertInvalidMessage("IN restrictions are not supported on indexed columns",
-                             "SELECT * FROM %s WHERE (b, c) IN ((?, ?)) AND e = ? ALLOW FILTERING", 0, 1, 2);
-
-        assertInvalidMessage("IN restrictions are not supported on indexed columns",
-                             "SELECT * FROM %s WHERE (b, c) IN ((?, ?), (?, ?)) AND e = ? ALLOW FILTERING", 0, 1, 1, 1, 2);
-
-        assertInvalidMessage("Slice restrictions are not supported on indexed columns which are part of a multi column relation",
-                             "SELECT * FROM %s WHERE (b) >= (?) AND e = ? ALLOW FILTERING", 1, 2);
-=======
-        assertRows(execute("SELECT * FROM %s WHERE (b, c) = (?, ?) ALLOW FILTERING", 1, 1),
-                   row(0, 1, 1, 0, 1),
-                   row(0, 1, 1, 1, 2));
-        assertRows(execute("SELECT * FROM %s WHERE (b, c) = (?, ?) AND e = ? ALLOW FILTERING", 1, 1, 2),
-                   row(0, 1, 1, 1, 2));
-        assertRows(execute("SELECT * FROM %s WHERE (b) IN ((?)) AND e = ?", 1, 2),
-                   row(0, 1, 1, 1, 2));
-
-        assertRows(execute("SELECT * FROM %s WHERE (b) IN ((?), (?)) AND e = ?", 0, 1, 2),
+        assertInvalidMessage("Cannot execute this query as it might involve data filtering",
+                             "SELECT * FROM %s WHERE (b) IN ((?), (?)) AND e = ?", 0, 1, 2);
+        assertRows(execute("SELECT * FROM %s WHERE (b) IN ((?), (?)) AND e = ? ALLOW FILTERING", 0, 1, 2),
                    row(0, 0, 1, 1, 2),
                    row(0, 1, 1, 1, 2));
 
-        assertRows(execute("SELECT * FROM %s WHERE (b, c) IN ((?, ?)) AND e = ?", 0, 1, 2),
+        assertInvalidMessage("Cannot execute this query as it might involve data filtering",
+                             "SELECT * FROM %s WHERE (b, c) IN ((?, ?)) AND e = ?", 0, 1, 2);
+        assertRows(execute("SELECT * FROM %s WHERE (b, c) IN ((?, ?)) AND e = ? ALLOW FILTERING", 0, 1, 2),
                    row(0, 0, 1, 1, 2));
 
-        assertRows(execute("SELECT * FROM %s WHERE (b, c) IN ((?, ?), (?, ?)) AND e = ?", 0, 1, 1, 1, 2),
+        assertInvalidMessage("Cannot execute this query as it might involve data filtering",
+                             "SELECT * FROM %s WHERE (b, c) IN ((?, ?), (?, ?)) AND e = ?", 0, 1, 1, 1, 2);
+        assertRows(execute("SELECT * FROM %s WHERE (b, c) IN ((?, ?), (?, ?)) AND e = ? ALLOW FILTERING", 0, 1, 1, 1, 2),
                    row(0, 0, 1, 1, 2),
                    row(0, 1, 1, 1, 2));
 
-        assertRows(execute("SELECT * FROM %s WHERE (b) >= (?) AND e = ?", 1, 2),
+        assertInvalidMessage("Cannot execute this query as it might involve data filtering",
+                             "SELECT * FROM %s WHERE (b) >= (?) AND e = ?", 1, 2);
+        assertRows(execute("SELECT * FROM %s WHERE (b) >= (?) AND e = ? ALLOW FILTERING", 1, 2),
                    row(0, 1, 1, 1, 2));
 
-        assertRows(execute("SELECT * FROM %s WHERE (b, c) >= (?, ?) AND e = ?", 1, 1, 2),
+        assertInvalidMessage("Cannot execute this query as it might involve data filtering",
+                             "SELECT * FROM %s WHERE (b, c) >= (?, ?) AND e = ?", 1, 1, 2);
+        assertRows(execute("SELECT * FROM %s WHERE (b, c) >= (?, ?) AND e = ? ALLOW FILTERING", 1, 1, 2),
                    row(0, 1, 1, 1, 2));
->>>>>>> 07ffe1b1
     }
 
     @Test
     public void testMultiplePartitionKeyAndMultiClusteringWithIndex() throws Throwable
     {
-<<<<<<< HEAD
-        createTable("CREATE TABLE %s (a int, b int, c int, d int, e int, PRIMARY KEY ((a, b), c, d, e))");
+        createTable("CREATE TABLE %s (a int, b int, c int, d int, e int, f int, PRIMARY KEY ((a, b), c, d, e))");
         createIndex("CREATE INDEX ON %s (c)");
-
-        execute("INSERT INTO %s (a, b, c, d, e) VALUES (?, ?, ?, ?, ?)", 0, 0, 0, 0, 0);
-        execute("INSERT INTO %s (a, b, c, d, e) VALUES (?, ?, ?, ?, ?)", 0, 0, 0, 1, 0);
-        execute("INSERT INTO %s (a, b, c, d, e) VALUES (?, ?, ?, ?, ?)", 0, 0, 0, 1, 1);
-
-        execute("INSERT INTO %s (a, b, c, d, e) VALUES (?, ?, ?, ?, ?)", 0, 0, 1, 0, 0);
-        execute("INSERT INTO %s (a, b, c, d, e) VALUES (?, ?, ?, ?, ?)", 0, 0, 1, 1, 0);
-        execute("INSERT INTO %s (a, b, c, d, e) VALUES (?, ?, ?, ?, ?)", 0, 0, 1, 1, 1);
-
-        execute("INSERT INTO %s (a, b, c, d, e) VALUES (?, ?, ?, ?, ?)", 0, 0, 2, 0, 0);
-
+        createIndex("CREATE INDEX ON %s (f)");
+
+        execute("INSERT INTO %s (a, b, c, d, e, f) VALUES (?, ?, ?, ?, ?, ?)", 0, 0, 0, 0, 0, 0);
+        execute("INSERT INTO %s (a, b, c, d, e, f) VALUES (?, ?, ?, ?, ?, ?)", 0, 0, 0, 1, 0, 1);
+        execute("INSERT INTO %s (a, b, c, d, e, f) VALUES (?, ?, ?, ?, ?, ?)", 0, 0, 0, 1, 1, 2);
+
+        execute("INSERT INTO %s (a, b, c, d, e, f) VALUES (?, ?, ?, ?, ?, ?)", 0, 0, 1, 0, 0, 3);
+        execute("INSERT INTO %s (a, b, c, d, e, f) VALUES (?, ?, ?, ?, ?, ?)", 0, 0, 1, 1, 0, 4);
+        execute("INSERT INTO %s (a, b, c, d, e, f) VALUES (?, ?, ?, ?, ?, ?)", 0, 0, 1, 1, 1, 5);
+
+        execute("INSERT INTO %s (a, b, c, d, e, f) VALUES (?, ?, ?, ?, ?, ?)", 0, 0, 2, 0, 0, 5);
+
+        assertInvalidMessage("Cannot execute this query as it might involve data filtering",
+                             "SELECT * FROM %s WHERE a = ? AND (c) = (?)");
         assertRows(execute("SELECT * FROM %s WHERE a = ? AND (c) = (?) ALLOW FILTERING", 0, 1),
-                   row(0, 0, 1, 0, 0),
-                   row(0, 0, 1, 1, 0),
-                   row(0, 0, 1, 1, 1));
-
+                   row(0, 0, 1, 0, 0, 3),
+                   row(0, 0, 1, 1, 0, 4),
+                   row(0, 0, 1, 1, 1, 5));
+
+        assertInvalidMessage("Cannot execute this query as it might involve data filtering",
+                             "SELECT * FROM %s WHERE a = ? AND (c, d) = (?, ?)", 0, 1, 1);
         assertRows(execute("SELECT * FROM %s WHERE a = ? AND (c, d) = (?, ?) ALLOW FILTERING", 0, 1, 1),
-                   row(0, 0, 1, 1, 0),
-                   row(0, 0, 1, 1, 1));
+                   row(0, 0, 1, 1, 0, 4),
+                   row(0, 0, 1, 1, 1, 5));
 
         assertInvalidMessage("Partition key parts: b must be restricted as other parts are",
                              "SELECT * FROM %s WHERE a = ? AND (c, d) IN ((?, ?)) ALLOW FILTERING", 0, 1, 1);
 
         assertInvalidMessage("Partition key parts: b must be restricted as other parts are",
                              "SELECT * FROM %s WHERE a = ? AND (c, d) >= (?, ?) ALLOW FILTERING", 0, 1, 1);
+
+        assertInvalidMessage("Cannot execute this query as it might involve data filtering",
+                             "SELECT * FROM %s WHERE a = ? AND (c) IN ((?)) AND f = ?", 0, 1, 5);
+        assertRows(execute("SELECT * FROM %s WHERE a = ? AND (c) IN ((?)) AND f = ? ALLOW FILTERING", 0, 1, 5),
+                   row(0, 0, 1, 1, 1, 5));
+
+        assertInvalidMessage("Cannot execute this query as it might involve data filtering",
+                             "SELECT * FROM %s WHERE a = ? AND (c) IN ((?), (?)) AND f = ?", 0, 1, 2, 5);
+        assertRows(execute("SELECT * FROM %s WHERE a = ? AND (c) IN ((?), (?)) AND f = ? ALLOW FILTERING", 0, 1, 2, 5),
+                   row(0, 0, 1, 1, 1, 5),
+                   row(0, 0, 2, 0, 0, 5));
+
+        assertInvalidMessage("Cannot execute this query as it might involve data filtering",
+                             "SELECT * FROM %s WHERE a = ? AND (c, d) IN ((?, ?)) AND f = ?", 0, 1, 0, 3);
+        assertRows(execute("SELECT * FROM %s WHERE a = ? AND (c, d) IN ((?, ?)) AND f = ? ALLOW FILTERING", 0, 1, 0, 3),
+                   row(0, 0, 1, 0, 0, 3));
+
+        assertInvalidMessage("Cannot execute this query as it might involve data filtering",
+                             "SELECT * FROM %s WHERE a = ? AND (c) >= (?) AND f = ?", 0, 1, 5);
+        assertRows(execute("SELECT * FROM %s WHERE a = ? AND (c) >= (?) AND f = ? ALLOW FILTERING", 0, 1, 5),
+                   row(0, 0, 1, 1, 1, 5),
+                   row(0, 0, 2, 0, 0, 5));
+
+        assertInvalidMessage("Cannot execute this query as it might involve data filtering",
+                             "SELECT * FROM %s WHERE a = ? AND (c, d) >= (?, ?) AND f = ?", 0, 1, 1, 5);
+        assertRows(execute("SELECT * FROM %s WHERE a = ? AND (c, d) >= (?, ?) AND f = ? ALLOW FILTERING", 0, 1, 1, 5),
+                   row(0, 0, 1, 1, 1, 5),
+                   row(0, 0, 2, 0, 0, 5));
     }
 
     @Test
@@ -712,53 +724,5 @@
             assertRows(execute("SELECT * FROM %s WHERE k1 = ? AND (k2) IN ((?), (?))", 1, 1, 1),
                        row(1, 1, 1));
         }
-=======
-        createTable("CREATE TABLE %s (a int, b int, c int, d int, e int, f int, PRIMARY KEY ((a, b), c, d, e))");
-        createIndex("CREATE INDEX ON %s (c)");
-        createIndex("CREATE INDEX ON %s (f)");
-
-        execute("INSERT INTO %s (a, b, c, d, e, f) VALUES (?, ?, ?, ?, ?, ?)", 0, 0, 0, 0, 0, 0);
-        execute("INSERT INTO %s (a, b, c, d, e, f) VALUES (?, ?, ?, ?, ?, ?)", 0, 0, 0, 1, 0, 1);
-        execute("INSERT INTO %s (a, b, c, d, e, f) VALUES (?, ?, ?, ?, ?, ?)", 0, 0, 0, 1, 1, 2);
-
-        execute("INSERT INTO %s (a, b, c, d, e, f) VALUES (?, ?, ?, ?, ?, ?)", 0, 0, 1, 0, 0, 3);
-        execute("INSERT INTO %s (a, b, c, d, e, f) VALUES (?, ?, ?, ?, ?, ?)", 0, 0, 1, 1, 0, 4);
-        execute("INSERT INTO %s (a, b, c, d, e, f) VALUES (?, ?, ?, ?, ?, ?)", 0, 0, 1, 1, 1, 5);
-
-        execute("INSERT INTO %s (a, b, c, d, e, f) VALUES (?, ?, ?, ?, ?, ?)", 0, 0, 2, 0, 0, 5);
-
-        assertRows(execute("SELECT * FROM %s WHERE a = ? AND (c) = (?) ALLOW FILTERING", 0, 1),
-                   row(0, 0, 1, 0, 0, 3),
-                   row(0, 0, 1, 1, 0, 4),
-                   row(0, 0, 1, 1, 1, 5));
-
-        assertRows(execute("SELECT * FROM %s WHERE a = ? AND (c, d) = (?, ?) ALLOW FILTERING", 0, 1, 1),
-                   row(0, 0, 1, 1, 0, 4),
-                   row(0, 0, 1, 1, 1, 5));
-
-        assertInvalidMessage("Partition key part b must be restricted since preceding part is",
-                             "SELECT * FROM %s WHERE a = ? AND (c, d) IN ((?, ?)) ALLOW FILTERING", 0, 1, 1);
-
-        assertInvalidMessage("Partition key part b must be restricted since preceding part is",
-                             "SELECT * FROM %s WHERE a = ? AND (c, d) >= (?, ?) ALLOW FILTERING", 0, 1, 1);
-
-        assertRows(execute("SELECT * FROM %s WHERE a = ? AND (c) IN ((?)) AND f = ? ALLOW FILTERING", 0, 1, 5),
-                   row(0, 0, 1, 1, 1, 5));
-
-        assertRows(execute("SELECT * FROM %s WHERE a = ? AND (c) IN ((?), (?)) AND f = ? ALLOW FILTERING", 0, 1, 2, 5),
-                   row(0, 0, 1, 1, 1, 5),
-                   row(0, 0, 2, 0, 0, 5));
-
-        assertRows(execute("SELECT * FROM %s WHERE a = ? AND (c, d) IN ((?, ?)) AND f = ? ALLOW FILTERING", 0, 1, 0, 3),
-                   row(0, 0, 1, 0, 0, 3));
-
-        assertRows(execute("SELECT * FROM %s WHERE a = ? AND (c) >= (?) AND f = ? ALLOW FILTERING", 0, 1, 5),
-                   row(0, 0, 1, 1, 1, 5),
-                   row(0, 0, 2, 0, 0, 5));
-
-        assertRows(execute("SELECT * FROM %s WHERE a = ? AND (c, d) >= (?, ?) AND f = ? ALLOW FILTERING", 0, 1, 1, 5),
-                   row(0, 0, 1, 1, 1, 5),
-                   row(0, 0, 2, 0, 0, 5));
->>>>>>> 07ffe1b1
     }
 }