/*
 * Licensed to the Apache Software Foundation (ASF) under one
 * or more contributor license agreements.  See the NOTICE file
 * distributed with this work for additional information
 * regarding copyright ownership.  The ASF licenses this file
 * to you under the Apache License, Version 2.0 (the
 * "License"); you may not use this file except in compliance
 * with the License.  You may obtain a copy of the License at
 *
 *     http://www.apache.org/licenses/LICENSE-2.0
 *
 * Unless required by applicable law or agreed to in writing, software
 * distributed under the License is distributed on an "AS IS" BASIS,
 * WITHOUT WARRANTIES OR CONDITIONS OF ANY KIND, either express or implied.
 * See the License for the specific language governing permissions and
 * limitations under the License.
 */

package org.apache.cassandra.repair;

import java.net.UnknownHostException;
import java.util.ArrayList;
import java.util.Arrays;
import java.util.Collections;
import java.util.HashMap;
import java.util.HashSet;
import java.util.List;
import java.util.Map;
import java.util.Set;
import java.util.concurrent.Callable;
import java.util.concurrent.CompletableFuture;
import java.util.concurrent.ExecutionException;
import java.util.concurrent.TimeUnit;
import java.util.concurrent.TimeoutException;
import java.util.function.Predicate;
import java.util.stream.Collectors;

import com.google.common.collect.ImmutableMap;
import com.google.common.util.concurrent.ListenableFuture;

import org.apache.cassandra.repair.messages.SyncResponse;
import org.apache.cassandra.repair.messages.ValidationResponse;
import org.assertj.core.api.Assertions;
import org.junit.After;
import org.junit.Before;
import org.junit.BeforeClass;
import org.junit.Test;

import org.apache.cassandra.SchemaLoader;
import org.apache.cassandra.concurrent.ExecutorPlus;
import org.apache.cassandra.db.ConsistencyLevel;
import org.apache.cassandra.db.Keyspace;
import org.apache.cassandra.dht.ByteOrderedPartitioner;
import org.apache.cassandra.dht.IPartitioner;
import org.apache.cassandra.dht.Murmur3Partitioner;
import org.apache.cassandra.dht.Range;
import org.apache.cassandra.dht.Token;
import org.apache.cassandra.exceptions.RepairException;
import org.apache.cassandra.locator.InetAddressAndPort;
import org.apache.cassandra.net.Message;
import org.apache.cassandra.net.MessagingService;
import org.apache.cassandra.net.Verb;
import org.apache.cassandra.repair.messages.RepairMessage;
import org.apache.cassandra.repair.messages.SyncRequest;
import org.apache.cassandra.schema.KeyspaceParams;
import org.apache.cassandra.service.ActiveRepairService;
import org.apache.cassandra.service.paxos.Paxos;
import org.apache.cassandra.service.paxos.cleanup.PaxosCleanupRequest;
import org.apache.cassandra.service.paxos.cleanup.PaxosCleanupResponse;
import org.apache.cassandra.service.paxos.cleanup.PaxosCleanupSession;
import org.apache.cassandra.streaming.PreviewKind;
import org.apache.cassandra.utils.ByteBufferUtil;
import org.apache.cassandra.utils.FBUtilities;
import org.apache.cassandra.utils.MerkleTree;
import org.apache.cassandra.utils.MerkleTrees;
import org.apache.cassandra.utils.ObjectSizes;
import org.apache.cassandra.utils.Throwables;
import org.apache.cassandra.utils.TimeUUID;
import org.apache.cassandra.utils.asserts.SyncTaskListAssert;

import static java.util.Collections.emptySet;
import static org.apache.cassandra.repair.RepairParallelism.SEQUENTIAL;
import static org.apache.cassandra.streaming.PreviewKind.NONE;
import static org.apache.cassandra.utils.TimeUUID.Generator.nextTimeUUID;
import static org.apache.cassandra.utils.asserts.SyncTaskAssert.assertThat;
import static org.assertj.core.api.Assertions.assertThat;
import static org.junit.Assert.assertEquals;
import static org.junit.Assert.assertFalse;
import static org.apache.cassandra.net.Verb.PAXOS2_CLEANUP_START_PREPARE_REQ;
import static org.apache.cassandra.net.Verb.PAXOS2_CLEANUP_REQ;
import static org.junit.Assert.assertTrue;
import static org.junit.Assert.fail;

public class RepairJobTest
{
    private static final long TEST_TIMEOUT_S = 10;
    private static final long THREAD_TIMEOUT_MILLIS = 100;
    private static final IPartitioner PARTITIONER = ByteOrderedPartitioner.instance;
    private static final IPartitioner MURMUR3_PARTITIONER = Murmur3Partitioner.instance;
    private static final String KEYSPACE = "RepairJobTest";
    private static final String CF = "Standard1";
    private static final Object MESSAGE_LOCK = new Object();

    private static final Range<Token> RANGE_1 = range(0, 1);
    private static final Range<Token> RANGE_2 = range(2, 3);
    private static final Range<Token> RANGE_3 = range(4, 5);
    private static final RepairJobDesc JOB_DESC = new RepairJobDesc(nextTimeUUID(), nextTimeUUID(), KEYSPACE, CF, Collections.emptyList());
    private static final List<Range<Token>> FULL_RANGE = Collections.singletonList(new Range<>(MURMUR3_PARTITIONER.getMinimumToken(),
                                                                                               MURMUR3_PARTITIONER.getMaximumToken()));
    private static InetAddressAndPort addr1;
    private static InetAddressAndPort addr2;
    private static InetAddressAndPort addr3;
    private static InetAddressAndPort addr4;
    private static InetAddressAndPort addr5;
    private MeasureableRepairSession session;
    private RepairJob job;
    private RepairJobDesc sessionJobDesc;

    // So that threads actually get recycled and we can have accurate memory accounting while testing
    // memory retention from CASSANDRA-14096
    private static class MeasureableRepairSession extends RepairSession
    {
        private final List<Callable<?>> syncCompleteCallbacks = new ArrayList<>();

        public MeasureableRepairSession(TimeUUID parentRepairSession, CommonRange commonRange, String keyspace,
                                        RepairParallelism parallelismDegree, boolean isIncremental, boolean pullRepair,
                                        PreviewKind previewKind, boolean optimiseStreams, boolean repairPaxos, boolean paxosOnly,
                                        String... cfnames)
        {
<<<<<<< HEAD
            super(SharedContext.Global.instance, parentRepairSession, commonRange, keyspace, parallelismDegree, isIncremental, pullRepair,
                  previewKind, optimiseStreams, repairPaxos, paxosOnly, cfnames);
=======
            super(parentRepairSession, new Scheduler.NoopScheduler(), commonRange, keyspace, parallelismDegree,
                  isIncremental, pullRepair, previewKind, optimiseStreams, repairPaxos, paxosOnly, cfnames);
>>>>>>> 89a81559
        }

        @Override
        protected ExecutorPlus createExecutor(SharedContext ctx)
        {
            return ctx.executorFactory()
                    .configurePooled("RepairJobTask", Integer.MAX_VALUE)
                    .withDefaultThreadGroup()
                    .withKeepAlive(THREAD_TIMEOUT_MILLIS, TimeUnit.MILLISECONDS)
                    .build();
        }

        @Override
        public void syncComplete(RepairJobDesc desc, Message<SyncResponse> message)
        {
            for (Callable<?> callback : syncCompleteCallbacks)
            {
                try
                {
                    callback.call();
                }
                catch (Exception e)
                {
                    throw Throwables.cleaned(e);
                }
            }
            super.syncComplete(desc, message);
        }

        public void registerSyncCompleteCallback(Callable<?> callback)
        {
            syncCompleteCallbacks.add(callback);
        }
    }

    @BeforeClass
    public static void setupClass() throws UnknownHostException
    {
        SchemaLoader.prepareServer();
        SchemaLoader.createKeyspace(KEYSPACE,
                                    KeyspaceParams.simple(1),
                                    SchemaLoader.standardCFMD(KEYSPACE, CF));
        addr1 = InetAddressAndPort.getByName("127.0.0.1");
        addr2 = InetAddressAndPort.getByName("127.0.0.2");
        addr3 = InetAddressAndPort.getByName("127.0.0.3");
        addr4 = InetAddressAndPort.getByName("127.0.0.4");
        addr5 = InetAddressAndPort.getByName("127.0.0.5");
    }

    @Before
    public void setup()
    {
        Set<InetAddressAndPort> neighbors = new HashSet<>(Arrays.asList(addr2, addr3));

        TimeUUID parentRepairSession = nextTimeUUID();
        ActiveRepairService.instance().registerParentRepairSession(parentRepairSession, FBUtilities.getBroadcastAddressAndPort(),
                                                                   Collections.singletonList(Keyspace.open(KEYSPACE).getColumnFamilyStore(CF)), FULL_RANGE, false,
                                                                   ActiveRepairService.UNREPAIRED_SSTABLE, false, PreviewKind.NONE);

        this.session = new MeasureableRepairSession(parentRepairSession,
                                                    new CommonRange(neighbors, emptySet(), FULL_RANGE),
                                                    KEYSPACE, SEQUENTIAL, false, false,
                                                    NONE, false, true, false, CF);

        this.job = new RepairJob(session, CF);
        this.sessionJobDesc = new RepairJobDesc(session.state.parentRepairSession, session.getId(),
                                                session.state.keyspace, CF, session.ranges());

        FBUtilities.setBroadcastInetAddress(addr1.getAddress());
    }

    @After
    public void reset()
    {
        ActiveRepairService.instance().terminateSessions();
        MessagingService.instance().outboundSink.clear();
        MessagingService.instance().inboundSink.clear();
        FBUtilities.reset();
    }

    /**
     * Ensure RepairJob issues the right messages in an end to end repair of consistent data
     */
    @Test
    public void testEndToEndNoDifferences() throws InterruptedException, ExecutionException, TimeoutException
    {
        Map<InetAddressAndPort, MerkleTrees> mockTrees = new HashMap<>();
        mockTrees.put(addr1, createInitialTree(false));
        mockTrees.put(addr2, createInitialTree(false));
        mockTrees.put(addr3, createInitialTree(false));

        List<Message<?>> observedMessages = new ArrayList<>();
        interceptRepairMessages(mockTrees, observedMessages);

        job.run();

        Thread.sleep(1000);
        RepairResult result = job.get(TEST_TIMEOUT_S, TimeUnit.SECONDS);

        // Since there are no differences, there should be nothing to sync.
        assertThat(result.stats).hasSize(0);

        // RepairJob should send out SNAPSHOTS -> VALIDATIONS -> done
        List<Verb> expectedTypes = new ArrayList<>();
        for (int i = 0; i < 3; i++)
            expectedTypes.add(Verb.SNAPSHOT_MSG);
        for (int i = 0; i < 3; i++)
            expectedTypes.add(Verb.VALIDATION_REQ);

        assertThat(observedMessages).extracting(Message::verb).containsExactlyElementsOf(expectedTypes);
    }

    /**
     * Regression test for CASSANDRA-14096. We should not retain memory in the RepairSession once the
     * ValidationTask -> SyncTask transform is done.
     */
    @Test
    public void testNoTreesRetainedAfterDifference() throws Throwable
    {
        Map<InetAddressAndPort, MerkleTrees> mockTrees = new HashMap<>();
        mockTrees.put(addr1, createInitialTree(true));
        mockTrees.put(addr2, createInitialTree(false));
        mockTrees.put(addr3, createInitialTree(false));

        List<TreeResponse> mockTreeResponses = mockTrees.entrySet().stream()
                                                        .map(e -> new TreeResponse(e.getKey(), e.getValue()))
                                                        .collect(Collectors.toList());
        List<Message<?>> messages = new ArrayList<>();
        interceptRepairMessages(mockTrees, messages);

        long singleTreeSize = ObjectSizes.measureDeep(mockTrees.get(addr1));

        // Use addr4 instead of one of the provided trees to force everything to be remote sync tasks as
        // LocalSyncTasks try to reach over the network.
        List<SyncTask> syncTasks = RepairJob.createStandardSyncTasks(SharedContext.Global.instance, sessionJobDesc, mockTreeResponses,
                                                                     addr4, // local
                                                                     noTransient(),
                                                                     session.isIncremental,
                                                                     session.pullRepair,
                                                                     session.previewKind);

        // SyncTasks themselves should not contain significant memory
        SyncTaskListAssert.assertThat(syncTasks).hasSizeLessThan(0.2 * singleTreeSize);

        // Remember the size of the session before we've executed any tasks
        long sizeBeforeExecution = ObjectSizes.measureDeep(session);

        // block syncComplete execution until test has verified session still retains the trees
        CompletableFuture<?> future = new CompletableFuture<>();
        session.registerSyncCompleteCallback(future::get);
        ListenableFuture<List<SyncStat>> syncResults = job.executeTasks(syncTasks);

        // Immediately following execution the internal execution queue should still retain the trees
        long sizeDuringExecution = ObjectSizes.measureDeep(session);
        assertThat(sizeDuringExecution).isGreaterThan(sizeBeforeExecution + (syncTasks.size() * singleTreeSize));
        // unblock syncComplete callback, session should remove trees
        future.complete(null);

        // The session retains memory in the contained executor until the threads expire, so we wait for the threads
        // that ran the Tree -> SyncTask conversions to die and release the memory
        long millisUntilFreed;
        for (millisUntilFreed = 0; millisUntilFreed < TEST_TIMEOUT_S * 1000; millisUntilFreed += THREAD_TIMEOUT_MILLIS)
        {
            TimeUnit.MILLISECONDS.sleep(THREAD_TIMEOUT_MILLIS);
            if (ObjectSizes.measureDeep(session) < (sizeDuringExecution - (syncTasks.size() * singleTreeSize)))
                break;
        }

        assertThat(millisUntilFreed).isLessThan(TEST_TIMEOUT_S * 1000);

        List<SyncStat> results = syncResults.get(TEST_TIMEOUT_S, TimeUnit.SECONDS);

        assertThat(ObjectSizes.measureDeep(results)).isLessThan(Math.round(0.2 * singleTreeSize));
        assertThat(session.getSyncingTasks()).isEmpty();

        assertThat(results)
            .hasSize(2)
            .extracting(s -> s.differences.size())
            .containsOnly(1);

        assertThat(messages)
            .hasSize(2)
            .extracting(Message::verb)
            .containsOnly(Verb.SYNC_REQ);
    }

    @Test
    public void testValidationFailure() throws InterruptedException, TimeoutException
    {
        Map<InetAddressAndPort, MerkleTrees> mockTrees = new HashMap<>();
        mockTrees.put(addr1, createInitialTree(false));
        mockTrees.put(addr2, createInitialTree(false));
        mockTrees.put(addr3, null);

        interceptRepairMessages(mockTrees, new ArrayList<>());

        try 
        {
            job.run();
            job.get(TEST_TIMEOUT_S, TimeUnit.SECONDS);
            fail("The repair job should have failed on a simulated validation error.");
        }
        catch (ExecutionException e)
        {
            Assertions.assertThat(e).hasRootCauseInstanceOf(RepairException.class);
        }

        // When the job fails, all three outstanding validation tasks should be aborted.
        List<ValidationTask> tasks = job.validationTasks;
        assertEquals(3, tasks.size());
        assertFalse(tasks.stream().anyMatch(ValidationTask::isActive));
        // Switched from false to true in CASSANDRA-18816.
        // The reason is that not failing the future can cause the failing cleanup logic to not always happen
        assertTrue(tasks.stream().allMatch(ValidationTask::isDone));
    }

    @Test
    public void testCreateStandardSyncTasks()
    {
        testCreateStandardSyncTasks(false);
    }

    @Test
    public void testCreateStandardSyncTasksPullRepair()
    {
        testCreateStandardSyncTasks(true);
    }

    public static void testCreateStandardSyncTasks(boolean pullRepair)
    {
        List<TreeResponse> treeResponses = Arrays.asList(treeResponse(addr1, RANGE_1, "same", RANGE_2, "same", RANGE_3, "same"),
                                                         treeResponse(addr2, RANGE_1, "different", RANGE_2, "same", RANGE_3, "different"),
                                                         treeResponse(addr3, RANGE_1, "same", RANGE_2, "same", RANGE_3, "same"));

        Map<SyncNodePair, SyncTask> tasks = toMap(RepairJob.createStandardSyncTasks(SharedContext.Global.instance, JOB_DESC,
                                                                                    treeResponses,
                                                                                    addr1, // local
                                                                                    noTransient(), // transient
                                                                                    false,
                                                                                    pullRepair,
                                                                                    PreviewKind.ALL));
        assertThat(tasks).hasSize(2);

        assertThat(tasks.get(pair(addr1, addr2)))
                      .isLocal()
                      .isRequestRanges()
                      .hasTransferRanges(!pullRepair)
                      .hasRanges(RANGE_1, RANGE_3);

        assertThat(tasks.get(pair(addr2, addr3)))
            .isInstanceOf(SymmetricRemoteSyncTask.class)
            .isNotLocal()
            .hasRanges(RANGE_1, RANGE_3);

        assertThat(tasks.get(pair(addr1, addr3))).isNull();
    }

    @Test
    public void testStandardSyncTransient()
    {
        // Do not stream towards transient nodes
        testStandardSyncTransient(true);
        testStandardSyncTransient(false);
    }

    public void testStandardSyncTransient(boolean pullRepair)
    {
        List<TreeResponse> treeResponses = Arrays.asList(treeResponse(addr1, RANGE_1, "same", RANGE_2, "same", RANGE_3, "same"),
                                                         treeResponse(addr2, RANGE_1, "different", RANGE_2, "same", RANGE_3, "different"));

        Map<SyncNodePair, SyncTask> tasks = toMap(RepairJob.createStandardSyncTasks(SharedContext.Global.instance, JOB_DESC,
                                                                                    treeResponses,
                                                                                    addr1, // local
                                                                                    transientPredicate(addr2),
                                                                                    false,
                                                                                    pullRepair,
                                                                                    PreviewKind.ALL));

        assertThat(tasks).hasSize(1);

        assertThat(tasks.get(pair(addr1, addr2)))
            .isLocal()
            .isRequestRanges()
            .hasTransferRanges(false)
            .hasRanges(RANGE_1, RANGE_3);
    }

    @Test
    public void testStandardSyncLocalTransient()
    {
        // Do not stream towards transient nodes
        testStandardSyncLocalTransient(true);
        testStandardSyncLocalTransient(false);
    }

    public void testStandardSyncLocalTransient(boolean pullRepair)
    {
        List<TreeResponse> treeResponses = Arrays.asList(treeResponse(addr1, RANGE_1, "same", RANGE_2, "same", RANGE_3, "same"),
                                                         treeResponse(addr2, RANGE_1, "different", RANGE_2, "same", RANGE_3, "different"));

        Map<SyncNodePair, SyncTask> tasks = toMap(RepairJob.createStandardSyncTasks(SharedContext.Global.instance, JOB_DESC,
                                                                                    treeResponses,
                                                                                    addr1, // local
                                                                                    transientPredicate(addr1),
                                                                                    false,
                                                                                    pullRepair,
                                                                                    PreviewKind.ALL));

        if (pullRepair)
        {
            assertThat(tasks).isEmpty();
            return;
        }

        assertThat(tasks).hasSize(1);
        assertThat(tasks.get(pair(addr1, addr2)))
            .isLocal()
            .isNotRequestRanges()
            .hasTransferRanges(true)
            .hasRanges(RANGE_1, RANGE_3);

    }

    @Test
    public void testEmptyDifference()
    {
        // one of the nodes is a local coordinator
        testEmptyDifference(addr1, noTransient(), true);
        testEmptyDifference(addr1, noTransient(), false);
        testEmptyDifference(addr2, noTransient(), true);
        testEmptyDifference(addr2, noTransient(), false);
        testEmptyDifference(addr1, transientPredicate(addr1), true);
        testEmptyDifference(addr2, transientPredicate(addr1), true);
        testEmptyDifference(addr1, transientPredicate(addr1), false);
        testEmptyDifference(addr2, transientPredicate(addr1), false);
        testEmptyDifference(addr1, transientPredicate(addr2), true);
        testEmptyDifference(addr2, transientPredicate(addr2), true);
        testEmptyDifference(addr1, transientPredicate(addr2), false);
        testEmptyDifference(addr2, transientPredicate(addr2), false);

        // nonlocal coordinator
        testEmptyDifference(addr3, noTransient(), true);
        testEmptyDifference(addr3, noTransient(), false);
        testEmptyDifference(addr3, noTransient(), true);
        testEmptyDifference(addr3, noTransient(), false);
        testEmptyDifference(addr3, transientPredicate(addr1), true);
        testEmptyDifference(addr3, transientPredicate(addr1), true);
        testEmptyDifference(addr3, transientPredicate(addr1), false);
        testEmptyDifference(addr3, transientPredicate(addr1), false);
        testEmptyDifference(addr3, transientPredicate(addr2), true);
        testEmptyDifference(addr3, transientPredicate(addr2), true);
        testEmptyDifference(addr3, transientPredicate(addr2), false);
        testEmptyDifference(addr3, transientPredicate(addr2), false);
    }

    public void testEmptyDifference(InetAddressAndPort local, Predicate<InetAddressAndPort> isTransient, boolean pullRepair)
    {
        List<TreeResponse> treeResponses = Arrays.asList(treeResponse(addr1, RANGE_1, "same", RANGE_2, "same", RANGE_3, "same"),
                                                         treeResponse(addr2, RANGE_1, "same", RANGE_2, "same", RANGE_3, "same"));

        Map<SyncNodePair, SyncTask> tasks = toMap(RepairJob.createStandardSyncTasks(SharedContext.Global.instance, JOB_DESC,
                                                                                    treeResponses,
                                                                                    local, // local
                                                                                    isTransient,
                                                                                    false,
                                                                                    pullRepair,
                                                                                    PreviewKind.ALL));

        assertThat(tasks).isEmpty();
    }

    @Test
    public void testCreateStandardSyncTasksAllDifferent()
    {
        List<TreeResponse> treeResponses = Arrays.asList(treeResponse(addr1, RANGE_1, "one", RANGE_2, "one", RANGE_3, "one"),
                                                         treeResponse(addr2, RANGE_1, "two", RANGE_2, "two", RANGE_3, "two"),
                                                         treeResponse(addr3, RANGE_1, "three", RANGE_2, "three", RANGE_3, "three"));

        Map<SyncNodePair, SyncTask> tasks = toMap(RepairJob.createStandardSyncTasks(SharedContext.Global.instance, JOB_DESC,
                                                                                    treeResponses,
                                                                                    addr1, // local
                                                                                    ep -> ep.equals(addr3), // transient
                                                                                    false,
                                                                                    true,
                                                                                    PreviewKind.ALL));

        assertThat(tasks).hasSize(3);

        assertThat(tasks.get(pair(addr1, addr2)))
            .isLocal()
            .hasRanges(RANGE_1, RANGE_2, RANGE_3);
        assertThat(tasks.get(pair(addr2, addr3)))
            .isNotLocal()
            .hasRanges(RANGE_1, RANGE_2, RANGE_3);
        assertThat(tasks.get(pair(addr1, addr3)))
            .isLocal()
            .hasRanges(RANGE_1, RANGE_2, RANGE_3);
    }

    @Test
    public void testCreate5NodeStandardSyncTasksWithTransient()
    {
        List<TreeResponse> treeResponses = Arrays.asList(treeResponse(addr1, RANGE_1, "one", RANGE_2, "one", RANGE_3, "one"),
                                                         treeResponse(addr2, RANGE_1, "two", RANGE_2, "two", RANGE_3, "two"),
                                                         treeResponse(addr3, RANGE_1, "three", RANGE_2, "three", RANGE_3, "three"),
                                                         treeResponse(addr4, RANGE_1, "four", RANGE_2, "four", RANGE_3, "four"),
                                                         treeResponse(addr5, RANGE_1, "five", RANGE_2, "five", RANGE_3, "five"));

        Predicate<InetAddressAndPort> isTransient = ep -> ep.equals(addr4) || ep.equals(addr5);
        Map<SyncNodePair, SyncTask> tasks = toMap(RepairJob.createStandardSyncTasks(SharedContext.Global.instance, JOB_DESC,
                                                                                    treeResponses,
                                                                                    addr1, // local
                                                                                    isTransient, // transient
                                                                                    false,
                                                                                    true,
                                                                                    PreviewKind.ALL));

        SyncNodePair[] pairs = new SyncNodePair[] {pair(addr1, addr2),
                                                   pair(addr1, addr3),
                                                   pair(addr1, addr4),
                                                   pair(addr1, addr5),
                                                   pair(addr2, addr4),
                                                   pair(addr2, addr4),
                                                   pair(addr2, addr5),
                                                   pair(addr3, addr4),
                                                   pair(addr3, addr5)};

        for (SyncNodePair pair : pairs)
        {
            SyncTask task = tasks.get(pair);
            // Local only if addr1 is a coordinator
            assertThat(task)
                .hasLocal(pair.coordinator.equals(addr1))
                // All ranges to be synchronised
                .hasRanges(RANGE_1, RANGE_2, RANGE_3);

            boolean isRemote = !pair.coordinator.equals(addr1) && !pair.peer.equals(addr1);
            boolean involvesTransient = isTransient.test(pair.coordinator) || isTransient.test(pair.peer);

            assertThat(isRemote && involvesTransient)
                .withFailMessage("Coordinator: %s\n, Peer: %s\n", pair.coordinator, pair.peer)
                .isEqualTo(task instanceof AsymmetricRemoteSyncTask);
        }
    }

    @Test
    public void testLocalSyncWithTransient()
    {
        for (InetAddressAndPort local : new InetAddressAndPort[]{ addr1, addr2, addr3 })
        {
            FBUtilities.reset();
            FBUtilities.setBroadcastInetAddress(local.getAddress());
            testLocalSyncWithTransient(local, false);
        }
    }

    @Test
    public void testLocalSyncWithTransientPullRepair()
    {
        for (InetAddressAndPort local : new InetAddressAndPort[]{ addr1, addr2, addr3 })
        {
            FBUtilities.reset();
            FBUtilities.setBroadcastInetAddress(local.getAddress());
            testLocalSyncWithTransient(local, true);
        }
    }

    public static void testLocalSyncWithTransient(InetAddressAndPort local, boolean pullRepair)
    {
        List<TreeResponse> treeResponses = Arrays.asList(treeResponse(addr1, RANGE_1, "one", RANGE_2, "one", RANGE_3, "one"),
                                                         treeResponse(addr2, RANGE_1, "two", RANGE_2, "two", RANGE_3, "two"),
                                                         treeResponse(addr3, RANGE_1, "three", RANGE_2, "three", RANGE_3, "three"),
                                                         treeResponse(addr4, RANGE_1, "four", RANGE_2, "four", RANGE_3, "four"),
                                                         treeResponse(addr5, RANGE_1, "five", RANGE_2, "five", RANGE_3, "five"));

        Predicate<InetAddressAndPort> isTransient = ep -> ep.equals(addr4) || ep.equals(addr5);
        Map<SyncNodePair, SyncTask> tasks = toMap(RepairJob.createStandardSyncTasks(SharedContext.Global.instance, JOB_DESC,
                                                                                    treeResponses,
                                                                                    local, // local
                                                                                    isTransient, // transient
                                                                                    false,
                                                                                    pullRepair,
                                                                                    PreviewKind.ALL));

        assertThat(tasks).hasSize(9);
        for (InetAddressAndPort addr : new InetAddressAndPort[]{ addr1, addr2, addr3 })
        {
            if (local.equals(addr))
                continue;

            assertThat(tasks.get(pair(local, addr)))
                .isRequestRanges()
                .hasTransferRanges(!pullRepair);
        }

        assertThat(tasks.get(pair(local, addr4)))
            .isRequestRanges()
            .hasTransferRanges(false);

        assertThat(tasks.get(pair(local, addr5)))
            .isRequestRanges()
            .hasTransferRanges(false);
    }

    @Test
    public void testLocalAndRemoteTransient()
    {
        testLocalAndRemoteTransient(false);
    }

    @Test
    public void testLocalAndRemoteTransientPullRepair()
    {
        testLocalAndRemoteTransient(true);
    }

    private static void testLocalAndRemoteTransient(boolean pullRepair)
    {
        FBUtilities.setBroadcastInetAddress(addr4.getAddress());
        List<TreeResponse> treeResponses = Arrays.asList(treeResponse(addr1, RANGE_1, "one", RANGE_2, "one", RANGE_3, "one"),
                                                         treeResponse(addr2, RANGE_1, "two", RANGE_2, "two", RANGE_3, "two"),
                                                         treeResponse(addr3, RANGE_1, "three", RANGE_2, "three", RANGE_3, "three"),
                                                         treeResponse(addr4, RANGE_1, "four", RANGE_2, "four", RANGE_3, "four"),
                                                         treeResponse(addr5, RANGE_1, "five", RANGE_2, "five", RANGE_3, "five"));

        Map<SyncNodePair, SyncTask> tasks = toMap(RepairJob.createStandardSyncTasks(SharedContext.Global.instance, JOB_DESC,
                                                                                    treeResponses,
                                                                                    addr4, // local
                                                                                    ep -> ep.equals(addr4) || ep.equals(addr5), // transient
                                                                                    false,
                                                                                    pullRepair,
                                                                                    PreviewKind.ALL));

        assertThat(tasks.get(pair(addr4, addr5))).isNull();
    }

    @Test
    public void testOptimisedCreateStandardSyncTasksAllDifferent()
    {
        List<TreeResponse> treeResponses = Arrays.asList(treeResponse(addr1, RANGE_1, "one", RANGE_2, "one", RANGE_3, "one"),
                                                         treeResponse(addr2, RANGE_1, "two", RANGE_2, "two", RANGE_3, "two"),
                                                         treeResponse(addr3, RANGE_1, "three", RANGE_2, "three", RANGE_3, "three"));

        Map<SyncNodePair, SyncTask> tasks = toMap(RepairJob.createOptimisedSyncingSyncTasks(SharedContext.Global.instance, JOB_DESC,
                                                                                            treeResponses,
                                                                                            addr1, // local
                                                                                            noTransient(),
                                                                                            addr -> "DC1",
                                                                                            false,
                                                                                            PreviewKind.ALL));

        for (SyncNodePair pair : new SyncNodePair[]{ pair(addr1, addr2),
                                                     pair(addr1, addr3),
                                                     pair(addr2, addr1),
                                                     pair(addr2, addr3),
                                                     pair(addr3, addr1),
                                                     pair(addr3, addr2) })
        {
            assertThat(tasks.get(pair)).hasRanges(RANGE_1, RANGE_2, RANGE_3);
        }
    }

    @Test
    public void testOptimisedCreateStandardSyncTasks()
    {
        /*
        addr1 will stream range1 from addr3
                          range2 from addr2 or addr3
        addr2 will stream range1 from addr3
                          range2 from addr1
        addr3 will stream range1 from addr1 or addr2
                          range2 from addr1
         */

        List<TreeResponse> treeResponses = Arrays.asList(treeResponse(addr1, RANGE_1, "one", RANGE_2, "one"),
                                                         treeResponse(addr2, RANGE_1, "one", RANGE_2, "two"),
                                                         treeResponse(addr3, RANGE_1, "three", RANGE_2, "two"));

        Map<SyncNodePair, SyncTask> tasks = toMap(RepairJob.createOptimisedSyncingSyncTasks(SharedContext.Global.instance, JOB_DESC,
                                                                                            treeResponses,
                                                                                            addr4, // local
                                                                                            noTransient(),
                                                                                            addr -> "DC1",
                                                                                            false,
                                                                                            PreviewKind.ALL));

        SyncTaskListAssert.assertThat(tasks.values()).areAllInstanceOf(AsymmetricRemoteSyncTask.class);

        // addr1 streams range1 from addr3:
        assertThat(tasks.get(pair(addr1, addr3)).rangesToSync).contains(RANGE_1);
        // addr1 can get range2 from either addr2 or addr3 but not from both
        assertStreamRangeFromEither(tasks, RANGE_2, addr1, addr2, addr3);

        // addr2 streams range1 from addr3
        assertThat(tasks.get(pair(addr2, addr3)).rangesToSync).contains(RANGE_1);
        // addr2 streams range2 from addr1
        assertThat(tasks.get(pair(addr2, addr1)).rangesToSync).contains(RANGE_2);
        // addr3 can get range1 from either addr1 or addr2 but not from both
        assertStreamRangeFromEither(tasks, RANGE_1, addr3, addr2, addr1);
        // addr3 streams range2 from addr1
        assertThat(tasks.get(pair(addr3, addr1)).rangesToSync).contains(RANGE_2);
    }

    @Test
    public void testOptimisedCreateStandardSyncTasksWithTransient()
    {
        List<TreeResponse> treeResponses = Arrays.asList(treeResponse(addr1, RANGE_1, "same", RANGE_2, "same", RANGE_3, "same"),
                                                         treeResponse(addr2, RANGE_1, "different", RANGE_2, "same", RANGE_3, "different"),
                                                         treeResponse(addr3, RANGE_1, "same", RANGE_2, "same", RANGE_3, "same"));

        RepairJobDesc desc = new RepairJobDesc(nextTimeUUID(), nextTimeUUID(), "ks", "cf", Collections.emptyList());
        Map<SyncNodePair, SyncTask> tasks = toMap(RepairJob.createOptimisedSyncingSyncTasks(SharedContext.Global.instance, desc,
                                                                                            treeResponses,
                                                                                            addr1, // local
                                                                                            ep -> ep.equals(addr3),
                                                                                            addr -> "DC1",
                                                                                            false,
                                                                                            PreviewKind.ALL));

        SyncTask task = tasks.get(pair(addr1, addr2));

        assertThat(task)
            .isLocal()
            .hasRanges(RANGE_1, RANGE_3)
            .isRequestRanges()
            .hasTransferRanges(false);

        assertStreamRangeFromEither(tasks, RANGE_3, addr2, addr1, addr3);
        assertStreamRangeFromEither(tasks, RANGE_1, addr2, addr1, addr3);
    }

    // Asserts that ranges are streamed from one of the nodes but not from the both
    public static void assertStreamRangeFromEither(Map<SyncNodePair, SyncTask> tasks, Range<Token> range,
                                                   InetAddressAndPort target, InetAddressAndPort either, InetAddressAndPort or)
    {
        SyncTask task1 = tasks.get(pair(target, either));
        SyncTask task2 = tasks.get(pair(target, or));

        boolean foundRange = false;
        if (task1 != null && task1.rangesToSync.contains(range))
        {
            foundRange = true;
            assertDoesntStreamRangeFrom(range, task2);
        }
        else if (task2 != null && task2.rangesToSync.contains(range))
        {
            foundRange = true;
            assertDoesntStreamRangeFrom(range, task1);
        }
        assertTrue(foundRange);
    }

    public static void assertDoesntStreamRangeFrom(Range<Token> range, SyncTask task)
    {
        if (task == null)
            return; // Doesn't stream anything

        assertThat(task.rangesToSync).doesNotContain(range);
    }

    private static Token tk(int i)
    {
        return PARTITIONER.getToken(ByteBufferUtil.bytes(i));
    }

    private static Range<Token> range(int from, int to)
    {
        return new Range<>(tk(from), tk(to));
    }

    private static TreeResponse treeResponse(InetAddressAndPort addr, Object... rangesAndHashes)
    {
        MerkleTrees trees = new MerkleTrees(PARTITIONER);
        for (int i = 0; i < rangesAndHashes.length; i += 2)
        {
            Range<Token> range = (Range<Token>) rangesAndHashes[i];
            String hash = (String) rangesAndHashes[i + 1];
            MerkleTree tree = trees.addMerkleTree(2, MerkleTree.RECOMMENDED_DEPTH, range);
            tree.get(range.left).hash(hash.getBytes());
        }

        return new TreeResponse(addr, trees);
    }

    private static SyncNodePair pair(InetAddressAndPort node1, InetAddressAndPort node2)
    {
        return new SyncNodePair(node1, node2);
    }

    public static Map<SyncNodePair, SyncTask> toMap(List<SyncTask> tasks)
    {
        ImmutableMap.Builder<SyncNodePair, SyncTask> map = ImmutableMap.builder();
        tasks.forEach(t -> map.put(t.nodePair, t));
        return map.build();
    }

    public static Predicate<InetAddressAndPort> transientPredicate(InetAddressAndPort... transientNodes)
    {
        Set<InetAddressAndPort> set = new HashSet<>();
        for (InetAddressAndPort node : transientNodes)
            set.add(node);

        return set::contains;
    }

    public static Predicate<InetAddressAndPort> noTransient()
    {
        return node -> false;
    }

    private MerkleTrees createInitialTree(boolean invalidate)
    {
        MerkleTrees trees = new MerkleTrees(MURMUR3_PARTITIONER);
        trees.addMerkleTrees((int) Math.pow(2, 15), FULL_RANGE);
        trees.init();

        if (invalidate)
        {
            // change a range in one of the trees
            Token token = MURMUR3_PARTITIONER.midpoint(FULL_RANGE.get(0).left, FULL_RANGE.get(0).right);
            trees.invalidate(token);
            trees.get(token).hash("non-empty hash!".getBytes());
        }

        return trees;
    }

    private void interceptRepairMessages(Map<InetAddressAndPort, MerkleTrees> mockTrees,
                                         List<Message<?>> messageCapture)
    {
        MessagingService.instance().inboundSink.add(message -> message.verb().isResponse());
        MessagingService.instance().outboundSink.add((message, to) -> {
                if (message == null || !(message.payload instanceof RepairMessage))
                    return false;

                if (message.verb() == PAXOS2_CLEANUP_START_PREPARE_REQ)
                {
                    Message<?> messageIn = message.responseWith(Paxos.newBallot(null, ConsistencyLevel.SERIAL));
                    MessagingService.instance().inboundSink.accept(messageIn);
                    return false;
                }

                if (message.verb() == PAXOS2_CLEANUP_REQ)
                {
                    PaxosCleanupRequest request = (PaxosCleanupRequest) message.payload;
                    PaxosCleanupSession.finishSession(to, new PaxosCleanupResponse(request.session, true, null));
                    return false;
                }

                if (!(message.payload instanceof RepairMessage))
                    return false;

                // So different Thread's messages don't overwrite each other.
                synchronized (MESSAGE_LOCK)
                {
                    messageCapture.add(message);
                }

                switch (message.verb())
                {
                    case SNAPSHOT_MSG:
                        MessagingService.instance().callbacks.removeAndRespond(message.id(), to, message.emptyResponse());
                        break;
                    case VALIDATION_REQ:
                        MerkleTrees tree = mockTrees.get(to);
                        session.validationComplete(sessionJobDesc, Message.builder(Verb.VALIDATION_RSP, tree != null ? new ValidationResponse(sessionJobDesc, tree) : new ValidationResponse(sessionJobDesc)).from(to).build());
                        break;
                    case SYNC_REQ:
                        SyncRequest syncRequest = (SyncRequest) message.payload;
                        session.syncComplete(sessionJobDesc, Message.builder(Verb.SYNC_RSP, new SyncResponse(sessionJobDesc, new SyncNodePair(syncRequest.src, syncRequest.dst), true, Collections.emptyList())).from(to).build());
                        break;
                    default:
                        break;
                }
                return false;
        });
    }
}<|MERGE_RESOLUTION|>--- conflicted
+++ resolved
@@ -127,13 +127,9 @@
                                         PreviewKind previewKind, boolean optimiseStreams, boolean repairPaxos, boolean paxosOnly,
                                         String... cfnames)
         {
-<<<<<<< HEAD
-            super(SharedContext.Global.instance, parentRepairSession, commonRange, keyspace, parallelismDegree, isIncremental, pullRepair,
+            super(SharedContext.Global.instance, new Scheduler.NoopScheduler(),
+                  parentRepairSession, commonRange, keyspace, parallelismDegree, isIncremental, pullRepair,
                   previewKind, optimiseStreams, repairPaxos, paxosOnly, cfnames);
-=======
-            super(parentRepairSession, new Scheduler.NoopScheduler(), commonRange, keyspace, parallelismDegree,
-                  isIncremental, pullRepair, previewKind, optimiseStreams, repairPaxos, paxosOnly, cfnames);
->>>>>>> 89a81559
         }
 
         @Override
