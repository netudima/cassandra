/*
 * Licensed to the Apache Software Foundation (ASF) under one
 * or more contributor license agreements.  See the NOTICE file
 * distributed with this work for additional information
 * regarding copyright ownership.  The ASF licenses this file
 * to you under the Apache License, Version 2.0 (the
 * "License"); you may not use this file except in compliance
 * with the License.  You may obtain a copy of the License at
 *
 *     http://www.apache.org/licenses/LICENSE-2.0
 *
 * Unless required by applicable law or agreed to in writing, software
 * distributed under the License is distributed on an "AS IS" BASIS,
 * WITHOUT WARRANTIES OR CONDITIONS OF ANY KIND, either express or implied.
 * See the License for the specific language governing permissions and
 * limitations under the License.
 */

package org.apache.cassandra.distributed.impl;

import java.io.File;
import java.net.InetSocketAddress;
import java.net.UnknownHostException;
import java.util.Collections;
import java.util.EnumSet;
import java.util.Map;
import java.util.TreeMap;
import java.util.UUID;
import java.util.function.Function;

import com.vdurmont.semver4j.Semver;
import org.slf4j.Logger;
import org.slf4j.LoggerFactory;

import org.apache.cassandra.distributed.api.Feature;
import org.apache.cassandra.distributed.api.IInstanceConfig;
import org.apache.cassandra.distributed.shared.NetworkTopology;
import org.apache.cassandra.distributed.shared.Shared;
import org.apache.cassandra.distributed.upgrade.UpgradeTestBase;
import org.apache.cassandra.locator.InetAddressAndPort;
import org.apache.cassandra.locator.SimpleSeedProvider;

@Shared
public class InstanceConfig implements IInstanceConfig
{
    private static final Object NULL = new Object();
    private static final Logger logger = LoggerFactory.getLogger(InstanceConfig.class);

    public final int num;
    public int num() { return num; }

    private final NetworkTopology networkTopology;
    public NetworkTopology networkTopology() { return networkTopology; }

    public final UUID hostId;
    public UUID hostId() { return hostId; }
    private final Map<String, Object> params = new TreeMap<>();
    private final Map<String, Object> dtestParams = new TreeMap<>();

    private final EnumSet featureFlags;

    private volatile InetAddressAndPort broadcastAddressAndPort;

    private InstanceConfig(int num,
                           NetworkTopology networkTopology,
                           String broadcast_address,
                           String listen_address,
                           String broadcast_rpc_address,
                           String rpc_address,
                           String seedIp,
                           int seedPort,
                           String saved_caches_directory,
                           String[] data_file_directories,
                           String commitlog_directory,
                           String hints_directory,
                           String cdc_raw_directory,
<<<<<<< HEAD
                           String initial_token,
                           int storage_port,
                           int native_transport_port)
=======
                           String initial_token)
>>>>>>> ee586b53
    {
        this.num = num;
        this.networkTopology = networkTopology;
        this.hostId = java.util.UUID.randomUUID();
        this    .set("num_tokens", 1)
                .set("broadcast_address", broadcast_address)
                .set("listen_address", listen_address)
                .set("broadcast_rpc_address", broadcast_rpc_address)
                .set("rpc_address", rpc_address)
                .set("saved_caches_directory", saved_caches_directory)
                .set("data_file_directories", data_file_directories)
                .set("commitlog_directory", commitlog_directory)
                .set("hints_directory", hints_directory)
                .set("cdc_raw_directory", cdc_raw_directory)
                .set("initial_token", initial_token)
                .set("partitioner", "org.apache.cassandra.dht.Murmur3Partitioner")
                .set("start_native_transport", true)
                .set("concurrent_writes", 2)
                .set("concurrent_counter_writes", 2)
                .set("concurrent_materialized_view_writes", 2)
                .set("concurrent_reads", 2)
                .set("memtable_flush_writers", 1)
                .set("concurrent_compactors", 1)
                .set("memtable_heap_space_in_mb", 10)
                .set("commitlog_sync", "batch")
                .set("storage_port", storage_port)
                .set("native_transport_port", native_transport_port)
                .set("endpoint_snitch", DistributedTestSnitch.class.getName())
                .set("seed_provider", new ParameterizedClass(SimpleSeedProvider.class.getName(),
                        Collections.singletonMap("seeds", seedIp + ":" + seedPort)))
                // required settings for dtest functionality
                .set("diagnostic_events_enabled", true)
                .set("auto_bootstrap", false)
                // capacities that are based on `totalMemory` that should be fixed size
                .set("index_summary_capacity_in_mb", 50l)
                .set("counter_cache_size_in_mb", 50l)
                .set("key_cache_size_in_mb", 50l)
                // legacy parameters
                .forceSet("commitlog_sync_batch_window_in_ms", 1.0);
        this.featureFlags = EnumSet.noneOf(Feature.class);
    }

    private InstanceConfig(InstanceConfig copy)
    {
        this.num = copy.num;
        this.networkTopology = new NetworkTopology(copy.networkTopology);
        this.params.putAll(copy.params);
        this.dtestParams.putAll(copy.dtestParams);
        this.hostId = copy.hostId;
        this.featureFlags = copy.featureFlags;
        this.broadcastAddressAndPort = copy.broadcastAddressAndPort;
    }


    @Override
    public InetSocketAddress broadcastAddress()
    {
        return DistributedTestSnitch.fromCassandraInetAddressAndPort(getBroadcastAddressAndPort());
    }

    public void unsetBroadcastAddressAndPort()
    {
        broadcastAddressAndPort = null;
    }

    protected InetAddressAndPort getBroadcastAddressAndPort()
    {
        if (broadcastAddressAndPort == null)
        {
            broadcastAddressAndPort = getAddressAndPortFromConfig("broadcast_address", "storage_port");
        }
        return broadcastAddressAndPort;
    }

    private InetAddressAndPort getAddressAndPortFromConfig(String addressProp, String portProp)
    {
        try
        {
            return InetAddressAndPort.getByNameOverrideDefaults(getString(addressProp), getInt(portProp));
        }
        catch (UnknownHostException e)
        {
            throw new IllegalStateException(e);
        }
    }

    public String localRack()
    {
        return networkTopology().localRack(broadcastAddress());
    }

    public String localDatacenter()
    {
        return networkTopology().localDC(broadcastAddress());
    }

    public InstanceConfig with(Feature featureFlag)
    {
        featureFlags.add(featureFlag);
        return this;
    }

    public InstanceConfig with(Feature... flags)
    {
        for (Feature flag : flags)
            featureFlags.add(flag);
        return this;
    }

    public boolean has(Feature featureFlag)
    {
        return featureFlags.contains(featureFlag);
    }

    public InstanceConfig set(String fieldName, Object value)
    {
        if (value == null)
            value = NULL;
        getParams(fieldName).put(fieldName, value);
        return this;
    }

    public InstanceConfig forceSet(String fieldName, Object value)
    {
        if (value == null)
            value = NULL;

        // test value
        getParams(fieldName).put(fieldName, value);
        return this;
    }

    private Map<String, Object> getParams(String fieldName)
    {
        Map<String, Object> map = params;
        if (fieldName.startsWith("dtest"))
            map = dtestParams;
        return map;
    }

    public void propagate(Object writeToConfig, Map<Class<?>, Function<Object, Object>> mapping)
    {
        throw new IllegalStateException("In-JVM dtests no longer support propagate");
    }

    public void validate()
    {
        if (((int) get("num_tokens")) > 1)
            throw new IllegalArgumentException("In-JVM dtests do not support vnodes as of now.");
    }

    public Object get(String name)
    {
        return getParams(name).get(name);
    }

    public int getInt(String name)
    {
        return (Integer) get(name);
    }

    public String getString(String name)
    {
        return (String) get(name);
    }

    public Map<String, Object> getParams()
    {
        return params;
    }

    public static InstanceConfig generate(int nodeNum,
                                          INodeProvisionStrategy provisionStrategy,
                                          NetworkTopology networkTopology,
                                          File root,
                                          String token,
                                          int datadirCount)
    {
        return new InstanceConfig(nodeNum,
                                  networkTopology,
                                  provisionStrategy.ipAddress(nodeNum),
                                  provisionStrategy.ipAddress(nodeNum),
                                  provisionStrategy.ipAddress(nodeNum),
                                  provisionStrategy.ipAddress(nodeNum),
                                  provisionStrategy.seedIp(),
                                  provisionStrategy.seedPort(),
                                  String.format("%s/node%d/saved_caches", root, nodeNum),
                                  datadirs(datadirCount, root, nodeNum),
                                  String.format("%s/node%d/commitlog", root, nodeNum),
                                  String.format("%s/node%d/hints", root, nodeNum),
                                  String.format("%s/node%d/cdc", root, nodeNum),
<<<<<<< HEAD
                                  token,
                                  provisionStrategy.storagePort(nodeNum),
                                  provisionStrategy.nativeTransportPort(nodeNum));
=======
                                  token);
>>>>>>> ee586b53
    }

    private static String[] datadirs(int datadirCount, File root, int nodeNum)
    {
        String datadirFormat = String.format("%s/node%d/data%%d", root.getPath(), nodeNum);
        String [] datadirs = new String[datadirCount];
        for (int i = 0; i < datadirs.length; i++)
            datadirs[i] = String.format(datadirFormat, i);
        return datadirs;
    }

    public InstanceConfig forVersion(Semver version)
    {
        // Versions before 4.0 need to set 'seed_provider' without specifying the port
        if (UpgradeTestBase.v40.compareTo(version) < 0)
            return this;
        else
            return new InstanceConfig(this)
                            .set("seed_provider", new ParameterizedClass(SimpleSeedProvider.class.getName(),
                                                                         Collections.singletonMap("seeds", "127.0.0.1")));
    }

    public String toString()
    {
        return params.toString();
    }
}<|MERGE_RESOLUTION|>--- conflicted
+++ resolved
@@ -28,10 +28,10 @@
 import java.util.UUID;
 import java.util.function.Function;
 
-import com.vdurmont.semver4j.Semver;
 import org.slf4j.Logger;
 import org.slf4j.LoggerFactory;
 
+import com.vdurmont.semver4j.Semver;
 import org.apache.cassandra.distributed.api.Feature;
 import org.apache.cassandra.distributed.api.IInstanceConfig;
 import org.apache.cassandra.distributed.shared.NetworkTopology;
@@ -52,7 +52,8 @@
     private final NetworkTopology networkTopology;
     public NetworkTopology networkTopology() { return networkTopology; }
 
-    public final UUID hostId;
+    private volatile UUID hostId;
+    public void setHostId(UUID hostId) { this.hostId = hostId; }
     public UUID hostId() { return hostId; }
     private final Map<String, Object> params = new TreeMap<>();
     private final Map<String, Object> dtestParams = new TreeMap<>();
@@ -74,13 +75,9 @@
                            String commitlog_directory,
                            String hints_directory,
                            String cdc_raw_directory,
-<<<<<<< HEAD
                            String initial_token,
                            int storage_port,
                            int native_transport_port)
-=======
-                           String initial_token)
->>>>>>> ee586b53
     {
         this.num = num;
         this.networkTopology = networkTopology;
@@ -272,13 +269,9 @@
                                   String.format("%s/node%d/commitlog", root, nodeNum),
                                   String.format("%s/node%d/hints", root, nodeNum),
                                   String.format("%s/node%d/cdc", root, nodeNum),
-<<<<<<< HEAD
                                   token,
                                   provisionStrategy.storagePort(nodeNum),
                                   provisionStrategy.nativeTransportPort(nodeNum));
-=======
-                                  token);
->>>>>>> ee586b53
     }
 
     private static String[] datadirs(int datadirCount, File root, int nodeNum)
