--- conflicted
+++ resolved
@@ -686,15 +686,8 @@
                                    .set("memtable_allocation_type", builder.memoryListener != null ? "unslabbed_heap_buffers_logged" : "heap_buffers")
                                    .set("file_cache_size", "16MiB")
                                    .set("use_deterministic_table_id", true)
-<<<<<<< HEAD
                                    .set("disk_access_mode", disk_access_mode)
-                                   .set("failure_detector", SimulatedFailureDetector.Instance.class.getName());
-                             if (commitlogCompressed)
-                                 config.set("commitlog_compression", new ParameterizedClass(LZ4Compressor.class.getName(), emptyMap()));
-=======
-                                   .set("disk_access_mode", "standard")
                                    .set("failure_detector", SimulatedFailureDetector.Instance.class.getName())
-                                   .set("commitlog_compression", new ParameterizedClass(LZ4Compressor.class.getName(), emptyMap()))
                                    .set("commitlog_sync", "batch");
 
                              // TODO: Add remove() to IInstanceConfig
@@ -705,7 +698,8 @@
                                  instanceConfig.remove("commitlog_sync_period");
                              }
 
->>>>>>> e5fc9b3e
+                             if (commitlogCompressed)
+                                 config.set("commitlog_compression", new ParameterizedClass(LZ4Compressor.class.getName(), emptyMap()));
                              configUpdater.accept(threadAllocator.update(config));
                          })
                          .withInstanceInitializer(new IInstanceInitializer()
